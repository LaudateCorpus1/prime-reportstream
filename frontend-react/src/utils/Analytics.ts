import { getAppInsights } from "../TelemetryService";

export enum EventName {
    TABLE_FILTER = "Table Filter",
<<<<<<< HEAD
    SESSION = "Session",
=======
    TABLE_PAGINATION = "Table Pagination",
>>>>>>> 4ff2580f
}

export const trackAppInsightEvent = (eventName: string, eventData: any) => {
    const appInsights = getAppInsights();
    const telemetryEvent = {
        name: eventName,
        properties: eventData,
    };

    if (eventName !== "") appInsights?.trackEvent(telemetryEvent);
};<|MERGE_RESOLUTION|>--- conflicted
+++ resolved
@@ -2,11 +2,8 @@
 
 export enum EventName {
     TABLE_FILTER = "Table Filter",
-<<<<<<< HEAD
     SESSION = "Session",
-=======
     TABLE_PAGINATION = "Table Pagination",
->>>>>>> 4ff2580f
 }
 
 export const trackAppInsightEvent = (eventName: string, eventData: any) => {

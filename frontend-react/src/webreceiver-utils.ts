--- conflicted
+++ resolved
@@ -1,9 +1,7 @@
-<<<<<<< HEAD
 import {AuthState} from "@okta/okta-auth-js";
 import {PERMISSIONS} from "./resources/PermissionsResource";
 
-const groupToOrg = ( group: String ) => { return group.slice(2).replace('_','-')}
-=======
+
 const groupToOrg = ( group: String ): String => {
     // in order to replace all instances of the underscore we needed to use a
     // global regex instead of a string. a string pattern only replaces the first
@@ -11,7 +9,6 @@
     const re = /_/g;
     return group.slice(2).replace(re,'-')
 };
->>>>>>> 7b714995
 
 const permissionCheck = ( permission: String, authState: AuthState ) => {
     if(permission === PERMISSIONS['receiver']) {

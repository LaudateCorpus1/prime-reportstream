--- conflicted
+++ resolved
@@ -28,35 +28,23 @@
   - src: "/js/uswds.min.js"
 
 local_styles:
-<<<<<<< HEAD
   - "/assets/stylesheets/styles.css"
-=======
-  - "/assets/stylesheets/prime.css"
-  - "/assets/stylesheets/actions.css"
   - "/assets/stylesheets/tabs.css"
   - "/assets/stylesheets/font-awesome-all.css"
->>>>>>> efc6f502
 ---
 <!DOCTYPE html>
 <html lang="en">
 <head>
   {% include head_tags_universal %}
   {% include head_tags_styles_scripts %}
-<<<<<<< HEAD
   {% if nestedPage %}
+    <script src="../../js/localhost_data.js"></script>
     <script src="../../js/prime-web-receiver-pre.js"></script>
+    <script src="../../js/application-insights.js"></script>
   {% else %}
+    <script src="../js/localhost_data.js"></script>
     <script src="../js/prime-web-receiver-pre.js"></script>
-=======
-  {% if current == "web receiver guide" or current == "elr guide" or current == "security practices" %}
-  <script src="../../js/localhost_data.js"></script>
-  <script src="../../js/prime-web-receiver-pre.js"></script>
-  <script src="../../js/application-insights.js"></script>
-  {% else %}
-  <script src="../js/localhost_data.js"></script>
-  <script src="../js/prime-web-receiver-pre.js"></script>
-  <script src="../js/application-insights.js"></script>
->>>>>>> efc6f502
+    <script src="../js/application-insights.js"></script>
   {% endif %}
 
 </head>

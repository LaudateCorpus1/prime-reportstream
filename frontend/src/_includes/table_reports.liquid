--- conflicted
+++ resolved
@@ -1,10 +1,6 @@
 <section class="grid-container margin-top-5">
   <div class="grid-col-12">
-<<<<<<< HEAD
-    <h2>Test results from the previous <span>30</span> days</h2>
-=======
     <h2>Test results</h2>
->>>>>>> 55c8c0ed
 
     <table class="usa-table usa-table--borderless prime-table" summary="Previous results">
       <thead>

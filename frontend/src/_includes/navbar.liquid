<div class="usa-overlay"></div>
<header class="usa-header usa-header--basic">
  <div class="usa-nav-container">
    <div class="usa-navbar">
      <div class="usa-logo" id="basic-logo">
        <em class="usa-logo__text font-sans-md">
          <a href="{{ '/' | url }}" title="Home" aria-label="Home">ReportStream</a>
        </em>
      </div>
      <button class="usa-menu-btn">Menu</button>
    </div>
    <nav aria-label="Primary navigation" class="usa-nav">
      <button class="usa-nav__close"><img src="/assets/img/close.svg" role="img" alt="close"></button>
      <ul class="usa-nav__primary font-sans-md">
        <li id="navmenu" class="usa-nav__primary-item {% if title == "Daily data" %}usa-current{% endif %}">
          <a class="usa-nav__link" href="/daily-data/"><span>Daily data</span></a>
        </li>
        <li class="usa-nav__primary-item {% if documentation %}usa-current{% endif %}">
          <a class="usa-nav__link" href="{{ site.documentationPath }}"><span>Documentation</span></a>
        </li>
      </ul>
      {% unless hide_signin %}
        <a id="signIn" class="usa-button usa-button--outline" href="/sign-in/"><span>Sign&nbsp;in</span></a>
        <div class="prime-user-account">
          <span id="emailUser"></span>
          <br />
          <a href="#" id="logout" class="usa-link" onclick="logout(); return false;"></a>
        </div>
      {% endunless %}
    </nav>
<<<<<<< HEAD
=======
    {% unless hide_signin %}
    <span id="signInButton">
    <a class="usa-button usa-button--outline float-right" href="/sign-in/"><span>Sign&nbsp;in</span></a>
    </span>
    <div class="prime-user-account">
      <span id="emailUser"></span>
      <br />
      <a href="javascript:logout()" id="logout" class="usa-link"></a>
      <br/>
      <span id="dropdown"></span>
    </div>
    {% endunless %}
>>>>>>> 78c3613c
  </div>
</header><|MERGE_RESOLUTION|>--- conflicted
+++ resolved
@@ -20,28 +20,17 @@
         </li>
       </ul>
       {% unless hide_signin %}
-        <a id="signIn" class="usa-button usa-button--outline" href="/sign-in/"><span>Sign&nbsp;in</span></a>
+        <span id="signInButton">
+          <a class="usa-button usa-button--outline" href="/sign-in/"><span>Sign&nbsp;in</span></a>
+        </span>
         <div class="prime-user-account">
           <span id="emailUser"></span>
           <br />
-          <a href="#" id="logout" class="usa-link" onclick="logout(); return false;"></a>
+          <a href="javascript:logout()" id="logout" class="usa-link"></a>
+          <br />
+          <span id="dropdown"></span>
         </div>
       {% endunless %}
     </nav>
-<<<<<<< HEAD
-=======
-    {% unless hide_signin %}
-    <span id="signInButton">
-    <a class="usa-button usa-button--outline float-right" href="/sign-in/"><span>Sign&nbsp;in</span></a>
-    </span>
-    <div class="prime-user-account">
-      <span id="emailUser"></span>
-      <br />
-      <a href="javascript:logout()" id="logout" class="usa-link"></a>
-      <br/>
-      <span id="dropdown"></span>
-    </div>
-    {% endunless %}
->>>>>>> 78c3613c
   </div>
 </header>
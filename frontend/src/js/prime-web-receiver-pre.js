--- conflicted
+++ resolved
@@ -78,18 +78,12 @@
 async function fetchOrgName() {
 
     if (!window.org || !window.jwt) return null;
-
-<<<<<<< HEAD
+    const baseURL = getBaseUrl();
+
+    const orgName = convertOrgName(window.org);
+
     return isLocalhost()? "Localhost Public Health Department" : Promise.all([
         axios.get(`${baseURL}/api/settings/organizations/${window.org.substring(2).replaceAll("_", "-")}`, config)
-=======
-    const baseURL = getBaseUrl();
-
-    const orgName = convertOrgName(window.org);
-
-    return Promise.all([
-        axios.get(`${baseURL}/api/settings/organizations/${orgName}`, apiConfig())
->>>>>>> a1040a19
             .then(res => res.data)
             .then(org => org.description)
     ]);
@@ -170,12 +164,7 @@
  */
 async function fetchReports() {
     const baseURL = getBaseUrl();
-
-<<<<<<< HEAD
     return isLocalhost()? ReportData : window.jwt? axios.get(`${baseURL}/api/history/report`, config).then(res => res.data) : [];
-=======
-    return window.jwt? axios.get(`${baseURL}/api/history/report`, apiConfig()).then(res => res.data) : [];
->>>>>>> a1040a19
 }
 
 /**

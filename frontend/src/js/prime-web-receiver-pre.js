/** Convert Org name
 * from DHzz_phd
 * to zz-phd
 * which is the format the ReportStream API endpoints are expecting
 * @returns {*|string}
 */
function convertOrgName(claimsOrgName) {
    return claimsOrgName.indexOf("DH") === 0 ?
        claimsOrgName.substring(2).replaceAll("_", "-") :
        claimsOrgName;
}

/**
 * gets the base url
 * @returns {string}
 */
function getBaseUrl() {
    if (window.location.origin.includes("localhost"))
        return "http://localhost:7071";
    else if (window.location.origin.includes("staging"))
        return "https://staging.prime.cdc.gov";
    else
        return "https://prime.cdc.gov";
}

/** getClaimsOrgValue
 * ensures a string is returned for window.org
 * @returns {*|string}
 */
function getClaimsOrgValue() {
    return window.org ? window.org : "";
}

/** apiConfig
 * used for axios headers to call ReportStream api endpoints
 * @returns {{headers: {Authorization: string, Organization: (*|string)}}}
 */
function apiConfig(url) {
    return {
        url: url,
        baseURL: `${getBaseUrl()}/api/`,
        headers: {
            'Authorization': `Bearer ${window.jwt}`,
            'Organization': getClaimsOrgValue()
        }
    };
}

/**
 * Fetch all information for the display of the cards
 *
 * @returns Array of card objects for the cardGrid
 */
async function fetchCards() {
    return window.jwt ? Promise.all([
        axios(apiConfig('history/summary/tests')).then(res => res.data)
    ]) : [];
}

/**
 * Checks that the browser is on the accepted list of browsers; if not redirects
 *  to a "unsupported-browser" page
 */
function checkBrowser() {
    const browser = bowser.getParser(window.navigator.userAgent);
    const isValidBrowser = browser.satisfies({
        "edge": ">86.0",
        "chrome": ">86.0",
        "firefox": ">78.0",
        "safari": ">14"
    });

    if (!isValidBrowser) window.location.replace('unsupported-browser.html');
}

/**
 * Determines if a user is logged in
 * 
 * @returns truthy if logged in; falsy otherwise
 */
function isLoggedIn(){
    const token = window.sessionStorage.getItem("jwt");
    const claims = token ? JSON.parse(atob(token.split('.')[1])) : null;

    return (token && claims && moment().isBefore(moment.unix(claims.exp)))
}

/**
 * Validates the JWT token as stored in session storage under the key "jwt";
 *  if not valid, redirects to the sign-in page; otherwise sets up the claims
 */
function checkJWT() {
    if ( !isLoggedIn() )
        window.location.replace('/sign-in/?return=/daily-data/');
}

/**
 * Fetches the organization name based on the stored claim of org
 *
 * @returns Promise, eventually a String organization name
 */
async function fetchOrgName() {
    if (!window.org || !window.jwt) return null;
    const orgName = convertOrgName(window.org);
    console.log(`getting orgName for ${orgName}: ${window.org}`)
    const url = `settings/organizations/${orgName}`;
    console.log(url);
    return Promise.all([
        axios(apiConfig(url))
            .then(res => res.data)
            .then(org => org.description)
    ]);
}


/**
 *  If the user is logged in, starts an idle timer that when expires
 *      after 15 min, clears session storage and redirects to the
 *      sign-in page
 */
function idleTimer() {
    if ( isLoggedIn() ) {
        window.sessionStorage.setItem("idle-timer", "true");
        idleTimeout(() => {
            window.sessionStorage.clear();
            window.location.replace(`/sign-in/`);
        },
            {
                element: document,
                timeout: 1000 * 60 * 15,
                loop: false
            });
    }
}

/**
 * Handles OKTA login by displaying and sending to OKTA; once successfully
 *  logged in, directs to /daily-data page
 */
function login() {
    const OKTA_clientId = '0oa6fm8j4G1xfrthd4h6';
    const redirectUri = window.location.origin;

    const config = {
        logo: '//logo.clearbit.com/cdc.gov',
        language: 'en',
        features: {
            registration: false, // Enable self-service registration flow
            rememberMe: false, // Setting to false will remove the checkbox to save username
            router: true, // Leave this set to true for the API demo
        },
        el: "#okta-login-container",
        baseUrl: `https://hhs-prime.okta.com`,
        clientId: `${OKTA_clientId}`,
        redirectUri: redirectUri,
        authParams: {
            issuer: `https://hhs-prime.okta.com/oauth2/default`
        }
    };

    new OktaSignIn(config).showSignInToGetTokens({ scopes: ['openid', 'email', 'profile'] })
        .then(function (tokens) {
            const jwt = tokens.accessToken.value;
            window.sessionStorage.setItem('jwt', jwt);
            window.location.replace(`${window.location.origin}/daily-data/`);
        });
}

/**
 * Logs out the the current user
 */
function logout() {
    window.sessionStorage.removeItem("jwt");
    window.sessionStorage.removeItem("idle-timer");
    window.sessionStorage.removeItem("oldOrg");
    window.location.replace(`${window.location.origin}`);
    const _signIn = document.getElementById("signInButton");
    if (_signIn){
        _signIn.removeAttribute( "hidden" );
    }
}

/**
 *
 */
async function fetchReports() {
    let url = 'history/report';
    if (isAnAdmin()) {
        console.log("user is an admin, they get special sauce");
        url = `${url}s/${window.org}`
    }
    console.log(`calling for ${url}`);
    return window.jwt ? axios(apiConfig(url))
        .then(res => res.data)
        .catch(e => console.log(e)): [];
}

async function fetchAllOrgs() {
    return window.jwt ? axios(apiConfig('settings/organizations'))
        .then(res => res.data) : [];
}

/**
 *
 */
function requestFile(reportId) {
    return window.jwt? axios(apiConfig(`history/report/${reportId}`))
        .then(res => res.data)
        .then(csv => {
            // The filename to use for the download should not contain blob folders if present
            let filename = decodeURIComponent(csv.filename)
            let filenameStartIndex = filename.lastIndexOf("/")
            if (filenameStartIndex >= 0 && filename.length > filenameStartIndex + 1) 
                filename = filename.substring(filenameStartIndex + 1)
            download(csv.content, filename, csv.mimetype)
        }) : null;
}

/**
 * Determines if the system is running as localhost
 *
 * @returns
 */
function isLocalhost(){
    return window.location.origin.includes("localhost:8088");
}

/**
 *
 * @returns
 */


function changeOrg( event ){
    window.org = event.value;
    window.sessionStorage.setItem( "oldOrg", window.org );
    processOrgName();
    processReports();
}

function populateOrgDropdown() {
    // it's possible someone could be a part of more than one sending/receiving org
    if (window.orgs && window.orgs.length > 0) {
        const dropDownWrapper = document.getElementById("orgDropdown");
        dropDownWrapper.classList.remove("display-none");
        dropDownWrapper.classList.add("display-block");
        const _dropdown = document.createElement("div");
        _dropdown.id = "dropdown";

        let _orgsOptions = "";

        window.orgs.sort().forEach( org => {
            _orgsOptions +=
                `
                        <option value="${org}" ${convertOrgName(window.org) === org ? 'selected="selected"' : ""} >
                            ${convertOrgName(org).toUpperCase()}
                        </option>
                    `;
        });
        _dropdown.innerHTML =
            `
                    <select aria-label="Select Org" class="usa-select" name="orgs" id="orgs" onchange="changeOrg(this)">
                        ${_orgsOptions}
                    </select>
                `;
        dropDownWrapper.prepend(_dropdown);
    }
}

function isAnAdmin() {
    const token = window.sessionStorage.getItem("jwt");
    const claims = token ? JSON.parse(atob(token.split('.')[1])) : null;
    return !!(claims && claims.organization && claims.organization.includes("DHPrimeAdmins"));
}

/**
 *
 * @param {boolean} redirect
 */
function processJwtToken(){
    let token = window.sessionStorage.getItem("jwt");
    let claims = token ? JSON.parse(atob(token.split('.')[1])) : null;

    if (token && claims && moment().isBefore(moment.unix(claims.exp))) {
        // update the email user link
        const emailUser = document.getElementById("emailUser");
        if (emailUser) emailUser.innerHTML = claims.sub;
        // refresh the logout link
        const logout = document.getElementById("logout");
        if (logout) logout.innerHTML = 'Logout';
        // refresh our signin link/remove it
        const _signIn = document.getElementById("signInButton");
        if (_signIn) { _signIn.setAttribute( "hidden", "hidden"); }
        // process the org so the dropdown looks correct
        const _org = claims.organization.filter(c => c !== "DHPrimeAdmins");
        const oldOrg = window.sessionStorage.getItem( "oldOrg");
        window.org = oldOrg ? oldOrg : (_org && _org.length > 0) ? _org[0] : null;
        window.sessionStorage.setItem( "oldOrg", window.org );
        window.user = claims.sub;
        // set the token here
        window.jwt = token;

        if (claims.organization.includes("DHPrimeAdmins")) {
            fetchAllOrgs().then((data) => {
                const allOrgs = data.map((org) => {
                    return org.name;
                });
                window.orgs = allOrgs.sort();
                populateOrgDropdown();
            });
        } else {
            window.orgs = claims.organization.filter(c => c !== "DHPrimeAdmins").sort();
            populateOrgDropdown();
        }
    } else {
        const navmenu = document.getElementById( "navmenu" );
        if( navmenu ) navmenu.setAttribute( "hidden", "hidden" );

        const _signIn = document.getElementById( "signInButton" );
        if( _signIn ) _signIn.removeAttribute( "hidden" );
    }
}

/**
 *
 * @returns {string} organization name; possibly null
 */
async function processOrgName(){
    let orgName = null;

    try {
        orgName = await fetchOrgName();
    } catch (error) {
        console.log('fetchOrgName() is failing');
        console.error(error);
    }

    const orgNameHtml = document.getElementById("orgName");
    if (orgNameHtml && orgName) orgNameHtml.innerHTML = orgName;

    return orgName;
}

/**
 *
 * @returns {Array<Report>} an array of the received reports; possibly empty
 */
async function processReports(){
    let reports = [];
    const tBody = document.getElementById("tBody");
    // clear the table body because we can get reports from different PHDs
    if (tBody) tBody.innerHTML = "";
    try {
        reports = await fetchReports();
    } catch (error) {
        console.log('fetchReports() is failing');
        console.error(error);
    }
    reports.forEach(_report => {
        if (tBody) tBody.innerHTML +=
            `<tr>
                <th data-title="reportId" scope="row">
                    <a href="/report-details/?${_report.reportId}" class="usa-link">${_report.reportId}</a>
                </th>
                <th data-title="date" scope="row">${moment.utc(_report.sent).local().format('YYYY-MM-DD HH:mm')}</th>
                <th date-title="expires" scope="row">${moment.utc(_report.expires).local().format('YYYY-MM-DD HH:mm')}</th>
                <th data-title="Total tests" scope="row">${_report.total}</th>
                <th data-title="File" scope="row">
                    <span>
                        <a href="javascript:requestFile( \'${_report.reportId}\');" class="usa-link">
                            ${_report.fileType == "HL7_BATCH" ? "HL7(BATCH)" : _report.fileType}
                        </a>
                    </span>
                </th>
              </tr>`;
    });
    if (reports && reports.length === 0) {
        if (tBody) tBody.innerHTML +=
            `<tr>
                <th colspan="5">No reports found</th>
            </tr>`;
    }
    return reports;
}

/**
 *
 * @param {Array<Report>} reports array
 * @returns {Report} selected report; possibly null
 */
async function processReport( reports ){
    let report = null;
    if (reports && reports.length > 0) {
        if (window.location.search == "") report = reports[0];
        else report = reports.find(report => report.reportId == window.location.search.substring(1));
    }
    if (report != null) {
        const details = document.getElementById("details");
        if (details) details.innerHTML +=
            `<div class="tablet:grid-col-6">
                            <h4 class="text-base-darker text-normal margin-bottom-0">Report type</h4>
                            <p class="text-bold margin-top-0">${report.type}</p>
                            <h4 class="text-base-darker text-normal margin-bottom-0">Report sent</h4>
                            <p class="text-bold margin-top-0">${moment.utc(report.sent).local().format('dddd, MMM DD, YYYY  HH:mm')}</p>
                    </div>
                    <div class="tablet:grid-col-6">
                            <h4 class="text-base-darker text-normal margin-bottom-0">Total tests reported</h4>
                            <p class="text-bold margin-top-0">${report.total}</p>
                            <h4 class="text-base-darker text-normal margin-bottom-0">Download expires</h4>
                            <p class="text-bold margin-top-0">${moment.utc(report.expires).local().format('dddd, MMM DD, YYYY  HH:mm')}</p>
                    </div>`;
        const facilities = document.getElementById( "tBodyFac");
        if (facilities) {
            report.facilities.forEach( reportFacility => {
                facilities.innerHTML +=
                    `
                    <tr>
                        <td>${reportFacility.facility}</td>
                        <td>${reportFacility.CLIA}</td>
                        <td>${reportFacility.total}</td>
                    </tr>
                    `;
            });
        }

        const noFac = document.getElementById( 'nofacilities' );
        const facTable = document.getElementById( 'facilitiestable');


<<<<<<< HEAD
        if (report.facilities.length) {
            if( noFac ) noFac.setAttribute( "hidden", "hidden" );    
        } else {
            if (facTable) facTable.setAttribute( "hidden", "hidden" );
=======
        if( report.facilities.length ){
            if( noFac ) noFac.setAttribute( "hidden", "hidden" );
        }
        else{
            if( facTable ) facTable.setAttribute( "hidden", "hidden" );
>>>>>>> 7aa5fa46
        }

        const reportId = document.getElementById("report.id");
        if (reportId) reportId.innerHTML = report.reportId;
        const download = document.getElementById("download");
        if (download) download.innerHTML +=
            `<a id="report.fileType"
                class="usa-button usa-button--outline float-right"
                href="javascript:requestFile( \'${report.reportId}\');"</a>`;
        const reportFileType = document.getElementById("report.fileType");
        if (reportFileType) reportFileType.innerHTML = (report.fileType == "HL7" || report.fileType == "HL7_BATCH") ? "HL7" : "CSV";
    }

    return report;
}

/**
 *
 */
async function processCharts(){
    let cards = [];
    try{
        cards = await fetchCards();
    } catch( error ){
        console.log( 'fetchCards() is failing' );
        console.error( error );
    }
    cards.forEach(card => {
        const cards = document.getElementById("cards");
        if (cards) cards.innerHTML +=
        `<div class="tablet:grid-col-6">
            <div class="usa-card__container">
            <div class="usa-card__body">
                <h4 class="text-base margin-bottom-0">${card.title}</h4>
                <h3 class="text-bold margin-top-0">${card.subtitle}</h3>
                <h4 class="text-base margin-bottom-0">Last 24 hours</h4>
                <p class="text-bold margin-top-0">${card.daily} &nbsp; &nbsp; &nbsp; <span class="text-heavy ${card.positive ? "text-green" : "text-red"}">
                    ${card.positive ? "&#8599;" : "&#8600;"} ${card.change.toFixed(2)}
                </span></p>
                <h4 class="text-base margin-bottom-0">Last 7 days (average)</h4>
                <p class="text-bold margin-top-0">${card.last}</p>
                <canvas id="${card.id}" width="200" height="40"></canvas>
            </div>
            </div>
        </div>`;
    });
    var ctx = 'summary-tests';
    var options = {
        plugins: {
            legend: {
                display: false,
            }
        },
        scales: {
            y: {
                ticks: {
                    beginAtZero: false
                },
                display: false,
            },
            x: {
                display: false,
            }
        }
    };

    var labels = [];
    for (var i = 7; i >= 0; i--) {
        labels.push(moment().subtract(i, 'days').format("YYYY-MM-DD"))
    }

    const myLineChartHtml = document.getElementById(ctx);
    if (myLineChartHtml) {
        new Chart(ctx, {
            type: 'line',
            data: {

                labels: labels,
                datasets: [{
                    data: cards[0].data,
                    borderColor: "#4682B4",
                    backgroundColor: "#B0C4DE",
                    fill: 'origin',
                    borderJoinStyle: "round"
                }]
            },
            options: options
        });
    }
}<|MERGE_RESOLUTION|>--- conflicted
+++ resolved
@@ -426,19 +426,10 @@
         const noFac = document.getElementById( 'nofacilities' );
         const facTable = document.getElementById( 'facilitiestable');
 
-
-<<<<<<< HEAD
         if (report.facilities.length) {
             if( noFac ) noFac.setAttribute( "hidden", "hidden" );    
         } else {
             if (facTable) facTable.setAttribute( "hidden", "hidden" );
-=======
-        if( report.facilities.length ){
-            if( noFac ) noFac.setAttribute( "hidden", "hidden" );
-        }
-        else{
-            if( facTable ) facTable.setAttribute( "hidden", "hidden" );
->>>>>>> 7aa5fa46
         }
 
         const reportId = document.getElementById("report.id");

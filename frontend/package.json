{
  "private": true,
  "version": "0.0.0",
  "dependencies": {
    "axios": "^0.21.1",
<<<<<<< HEAD
    "chart.js": "^3.1.1",
    "cypress": "^7.0.1",
=======
    "chart.js": "^3.1.0",
    "cypress": "^7.1.0",
>>>>>>> 8dbee5e9
    "moment": "^2.29.1",
    "http-proxy-middleware": "^1.1.1"
  },
  "devDependencies": {
    "@11ty/eleventy": "^0.12.1",
    "express": "^4.17.1",
    "js-yaml": "^4.1.0",
    "jshint": "^2.12.0",
    "jsonwebtoken": "^8.5.1",
    "morgan": "^1.10.0",
    "rimraf": "^3.0.2"
  },
  "scripts": {
    "clean": "rimraf ./dist",
    "start": "npm -s run serve",
    "prebuild": "npm -s run clean",
    "build": "eleventy --config eleventy.config.js",
    "watch": "eleventy --watch --config eleventy.config.js",
    "serve": "eleventy --serve --config eleventy.config.js"
  }
}<|MERGE_RESOLUTION|>--- conflicted
+++ resolved
@@ -3,13 +3,8 @@
   "version": "0.0.0",
   "dependencies": {
     "axios": "^0.21.1",
-<<<<<<< HEAD
     "chart.js": "^3.1.1",
-    "cypress": "^7.0.1",
-=======
-    "chart.js": "^3.1.0",
     "cypress": "^7.1.0",
->>>>>>> 8dbee5e9
     "moment": "^2.29.1",
     "http-proxy-middleware": "^1.1.1"
   },

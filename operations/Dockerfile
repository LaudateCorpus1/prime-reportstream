FROM centos:centos8.3.2011

ARG AZURE_CLI_VERSION

# Install Azure CLI
RUN rpm --import https://packages.microsoft.com/keys/microsoft.asc
RUN echo -e "[azure-cli]\n\
name=Azure CLI\n\
baseurl=https://packages.microsoft.com/yumrepos/azure-cli\n\
enabled=1\n\
gpgcheck=1\n\
gpgkey=https://packages.microsoft.com/keys/microsoft.asc" | tee /etc/yum.repos.d/azure-cli.repo
RUN yum -y install azure-cli-${AZURE_CLI_VERSION}-1.el7

# The following files need a Maj.min.rev specification that matches the values from $TERRAFORM_VERSION:
# - app/src/environments/dev/main.tf
# - app/src/environments/test/main.tf
# - app/src/environments/staging/main.tf
# - app/src/environments/prod/main.tf
<<<<<<< HEAD
#
# i.e. for terraform version 1.0.3-1, you will need to reflect this as follows:
#  required_version = "= 1.0.3"
ENV TERRAFORM_VERSION=1.0.3-1
=======
ARG TERRAFORM_VERSION
>>>>>>> f79aafda

# Install Terraform
RUN yum install -y yum-utils
RUN yum-config-manager --add-repo https://rpm.releases.hashicorp.com/RHEL/hashicorp.repo
RUN yum -y install terraform-${TERRAFORM_VERSION}

# Create directory for terraform
RUN mkdir /app

# Set alias tf
RUN echo -e '#!/bin/bash\nTFCMD="$@" exec /app/src/environments/tf --env $ENVIRONMENT' > /usr/bin/tf && \
    chmod +x /usr/bin/tf

ENTRYPOINT /bin/bash<|MERGE_RESOLUTION|>--- conflicted
+++ resolved
@@ -17,14 +17,7 @@
 # - app/src/environments/test/main.tf
 # - app/src/environments/staging/main.tf
 # - app/src/environments/prod/main.tf
-<<<<<<< HEAD
-#
-# i.e. for terraform version 1.0.3-1, you will need to reflect this as follows:
-#  required_version = "= 1.0.3"
-ENV TERRAFORM_VERSION=1.0.3-1
-=======
 ARG TERRAFORM_VERSION
->>>>>>> f79aafda
 
 # Install Terraform
 RUN yum install -y yum-utils

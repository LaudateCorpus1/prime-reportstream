terraform {
  required_version = "= 0.14.5" # This version must also be changed in other environments
  required_providers {
    azurerm = {
      source = "hashicorp/azurerm"
      version = "= 2.45.1" # This version must also be changed in other environments
    }
  }
}

provider "azurerm" {
  features {}
  skip_provider_registration = true
  subscription_id = "7d1e3999-6577-4cd5-b296-f518e5c8e677"
}

module "prime_data_hub" {
  source = "../../modules/prime_data_hub"
  environment = "dev"
  resource_group = "prime-dev-${var.dev_name}"
  resource_prefix = var.dev_name
  okta_redirect_url = "https://prime-data-hub-${var.dev_name}.azurefd.net/download"
<<<<<<< HEAD
  https_cert_name = null
  rsa_key_2048 = null
  rsa_key_4096 = null
=======
  https_cert_names = []
>>>>>>> 9d878134
}<|MERGE_RESOLUTION|>--- conflicted
+++ resolved
@@ -20,11 +20,7 @@
   resource_group = "prime-dev-${var.dev_name}"
   resource_prefix = var.dev_name
   okta_redirect_url = "https://prime-data-hub-${var.dev_name}.azurefd.net/download"
-<<<<<<< HEAD
-  https_cert_name = null
+  https_cert_names = []
   rsa_key_2048 = null
   rsa_key_4096 = null
-=======
-  https_cert_names = []
->>>>>>> 9d878134
 }
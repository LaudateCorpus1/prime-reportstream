--- conflicted
+++ resolved
@@ -1,418 +1,145 @@
-<<<<<<< HEAD
 /* Network security groups */
 resource "azurerm_network_security_group" "vnet_nsg_public" {
-    for_each = data.azurerm_virtual_network.vnet
+  for_each = data.azurerm_virtual_network.vnet
 
-    name                = "${var.resource_prefix}-${each.value.location}-nsg.public"
-    location            = each.value.location
-    resource_group_name = var.resource_group
+  name                = "${var.resource_prefix}-${each.value.location}-nsg.public"
+  location            = each.value.location
+  resource_group_name = var.resource_group
 }
 
 resource "azurerm_network_security_group" "vnet_nsg_private" {
-    for_each = data.azurerm_virtual_network.vnet
+  for_each = data.azurerm_virtual_network.vnet
 
-    name                = "${var.resource_prefix}-${each.value.location}-nsg.private"
-    location            = each.value.location
-    resource_group_name = var.resource_group
+  name                = "${var.resource_prefix}-${each.value.location}-nsg.private"
+  location            = each.value.location
+  resource_group_name = var.resource_group
 }
 
 
 /* Public subnet */
 resource "azurerm_subnet" "public_subnet" {
-    for_each = data.azurerm_virtual_network.vnet
+  for_each = data.azurerm_virtual_network.vnet
 
-    name                 = "public"
-    resource_group_name  = var.resource_group
-    virtual_network_name = each.value.name
-    address_prefixes     = [
-        local.vnet_subnets[each.value.name][0],
-    ]
-    service_endpoints    = [
-        "Microsoft.ContainerRegistry",
-        "Microsoft.Storage",
-        "Microsoft.Sql",
-        "Microsoft.Web",
-        "Microsoft.KeyVault",
-    ]
-    delegation {
-        name = "server_farms"
-        service_delegation {
-            name    = "Microsoft.Web/serverFarms"
-            actions = [
-                "Microsoft.Network/virtualNetworks/subnets/action",
-            ]
-        }
+  name                 = "public"
+  resource_group_name  = var.resource_group
+  virtual_network_name = each.value.name
+  address_prefixes = [
+    local.vnet_subnets[each.value.name][0],
+  ]
+  service_endpoints = [
+    "Microsoft.ContainerRegistry",
+    "Microsoft.Storage",
+    "Microsoft.Sql",
+    "Microsoft.Web",
+    "Microsoft.KeyVault",
+  ]
+  delegation {
+    name = "server_farms"
+    service_delegation {
+      name = "Microsoft.Web/serverFarms"
+      actions = [
+        "Microsoft.Network/virtualNetworks/subnets/action",
+      ]
     }
+  }
 }
 
 resource "azurerm_subnet_network_security_group_association" "public_to_nsg_public" {
-    for_each = azurerm_subnet.public_subnet
+  for_each = azurerm_subnet.public_subnet
 
-    subnet_id                 = each.value.id
-    network_security_group_id = azurerm_network_security_group.vnet_nsg_public[each.key].id
+  subnet_id                 = each.value.id
+  network_security_group_id = azurerm_network_security_group.vnet_nsg_public[each.key].id
 }
 
 
 /* Container subnet */
 resource "azurerm_subnet" "container_subnet" {
-    for_each = data.azurerm_virtual_network.vnet
+  for_each = data.azurerm_virtual_network.vnet
 
-    name                 = "container"
-    resource_group_name  = var.resource_group
-    virtual_network_name = each.value.name
-    address_prefixes     = [
-        local.vnet_subnets[each.value.name][1],
-    ]
-    service_endpoints    = [
-        "Microsoft.Storage",
-        "Microsoft.KeyVault",
-    ]
-    delegation {
-        name = "container_groups"
-        service_delegation {
-            name    = "Microsoft.ContainerInstance/containerGroups"
-            actions = [
-                "Microsoft.Network/virtualNetworks/subnets/action",
-            ]
-        }
-=======
-locals {
-  dns_zones_private = [
-    "privatelink.vaultcore.azure.net",
-    "privatelink.postgres.database.azure.com",
-    "privatelink.blob.core.windows.net",
-    "privatelink.file.core.windows.net",
-    "privatelink.queue.core.windows.net",
-    #"privatelink.azurecr.io",
-    "privatelink.servicebus.windows.net",
-    "privatelink.azurewebsites.net"
+  name                 = "container"
+  resource_group_name  = var.resource_group
+  virtual_network_name = each.value.name
+  address_prefixes = [
+    local.vnet_subnets[each.value.name][1],
   ]
-}
-
-resource "azurerm_network_security_group" "nsg_public" {
-  name                = "${var.resource_prefix}-nsg.public"
-  location            = var.location
-  resource_group_name = var.resource_group
-}
-
-resource "azurerm_network_security_group" "nsg_private" {
-  name                = "${var.resource_prefix}-nsg.private"
-  location            = var.location
-  resource_group_name = var.resource_group
-}
-
-resource "azurerm_virtual_network" "virtual_network" {
-  name                = "${var.resource_prefix}-vnet"
-  location            = var.location
-  resource_group_name = var.resource_group
-  address_space       = ["10.0.0.0/16"]
-
-  tags = {
-    environment = var.environment
-  }
-}
-
-resource "azurerm_subnet" "public" {
-  name                 = "public"
-  resource_group_name  = var.resource_group
-  virtual_network_name = azurerm_virtual_network.virtual_network.name
-  address_prefixes     = ["10.0.1.0/24"]
-  service_endpoints = ["Microsoft.ContainerRegistry",
+  service_endpoints = [
     "Microsoft.Storage",
-    "Microsoft.Sql",
-    "Microsoft.Web",
-  "Microsoft.KeyVault"]
+    "Microsoft.KeyVault",
+  ]
   delegation {
-    name = "server_farms"
+    name = "container_groups"
     service_delegation {
-      name    = "Microsoft.Web/serverFarms"
-      actions = ["Microsoft.Network/virtualNetworks/subnets/action"]
+      name = "Microsoft.ContainerInstance/containerGroups"
+      actions = [
+        "Microsoft.Network/virtualNetworks/subnets/action",
+      ]
     }
   }
 }
 
-resource "azurerm_subnet_network_security_group_association" "public_public" {
-  subnet_id                 = azurerm_subnet.public.id
-  network_security_group_id = azurerm_network_security_group.nsg_public.id
-}
+resource "azurerm_subnet_network_security_group_association" "container_to_nsg_public" {
+  for_each = azurerm_subnet.container_subnet
 
-resource "azurerm_subnet" "container" {
-  name                 = "container"
-  resource_group_name  = var.resource_group
-  virtual_network_name = azurerm_virtual_network.virtual_network.name
-  address_prefixes     = ["10.0.2.0/24"]
-  service_endpoints    = ["Microsoft.Storage", "Microsoft.KeyVault"]
-  delegation {
-    name = "container_groups"
-    service_delegation {
-      name    = "Microsoft.ContainerInstance/containerGroups"
-      actions = ["Microsoft.Network/virtualNetworks/subnets/action"]
-    }
-  }
-}
-
-resource "azurerm_subnet_network_security_group_association" "container_public" {
-  subnet_id                 = azurerm_subnet.container.id
-  network_security_group_id = azurerm_network_security_group.nsg_public.id
-}
-
-resource "azurerm_subnet" "private" {
-  name                 = "private"
-  resource_group_name  = var.resource_group
-  virtual_network_name = azurerm_virtual_network.virtual_network.name
-  address_prefixes     = ["10.0.3.0/24"]
-  service_endpoints    = ["Microsoft.Storage", "Microsoft.Sql", "Microsoft.KeyVault"]
-
-  delegation {
-    name = "server_farms"
-    service_delegation {
-      name    = "Microsoft.Web/serverFarms"
-      actions = ["Microsoft.Network/virtualNetworks/subnets/action"]
->>>>>>> 52d74839
-    }
-}
-
-<<<<<<< HEAD
-resource "azurerm_subnet_network_security_group_association" "container_to_nsg_public" {
-    for_each = azurerm_subnet.container_subnet
-
-    subnet_id                 = each.value.id
-    network_security_group_id = azurerm_network_security_group.vnet_nsg_public[each.key].id
+  subnet_id                 = each.value.id
+  network_security_group_id = azurerm_network_security_group.vnet_nsg_public[each.key].id
 }
 
 
 /* Private subnet */
 resource "azurerm_subnet" "private_subnet" {
-    for_each = data.azurerm_virtual_network.vnet
-=======
-resource "azurerm_subnet_network_security_group_association" "private_private" {
-  subnet_id                 = azurerm_subnet.private.id
-  network_security_group_id = azurerm_network_security_group.nsg_private.id
-}
+  for_each = data.azurerm_virtual_network.vnet
 
+  name                 = "private"
+  resource_group_name  = var.resource_group
+  virtual_network_name = each.value.name
+  address_prefixes = [
+    local.vnet_subnets[each.value.name][2],
+  ]
+  service_endpoints = [
+    "Microsoft.Storage",
+    "Microsoft.Sql",
+    "Microsoft.KeyVault",
+  ]
 
-## Private endpoints and DNS (used for the VNET and VPN)
-
-# This IP address of this container will be needed for the VPN configuration profile you download from the Azure console
-resource "azurerm_container_group" "dns" {
-  name                = "${var.resource_prefix}-dns"
-  location            = var.location
-  resource_group_name = var.resource_group
-  ip_address_type     = "Private"
-  network_profile_id  = azurerm_network_profile.dns_network_profile.id
-  os_type             = "Linux"
-  restart_policy      = "Always"
-
-  container {
-    name   = "dnsmasq"
-    image  = "andyshinn/dnsmasq:2.83"
-    cpu    = "0.5"
-    memory = "1.0"
-
-    ports {
-      port     = 53
-      protocol = "UDP" # Both TCP and UDP can not be configured at the same time
-    }
-  }
-
-  tags = {
-    environment = var.environment
-  }
-
-  lifecycle {
-    ignore_changes = [network_profile_id] // Workaround. TF thinks this is a new resource after import
-  }
-}
-
-resource "azurerm_network_profile" "dns_network_profile" {
-  name                = "${var.resource_prefix}-dns-profile"
-  location            = var.location
-  resource_group_name = var.resource_group
-
-  container_network_interface {
-    name = "${var.resource_prefix}-dns-network-interface"
-
-    ip_configuration {
-      name      = "${var.resource_prefix}-dns-ip-config"
-      subnet_id = azurerm_subnet.container.id
+  delegation {
+    name = "server_farms"
+    service_delegation {
+      name = "Microsoft.Web/serverFarms"
+      actions = [
+        "Microsoft.Network/virtualNetworks/subnets/action",
+      ]
     }
   }
 }
 
-# This subnet is where the private endpoints will exist
-# They need a dedicated subnet, since Azure requires full automatic management capabilities of the ACL
-resource "azurerm_subnet" "endpoint" {
-  name                                           = "endpoint"
-  resource_group_name                            = var.resource_group
-  virtual_network_name                           = azurerm_virtual_network.virtual_network.name
-  address_prefixes                               = ["10.0.5.0/24"]
-  enforce_private_link_endpoint_network_policies = true
-  service_endpoints                              = ["Microsoft.Storage"]
-}
+resource "azurerm_subnet_network_security_group_association" "private_to_nsg_private" {
+  for_each = azurerm_subnet.private_subnet
 
-resource "azurerm_private_dns_zone" "dns_zone_private" {
-  for_each            = toset(local.dns_zones_private)
-  name                = each.value
-  resource_group_name = var.resource_group
-}
-
-# Associate the DNS zone with our VNET, so the VNET will resolve these addresses
-resource "azurerm_private_dns_zone_virtual_network_link" "dns_zone_private_link" {
-  for_each              = azurerm_private_dns_zone.dns_zone_private
-  name                  = each.value.name
-  private_dns_zone_name = each.value.name
-  resource_group_name   = var.resource_group
-  virtual_network_id    = azurerm_virtual_network.virtual_network.id
-}
->>>>>>> 52d74839
-
-    name                 = "private"
-    resource_group_name  = var.resource_group
-    virtual_network_name = each.value.name
-    address_prefixes     = [
-        local.vnet_subnets[each.value.name][2],
-    ]
-    service_endpoints    = [
-        "Microsoft.Storage",
-        "Microsoft.Sql",
-        "Microsoft.KeyVault",
-    ]
-
-<<<<<<< HEAD
-    delegation {
-        name = "server_farms"
-        service_delegation {
-            name    = "Microsoft.Web/serverFarms"
-            actions = [
-                "Microsoft.Network/virtualNetworks/subnets/action",
-            ]
-        }
-=======
-## VPN Access
-
-resource "azurerm_virtual_network_gateway" "vpn_gateway" {
-  name                = "${var.resource_prefix}-vpn"
-  location            = var.location
-  resource_group_name = var.resource_group
-  sku                 = "VpnGw1"
-  type                = "Vpn"
-
-  ip_configuration {
-    public_ip_address_id = azurerm_public_ip.vpn_ip.id
-    subnet_id            = azurerm_subnet.gateway.id
-  }
-
-  vpn_client_configuration {
-    # Clients connected to the VPN will receive an IP address in this space
-    address_space        = ["192.168.10.0/24"]
-    vpn_client_protocols = ["OpenVPN"]
-
-    root_certificate {
-      name = "ReportStream-VPN-Root"
-
-      # This is a public key. Private keys are stored elsewhere,
-      # so there is no security risk to storing unencrypted in a public repo.
-      public_cert_data = <<EOF
-MIIC5jCCAc6gAwIBAgIII4Y+H046XeswDQYJKoZIhvcNAQELBQAwETEPMA0GA1UE
-AxMGVlBOIENBMB4XDTIxMDMwOTE2MDY0M1oXDTI0MDMwODE2MDY0M1owETEPMA0G
-A1UEAxMGVlBOIENBMIIBIjANBgkqhkiG9w0BAQEFAAOCAQ8AMIIBCgKCAQEAq8y1
-FIQ2UsiUDZL3uOmcpS9H0Kgo3/IkcUvm61+EhICqCp+4ZcYkXyKvZiFLVcPdgACT
-g6Lun/DewvHYRZsHcIS/7P+58BbbJLobBviGZrQOME5DwoaTgAZLY/21RoEif/+3
-kKFNy3VVClb27VTD+ak656UXeqIxCvOIHhD2OyaMUUewYFwPBymSG9VYtkXtQSi0
-838ewbYVt5lWwgChA+1z+NPt9JLzB0rW1e+3H5vpJA8O5JhkpwmYN1/IaBXtZ63Z
-l8fPXOhZNQMSub+3QonREYz931OZ0LNoE/gCMsy1uZ7Mk8M3TpFgF9yq2sYFmjQY
-jNAl2QF1PubAc0ULqQIDAQABo0IwQDAPBgNVHRMBAf8EBTADAQH/MA4GA1UdDwEB
-/wQEAwIBBjAdBgNVHQ4EFgQUasPU+9+fgel7L6tECx5tPJDZ+iEwDQYJKoZIhvcN
-AQELBQADggEBAARHM2oTIE8aFLpulufusQGekEkGvmuXA4yxs7gn2SNv2eg8deMi
-+DRErc8yAhZn+0HwjW6UhxzHBJ0ovx2EiWCasiCez699nx+f18EmejAgSkXb8cOn
-4OFTMls9BaNSbBFI6yCXNmpIqstSb/Z6RHHSgARjQqvUZElpkzYfuC6L0El70q+b
-ArS+Qwkq8JJ93hPXXxUIcgaSC6KHNik0ik44nS1czYmwIyvdTeo/In2lZiqTL299
-GhdGksT8b4Wz3chHvgNJoFZmxm3YpiDKyWwNMLe/T7RLu8gY66b5GvB3s0YHjq9G
-axJToXMg3T9oImHz8yIk6X7j1n+UMHE9528=
-EOF
->>>>>>> 52d74839
-    }
-}
-
-<<<<<<< HEAD
-resource "azurerm_subnet_network_security_group_association" "private_to_nsg_private" {
-    for_each = azurerm_subnet.private_subnet
-
-    subnet_id                 = each.value.id
-    network_security_group_id = azurerm_network_security_group.vnet_nsg_private[each.key].id
-=======
-# VPN gateways will receive an IP address in this subnet
-resource "azurerm_subnet" "gateway" {
-  name                 = "GatewaySubnet" # This subnet must be named this. Azure expects this name for VPN gateways.
-  resource_group_name  = var.resource_group
-  virtual_network_name = azurerm_virtual_network.virtual_network.name
-  address_prefixes     = ["10.0.4.0/24"]
-}
-
-# A public IP is needed so we can access the VPN over the internet
-resource "azurerm_public_ip" "vpn_ip" {
-  name                = "${var.resource_prefix}-vpn-ip"
-  location            = var.location
-  resource_group_name = var.resource_group
-  allocation_method   = "Dynamic"
->>>>>>> 52d74839
+  subnet_id                 = each.value.id
+  network_security_group_id = azurerm_network_security_group.vnet_nsg_private[each.key].id
 }
 
 
 /* Endpoint subnet */
 resource "azurerm_subnet" "endpoint_subnet" {
-    for_each = data.azurerm_virtual_network.vnet
+  for_each = data.azurerm_virtual_network.vnet
 
-<<<<<<< HEAD
-    name                 = "endpoint"
-    resource_group_name  = var.resource_group
-    virtual_network_name = each.value.name
-    address_prefixes     = [
-        local.vnet_subnets[each.value.name][3],
-    ]
-    service_endpoints    = [
-        "Microsoft.Storage"
-    ]
-=======
-resource "azurerm_virtual_network" "virtual_network_2" {
-  name                = "${var.resource_prefix}-vnet-peer"
-  location            = "westus"
-  resource_group_name = var.resource_group
-  address_space       = ["10.1.0.0/16"]
->>>>>>> 52d74839
+  name                 = "endpoint"
+  resource_group_name  = var.resource_group
+  virtual_network_name = each.value.name
+  address_prefixes = [
+    local.vnet_subnets[each.value.name][3],
+  ]
+  service_endpoints = [
+    "Microsoft.Storage"
+  ]
 
-    enforce_private_link_endpoint_network_policies = true
+  enforce_private_link_endpoint_network_policies = true
 }
 
-<<<<<<< HEAD
 resource "azurerm_subnet_network_security_group_association" "endpoint_to_nsg_private" {
-    for_each = azurerm_subnet.endpoint_subnet
+  for_each = azurerm_subnet.endpoint_subnet
 
-    subnet_id                 = each.value.id
-    network_security_group_id = azurerm_network_security_group.vnet_nsg_private[each.key].id
-=======
-resource "azurerm_subnet" "private2" {
-  name                 = "private"
-  resource_group_name  = var.resource_group
-  virtual_network_name = azurerm_virtual_network.virtual_network_2.name
-  address_prefixes     = ["10.1.3.0/24"]
-  service_endpoints    = ["Microsoft.Sql"]
-}
-
-resource "azurerm_virtual_network_peering" "virtual_network_peer" {
-  name                      = "${var.resource_prefix}-peering-001"
-  resource_group_name       = var.resource_group
-  virtual_network_name      = azurerm_virtual_network.virtual_network.name
-  remote_virtual_network_id = azurerm_virtual_network.virtual_network_2.id
-}
-
-# This subnet is where the private endpoints will exist
-# They need a dedicated subnet, since Azure requires full automatic management capabilities of the ACL
-resource "azurerm_subnet" "endpoint2" {
-  name                                           = "endpoint"
-  resource_group_name                            = var.resource_group
-  virtual_network_name                           = azurerm_virtual_network.virtual_network_2.name
-  address_prefixes                               = ["10.1.5.0/24"]
-  enforce_private_link_endpoint_network_policies = true
->>>>>>> 52d74839
+  subnet_id                 = each.value.id
+  network_security_group_id = azurerm_network_security_group.vnet_nsg_private[each.key].id
 }
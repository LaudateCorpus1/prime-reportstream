terraform {
    required_version = ">= 0.14"
}

data "azurerm_client_config" "current" {}

data "azurerm_key_vault_secret" "postgres_user" {
  key_vault_id = var.app_config_key_vault_id
  name = "functionapp-postgres-user"
}

data "azurerm_key_vault_secret" "postgres_pass" {
  key_vault_id = var.app_config_key_vault_id
  name = "functionapp-postgres-pass"
}

resource "azurerm_postgresql_server" "postgres_server" {
  name = var.name
  location = var.location
  resource_group_name = var.resource_group
  administrator_login = data.azurerm_key_vault_secret.postgres_user.value
  administrator_login_password = data.azurerm_key_vault_secret.postgres_pass.value

  sku_name = "GP_Gen5_4"
  version = "11"
  storage_mb = 5120

  auto_grow_enabled = true

  public_network_access_enabled = false
  ssl_enforcement_enabled = true
  ssl_minimal_tls_version_enforced = "TLS1_2"

  threat_detection_policy {
    enabled = true
    email_account_admins = true
  }

  # Required for customer-managed encryption
  identity {
    type = "SystemAssigned"
  }

  lifecycle {
    prevent_destroy = true
  }

  tags = {
    "environment" = var.environment
  }
}

<<<<<<< HEAD
# Grant the storage account Key Vault access, to access encryption keys
resource "azurerm_key_vault_access_policy" "postgres_policy" {
  # This is a hack. The postgres module has a bug where it does not export the values until after being updated.
  # By using a count, we workout the bug by running two deploy. The first deploy created the system-assigned identity.
  # The second deploy adds the Key Value access policy.
  count = azurerm_postgresql_server.postgres_server.identity.0.principal_id != null ? 1 : 0

  key_vault_id = var.key_vault_id
  tenant_id = data.azurerm_client_config.current.tenant_id
  object_id = azurerm_postgresql_server.postgres_server.identity.0.principal_id

  key_permissions = ["get", "unwrapkey", "wrapkey"]
}

data "azurerm_key_vault_key" "postgres_server_encryption_key" {
  count = var.rsa_key_2048 != null && var.rsa_key_2048 != "" && azurerm_postgresql_server.postgres_server.identity.0.principal_id != null ? 1 : 0
  key_vault_id = var.key_vault_id
  name = var.rsa_key_2048

  depends_on = [azurerm_key_vault_access_policy.postgres_policy[0]]
}

resource "azurerm_postgresql_server_key" "postgres_server_key" {
  count = length(data.azurerm_key_vault_key.postgres_server_encryption_key)
  server_id = azurerm_postgresql_server.postgres_server.id
  key_vault_key_id = data.azurerm_key_vault_key.postgres_server_encryption_key[0].id
}

resource "azurerm_postgresql_virtual_network_rule" "allow_public_subnet" {
  name = "AllowPublicSubnet"
=======
resource "azurerm_postgresql_server" "postgres_server_replica" {
  name = "${var.name}-replica"
  location = "westus"
>>>>>>> 9d878134
  resource_group_name = var.resource_group
  administrator_login = data.azurerm_key_vault_secret.postgres_user.value
  administrator_login_password = data.azurerm_key_vault_secret.postgres_pass.value

  create_mode = "Replica"
  creation_source_server_id = azurerm_postgresql_server.postgres_server.id

  sku_name = "GP_Gen5_4"
  version = "11"
  storage_mb = 5120

  auto_grow_enabled = true

  public_network_access_enabled = false
  ssl_enforcement_enabled = true
  ssl_minimal_tls_version_enforced = "TLS1_2"

  threat_detection_policy {
    enabled = true
    email_account_admins = true
  }

  lifecycle {
    prevent_destroy = true
  }

  tags = {
    "environment" = var.environment
  }
}

module "postgres_private_endpoint" {
  source = "../common/private_endpoint"
  resource_id = azurerm_postgresql_server.postgres_server.id
  name = azurerm_postgresql_server.postgres_server.name
  type = "postgres_server"
  resource_group = var.resource_group
  location = var.location
  endpoint_subnet_id = var.endpoint_subnet_id
}

module "postgres_private2_endpoint" {
  source = "../common/private_endpoint"
  resource_id = azurerm_postgresql_server.postgres_server_replica.id
  name = azurerm_postgresql_server.postgres_server_replica.name
  type = "postgres_server"
  resource_group = var.resource_group
  location = azurerm_postgresql_server.postgres_server_replica.location
  endpoint_subnet_id = var.endpoint2_subnet_id
}

resource "azurerm_postgresql_active_directory_administrator" "postgres_aad_admin" {
  server_name = azurerm_postgresql_server.postgres_server.name
  resource_group_name = var.resource_group
  login = "reportstream_pgsql_admin"
  tenant_id = data.azurerm_client_config.current.tenant_id
  # pgsql_admin AAD group
  object_id = "c4031f1f-229c-4a8a-b3b9-23bae9dbf197"
}

resource "azurerm_postgresql_database" "prime_data_hub_db" {
  name = "prime_data_hub"
  resource_group_name = var.resource_group
  server_name = azurerm_postgresql_server.postgres_server.name
  charset = "UTF8"
  collation = "English_United States.1252"

  lifecycle {
    prevent_destroy = true
  }
}

resource "azurerm_postgresql_database" "metabase_db" {
  count = (var.environment == "test" || var.environment == "prod" ? 1 : 0)
  name = "metabase"
  resource_group_name = var.resource_group
  server_name = azurerm_postgresql_server.postgres_server.name
  charset = "UTF8"
  collation = "English_United States.1252"

  lifecycle {
    prevent_destroy = true
  }
}

module "postgresql_db_log_event_hub_log" {
  source = "../event_hub_log"
  resource_type = "postgresql"
  log_type = "db"
  eventhub_namespace_name = var.eventhub_namespace_name
  resource_group = var.resource_group
  resource_prefix = var.resource_prefix
}

resource "azurerm_monitor_diagnostic_setting" "postgresql_db_log" {
  name = "${var.resource_prefix}-postgresql-db-log"
  target_resource_id = azurerm_postgresql_server.postgres_server.id
  eventhub_name = module.postgresql_db_log_event_hub_log.event_hub_name
  eventhub_authorization_rule_id = var.eventhub_manage_auth_rule_id

  log {
    category = "PostgreSQLLogs"
    enabled  = true

    retention_policy {
      days = 0
      enabled = false
    }
  }

  log {
    category = "QueryStoreRuntimeStatistics"
    enabled  = false

    retention_policy {
      days = 0
      enabled = false
    }
  }

  log {
    category = "QueryStoreWaitStatistics"
    enabled  = false

    retention_policy {
      days = 0
      enabled = false
    }
  }

  metric {
    category = "AllMetrics"
    enabled = false

    retention_policy {
      days = 0
      enabled = false
    }
  }
}

data "azurerm_client_config" "current" {}

output "server_name" {
  value = azurerm_postgresql_server.postgres_server.name
}

output "postgres_user" {
  value = data.azurerm_key_vault_secret.postgres_user.value
  sensitive = true
}

output "postgres_pass" {
  value = data.azurerm_key_vault_secret.postgres_pass.value
  sensitive = true
}<|MERGE_RESOLUTION|>--- conflicted
+++ resolved
@@ -50,42 +50,9 @@
   }
 }
 
-<<<<<<< HEAD
-# Grant the storage account Key Vault access, to access encryption keys
-resource "azurerm_key_vault_access_policy" "postgres_policy" {
-  # This is a hack. The postgres module has a bug where it does not export the values until after being updated.
-  # By using a count, we workout the bug by running two deploy. The first deploy created the system-assigned identity.
-  # The second deploy adds the Key Value access policy.
-  count = azurerm_postgresql_server.postgres_server.identity.0.principal_id != null ? 1 : 0
-
-  key_vault_id = var.key_vault_id
-  tenant_id = data.azurerm_client_config.current.tenant_id
-  object_id = azurerm_postgresql_server.postgres_server.identity.0.principal_id
-
-  key_permissions = ["get", "unwrapkey", "wrapkey"]
-}
-
-data "azurerm_key_vault_key" "postgres_server_encryption_key" {
-  count = var.rsa_key_2048 != null && var.rsa_key_2048 != "" && azurerm_postgresql_server.postgres_server.identity.0.principal_id != null ? 1 : 0
-  key_vault_id = var.key_vault_id
-  name = var.rsa_key_2048
-
-  depends_on = [azurerm_key_vault_access_policy.postgres_policy[0]]
-}
-
-resource "azurerm_postgresql_server_key" "postgres_server_key" {
-  count = length(data.azurerm_key_vault_key.postgres_server_encryption_key)
-  server_id = azurerm_postgresql_server.postgres_server.id
-  key_vault_key_id = data.azurerm_key_vault_key.postgres_server_encryption_key[0].id
-}
-
-resource "azurerm_postgresql_virtual_network_rule" "allow_public_subnet" {
-  name = "AllowPublicSubnet"
-=======
 resource "azurerm_postgresql_server" "postgres_server_replica" {
   name = "${var.name}-replica"
   location = "westus"
->>>>>>> 9d878134
   resource_group_name = var.resource_group
   administrator_login = data.azurerm_key_vault_secret.postgres_user.value
   administrator_login_password = data.azurerm_key_vault_secret.postgres_pass.value
@@ -137,6 +104,34 @@
   endpoint_subnet_id = var.endpoint2_subnet_id
 }
 
+# Grant the storage account Key Vault access, to access encryption keys
+resource "azurerm_key_vault_access_policy" "postgres_policy" {
+  # This is a hack. The postgres module has a bug where it does not export the values until after being updated.
+  # By using a count, we workout the bug by running two deploy. The first deploy created the system-assigned identity.
+  # The second deploy adds the Key Value access policy.
+  count = azurerm_postgresql_server.postgres_server.identity.0.principal_id != null ? 1 : 0
+
+  key_vault_id = var.key_vault_id
+  tenant_id = data.azurerm_client_config.current.tenant_id
+  object_id = azurerm_postgresql_server.postgres_server.identity.0.principal_id
+
+  key_permissions = ["get", "unwrapkey", "wrapkey"]
+}
+
+data "azurerm_key_vault_key" "postgres_server_encryption_key" {
+  count = var.rsa_key_2048 != null && var.rsa_key_2048 != "" && azurerm_postgresql_server.postgres_server.identity.0.principal_id != null ? 1 : 0
+  key_vault_id = var.key_vault_id
+  name = var.rsa_key_2048
+
+  depends_on = [azurerm_key_vault_access_policy.postgres_policy[0]]
+}
+
+resource "azurerm_postgresql_server_key" "postgres_server_key" {
+  count = length(data.azurerm_key_vault_key.postgres_server_encryption_key)
+  server_id = azurerm_postgresql_server.postgres_server.id
+  key_vault_key_id = data.azurerm_key_vault_key.postgres_server_encryption_key[0].id
+}
+
 resource "azurerm_postgresql_active_directory_administrator" "postgres_aad_admin" {
   server_name = azurerm_postgresql_server.postgres_server.name
   resource_group_name = var.resource_group

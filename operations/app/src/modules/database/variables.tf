variable "environment" {
    type = string
    description = "Target Environment"
}

variable "resource_group" {
    type = string
    description = "Resource Group Name"
}

variable "resource_prefix" {
    type = string
    description = "Resource Prefix"
}

variable "name" {
    type = string
    description = "Database Server Name"
}

variable "location" {
    type = string
    description = "Database Server Location"
}

variable "public_subnet_id" {
    type = string
    description = "Public Subnet ID"
}

variable "private_subnet_id" {
    type = string
    description = "Private Subnet ID"
}

variable "app_config_key_vault_id" {
    type = string
    description = "Key Vault used for database user/pass"
}

variable "eventhub_namespace_name" {
    type = string
    description = "Event hub to stream logs to"
}

variable "eventhub_manage_auth_rule_id" {
    type = string
<<<<<<< HEAD
    description = "Private Subnet ID"
}

variable "key_vault_id" {
    type = string
    description = "Key Vault used for data encryption"
=======
    description = "Event Hub Manage Authorization Rule ID"
>>>>>>> d9dfa9e6
}<|MERGE_RESOLUTION|>--- conflicted
+++ resolved
@@ -45,14 +45,9 @@
 
 variable "eventhub_manage_auth_rule_id" {
     type = string
-<<<<<<< HEAD
-    description = "Private Subnet ID"
+    description = "Event Hub Manage Authorization Rule ID"
 }
-
 variable "key_vault_id" {
     type = string
     description = "Key Vault used for data encryption"
-=======
-    description = "Event Hub Manage Authorization Rule ID"
->>>>>>> d9dfa9e6
 }
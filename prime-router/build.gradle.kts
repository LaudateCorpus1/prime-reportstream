/*
Build script for Prime Router.

Properties that can be overridden using the Gradle -P arguments or environment variables:
  DB_USER - Postgres database username (defaults to prime)
  DB_PASSWORD - Postgres database password (defaults to changeIT!)
  DB_URL - Postgres database URL (defaults to jdbc:postgresql://localhost:5432/prime_data_hub)

Properties that can be overriden using an environment variable only:
  PRIME_RS_API_ENDPOINT_HOST - hostname on which your API endpoint runs (defaults to localhost);
                               This will enable you to connect to your API endpoint from (e.g.)
                               the builder container

Properties to control the execution and output using the Gradle -P arguments:
  forcetest - Force the running of the test regardless of changes
  showtests - Verbose output of the unit tests
  E.g. ./build.sh -- gradle clean package -Ppg.user=myuser -Dpg.password=mypassword -Pforcetest
 */

import org.apache.tools.ant.filters.ReplaceTokens
import org.jetbrains.kotlin.gradle.tasks.KotlinCompile
import java.time.LocalDateTime
import java.time.format.DateTimeFormatter

plugins {
    kotlin("jvm") version "1.5.20"
    id("org.flywaydb.flyway") version "7.11.0"
    id("nu.studer.jooq") version "6.0"
    id("com.github.johnrengelman.shadow") version "7.0.0"
    id("com.microsoft.azure.azurefunctions") version "1.5.1"
    id("org.jlleitschuh.gradle.ktlint") version "10.1.0"
    id("com.adarshr.test-logger") version "3.0.0"
    id("jacoco")
}

group = "gov.cdc.prime"
version = "0.1-SNAPSHOT"
description = "prime-router"
val azureAppName = "prime-data-hub-router"
val azureFunctionsDir = "azure-functions"
val primeMainClass = "gov.cdc.prime.router.cli.MainKt"
azurefunctions.appName = azureAppName

// Local database information, first one wins:
// 1. Project properties (-P<VAR>=<VALUE> flag)
// 2. Environment variable
// 3. Default
val KEY_DB_USER = "DB_USER"
val KEY_DB_PASSWORD = "DB_PASSWORD"
val KEY_DB_URL = "DB_URL"
val KEY_PRIME_RS_API_ENDPOINT_HOST = "PRIME_RS_API_ENDPOINT_HOST"
val dbUser = (
    project.properties[KEY_DB_USER]
        ?: System.getenv(KEY_DB_USER)
        ?: "prime"
    ) as String
val dbPassword = (
    project.properties[KEY_DB_PASSWORD]
        ?: System.getenv(KEY_DB_PASSWORD)
        ?: "changeIT!"
    ) as String
val dbUrl = (
    project.properties[KEY_DB_URL]
        ?: System.getenv(KEY_DB_URL)
        ?: "jdbc:postgresql://localhost:5432/prime_data_hub"
    ) as String

val reportsApiEndpointHost = (
    System.getenv(KEY_PRIME_RS_API_ENDPOINT_HOST)
        ?: "localhost"
    ) as String

val jooqSourceDir = "build/generated-src/jooq/src/main/java"
val jooqPackageName = "gov.cdc.prime.router.azure.db"

defaultTasks("package")

val kotlinVersion = "1.5.20"
jacoco.toolVersion = "0.8.7"

// Set the compiler JVM target
java {
    sourceCompatibility = JavaVersion.VERSION_11
    targetCompatibility = JavaVersion.VERSION_11
}

val compileKotlin: KotlinCompile by tasks
val compileTestKotlin: KotlinCompile by tasks
compileKotlin.kotlinOptions.jvmTarget = "11"
compileTestKotlin.kotlinOptions.jvmTarget = "11"

tasks.clean {
    // Delete the old Maven build folder
    delete("target")
}

val coverageExcludedClasses = listOf("gov/cdc/prime/router/azure/db/*", "gov/cdc/prime/router/cli/*")
tasks.test {
    // Use JUnit 5 for running tests
    useJUnitPlatform()
    // Set max parellel forks as recommended in https://docs.gradle.org/current/userguide/performance.html
    maxParallelForks = (Runtime.getRuntime().availableProcessors() / 2).takeIf { it > 0 } ?: 1
    dependsOn("compileKotlin")
    finalizedBy("jacocoTestReport")
    // Run the test task if specified configuration files are changed
    inputs.files(
        fileTree("./") {
            include("settings/**/*.yml")
            include("metadata/**/*")
        }
    )
    outputs.upToDateWhen {
        // Call gradle with the -Pforcetest option will force the unit tests to run
        if (project.hasProperty("forcetest")) {
            println("Rerunning unit tests...")
            false
        } else {
            true
        }
    }
    configure<JacocoTaskExtension> {
        // This excludes classes from being analyzed, but not from being added to the report
        excludes = coverageExcludedClasses
    }
}

tasks.jacocoTestReport {
    dependsOn(tasks.test)
    // Remove the exclusions, so they do not appear in the report
    classDirectories.setFrom(
        files(
            classDirectories.files.map {
                fileTree(it).matching {
                    exclude(coverageExcludedClasses)
                }
            }
        )
    )
}

testlogger {
    if (project.hasProperty("showtests")) {
        showPassed = true
        showSkipped = true
    } else {
        showPassed = false
        showSkipped = false
    }
}

// Add the testIntegration tests
sourceSets.create("testIntegration") {
    java.srcDir("src/testIntegration/kotlin")
    compileClasspath += sourceSets["main"].output
    runtimeClasspath += sourceSets["main"].output
}

val compileTestIntegrationKotlin: KotlinCompile by tasks
compileTestIntegrationKotlin.kotlinOptions.jvmTarget = "11"

val testIntegrationImplementation: Configuration by configurations.getting {
    extendsFrom(configurations["testImplementation"])
}

configurations["testIntegrationRuntimeOnly"].extendsFrom(configurations["runtimeOnly"])

tasks.register<Test>("testIntegration") {
    useJUnitPlatform()
    dependsOn("compile")
    dependsOn("compileTestIntegrationKotlin")
    dependsOn("compileTestIntegrationJava")
    shouldRunAfter("test")
    testClassesDirs = sourceSets["testIntegration"].output.classesDirs
    classpath = sourceSets["testIntegration"].runtimeClasspath
    // Run the test task if specified configuration files are changed
    inputs.files(
        fileTree("./") {
            include("settings/**/*.yml")
            include("metadata/**/*")
            include("src/testIntergation/resources/datatests/**/*")
        }
    )
    outputs.upToDateWhen {
        // Call gradle with the -Pforcetest option will force the unit tests to run
        if (project.hasProperty("forcetest")) {
            println("Rerunning unit tests...")
            false
        } else {
            true
        }
    }
}

tasks.check {
    dependsOn("testIntegration")
}

tasks.withType<Test>().configureEach {
    maxParallelForks = (Runtime.getRuntime().availableProcessors() / 2).takeIf { it > 0 } ?: 1
}

tasks.processResources {
    // Set the proper build values in the build.properties file
    filesMatching("build.properties") {
        val dateFormatter = DateTimeFormatter.ofPattern("yyyyMMdd")
        val formattedDate = LocalDateTime.now().format(dateFormatter)
        val tokens = mapOf("version" to version, "timestamp" to formattedDate)
        filter(ReplaceTokens::class, mapOf("beginToken" to "@", "endToken" to "@", "tokens" to tokens))
    }
}

tasks.jar {
    manifest {
        /* We put the CLI main class in the manifest at this step as a convenience to allow this jar to be
        run by the ./prime script. It will be overwritten by the Azure host or the CLI fat jar package. */
        attributes("Main-Class" to primeMainClass)
        attributes("Multi-Release" to true)
    }
}

tasks.shadowJar {
    // our fat jar is getting fat! Or over 65K files in this case
    isZip64 = true
}

// Just a nicer name to create the fat jar
tasks.register("fatJar") {
    group = rootProject.description ?: ""
    description = "Generate the fat jar used to run the prime tool"
    dependsOn("shadowJar")
}

tasks.register<JavaExec>("primeCLI") {
    group = rootProject.description ?: ""
    description = "Run the Prime CLI tool.  Specify arguments with --args='<args>'"
    main = primeMainClass
    classpath = sourceSets["main"].runtimeClasspath
    // Default arguments is to display the help
    environment["POSTGRES_URL"] = dbUrl
    environment["POSTGRES_USER"] = dbUser
    environment["POSTGRES_PASSWORD"] = dbPassword

    // Use arguments passed by another task in the project.extra["cliArgs"] property.
    if (project.extra.has("cliArgs")) {
        args = project.extra["cliArgs"] as MutableList<String>
    } else {
        args = listOf("-h")
        println("primeCLI Gradle task usage: gradle primeCLI --args='<args>'")
        println(
            "Usage example: gradle primeCLI --args=\"data --input-fake 50 " +
                "--input-schema waters/waters-covid-19 --output-dir ./ --target-states CA " +
                "--target-counties 'Santa Clara' --output-format CSV\""
        )
    }
}

tasks.register("testSmoke") {
    group = rootProject.description ?: ""
    description = "Run the smoke tests"
    project.extra["cliArgs"] = listOf("test")
    finalizedBy("primeCLI")
}

tasks.register("testEnd2End") {
    group = rootProject.description ?: ""
    description = "Run the end to end tests.  Requires running a Docker instance"
<<<<<<< HEAD
    main = primeMainClass
    classpath = sourceSets["main"].runtimeClasspath
    args = listOf("test", "--run", "end2end")
    environment = mapOf(
        "POSTGRES_URL" to dbUrl,
        "POSTGRES_USER" to dbUser,
        "POSTGRES_PASSWORD" to dbPassword,
        KEY_PRIME_RS_API_ENDPOINT_HOST to reportsApiEndpointHost
    )
=======
    project.extra["cliArgs"] = listOf("test", "--run", "end2end")
    finalizedBy("primeCLI")
>>>>>>> 7ca34bfb
}

tasks.register("generateDocs") {
    group = rootProject.description ?: ""
    description = "Generate the schema documentation in markup format"
    project.extra["cliArgs"] = listOf("generate-docs")
    finalizedBy("primeCLI")
}

tasks.azureFunctionsPackage {
    dependsOn("test")
}

val azureResourcesTmpDir = File(rootProject.buildDir.path, "$azureFunctionsDir-resources/$azureAppName")
val azureResourcesFinalDir = File(rootProject.buildDir.path, "$azureFunctionsDir/$azureAppName")
tasks.register<Copy>("gatherAzureResources") {
    from("./")
    into(azureResourcesTmpDir)
    include("metadata/**/*.yml")
    include("metadata/**/*.schema")
    include("metadata/**/*.valuesets")
    include("metadata/**/*.csv")
    include("settings/**/*.yml")
    include("assets/**/*__inline.html")
}

tasks.register("copyAzureResources") {
    dependsOn("gatherAzureResources")
    doLast {
        // We need to use a regular copy, so Gradle does not delete the existing folder
        org.apache.commons.io.FileUtils.copyDirectory(azureResourcesTmpDir, azureResourcesFinalDir)
    }
}

val azureScriptsTmpDir = File(rootProject.buildDir.path, "$azureFunctionsDir-scripts/$azureAppName")
val azureScriptsFinalDir = rootProject.buildDir
val primeScriptName = "prime"
val startFuncScriptName = "start_func.sh"
tasks.register<Copy>("gatherAzureScripts") {
    from("./")
    into(azureScriptsTmpDir)
    include(primeScriptName)
    include(startFuncScriptName)
}

tasks.register("copyAzureScripts") {
    dependsOn("gatherAzureScripts")
    doLast {
        // We need to use a regular copy, so Gradle does not delete the existing folder
        org.apache.commons.io.FileUtils.copyDirectory(azureScriptsTmpDir, azureScriptsFinalDir)
        File(azureScriptsFinalDir.path, primeScriptName).setExecutable(true)
        File(azureScriptsFinalDir.path, startFuncScriptName).setExecutable(true)
    }
}

// Configuration for Flyway migration tool
flyway {
    url = dbUrl
    user = dbUser
    password = dbPassword
}

// Database code generation configuration
jooq {
    configurations {
        create("main") { // name of the jOOQ configuration
            jooqConfiguration.apply {
                logging = org.jooq.meta.jaxb.Logging.INFO
                jdbc.apply {
                    driver = "org.postgresql.Driver"
                    url = dbUrl
                    user = dbUser
                    password = dbPassword
                }
                generator.apply {
                    name = "org.jooq.codegen.DefaultGenerator"
                    database.apply {
                        name = "org.jooq.meta.postgres.PostgresDatabase"
                        inputSchema = "public"
                        includes = ".*"
                    }
                    generate.apply {
                        isImmutablePojos = false
                        isFluentSetters = true
                        isPojos = true
                        isPojosEqualsAndHashCode = true
                        isPojosToString = true
                        isJavaTimeTypes = true
                    }
                    target.apply {
                        packageName = jooqPackageName
                        directory = jooqSourceDir
                    }
                }
            }
        }
    }
}

// Set jOOQ task to participate in Gradle's incremental build feature
tasks.named<nu.studer.gradle.jooq.JooqGenerate>("generateJooq") {
    dependsOn("migrate")
    allInputsDeclared.set(true)
}

// Convenience tasks
tasks.register("compile") {
    group = rootProject.description ?: ""
    description = "Compile the code"
    dependsOn("compileKotlin")
}

tasks.register("migrate") {
    group = rootProject.description ?: ""
    description = "Load the database with the latest schema"
    dependsOn("flywayMigrate")
}

tasks.register("package") {
    group = rootProject.description ?: ""
    description = "Package the code and necessary files to run the Azure functions"
    dependsOn("azureFunctionsPackage")
    dependsOn("copyAzureResources")
    dependsOn("copyAzureScripts")
    dependsOn("fatJar")
}

tasks.register("quickPackage") {
    // Quick package for development purposes.  Use with caution.
    dependsOn("azureFunctionsPackage")
    dependsOn("copyAzureResources")
    dependsOn("copyAzureScripts")
    tasks["test"].enabled = false
    tasks["compileTestKotlin"].enabled = false
    tasks["migrate"].enabled = false
    tasks["flywayMigrate"].enabled = false
}

repositories {
    mavenCentral()
    maven {
        url = uri("https://jitpack.io")
    }
}

dependencies {
    jooqGenerator("org.postgresql:postgresql:42.2.23")

    implementation("org.jetbrains.kotlin:kotlin-stdlib-jdk8:$kotlinVersion")
    implementation("org.jetbrains.kotlin:kotlin-stdlib-common:$kotlinVersion")
    implementation("org.jetbrains.kotlin:kotlin-reflect:$kotlinVersion")
    implementation("com.microsoft.azure.functions:azure-functions-java-library:1.4.2")
    implementation("com.azure:azure-core:1.18.0")
    implementation("com.azure:azure-core-http-netty:1.10.1")
    implementation("com.azure:azure-storage-blob:12.11.1") {
        exclude(group = "com.azure", module = "azure-core")
    }
    implementation("com.azure:azure-storage-queue:12.9.1") {
        exclude(group = "com.azure", module = "azure-core")
    }
    implementation("com.azure:azure-security-keyvault-secrets:4.3.0") {
        exclude(group = "com.azure", module = "azure-core")
        exclude(group = "com.azure", module = "azure-core-http-netty")
    }
    implementation("com.azure:azure-identity:1.3.1") {
        exclude(group = "com.azure", module = "azure-core")
        exclude(group = "com.azure", module = "azure-core-http-netty")
    }
    implementation("org.apache.logging.log4j:log4j-api:[2.13.2,)")
    implementation("org.apache.logging.log4j:log4j-core:[2.13.2,)")
    implementation("org.apache.logging.log4j:log4j-slf4j-impl:[2.13.2,)")
    implementation("org.apache.logging.log4j:log4j-api-kotlin:1.0.0")
    implementation("com.github.doyaaaaaken:kotlin-csv-jvm:0.15.2")
    implementation("tech.tablesaw:tablesaw-core:0.38.2")
    implementation("com.github.ajalt.clikt:clikt-jvm:3.2.0")
    implementation("com.fasterxml.jackson.dataformat:jackson-dataformat-yaml:2.12.4")
    implementation("com.fasterxml.jackson.module:jackson-module-kotlin:2.12.4")
    implementation("com.fasterxml.jackson.core:jackson-databind:2.12.4")
    implementation("com.fasterxml.jackson.datatype:jackson-datatype-jsr310:2.12.4")
    implementation("com.github.javafaker:javafaker:1.0.2")
    implementation("ca.uhn.hapi:hapi-base:2.3")
    implementation("ca.uhn.hapi:hapi-structures-v251:2.3")
    implementation("com.googlecode.libphonenumber:libphonenumber:8.12.27")
    implementation("org.thymeleaf:thymeleaf:3.0.12.RELEASE")
    implementation("com.sendgrid:sendgrid-java:4.7.2")
    implementation("com.okta.jwt:okta-jwt-verifier:0.5.1")
    implementation("com.github.kittinunf.fuel:fuel:2.3.1") {
        exclude(group = "org.json", module = "json")
    }
    implementation("com.github.kittinunf.fuel:fuel-json:2.3.1")
    implementation("org.json:json:20210307")
    implementation("com.hierynomus:sshj:0.31.0")
    implementation("org.bouncycastle:bcprov-jdk15on:1.69")
    implementation("com.jcraft:jsch:0.1.55")
    implementation("org.apache.commons:commons-lang3:3.12.0")
    implementation("org.apache.commons:commons-text:1.9")
    implementation("commons-codec:commons-codec:1.15")
    implementation("commons-io:commons-io:2.10.0")
    implementation("org.postgresql:postgresql:42.2.23")
    implementation("com.zaxxer:HikariCP:4.0.3")
    implementation("org.flywaydb:flyway-core:7.11.0")
    implementation("com.github.kayr:fuzzy-csv:1.6.48")
    implementation("org.commonmark:commonmark:0.18.0")
    implementation("com.google.guava:guava:30.1.1-jre")
    implementation("com.helger.as2:as2-lib:4.7.1")
    // Prevent mixed versions of these libs based on different versions being included by different packages
    implementation("org.bouncycastle:bcpkix-jdk15on:1.69")
    implementation("org.bouncycastle:bcmail-jdk15on:1.69")
    implementation("org.bouncycastle:bcprov-jdk15on:1.69")

    runtimeOnly("com.okta.jwt:okta-jwt-verifier-impl:0.5.1")
    runtimeOnly("com.github.kittinunf.fuel:fuel-jackson:2.3.1")

    testImplementation(kotlin("test-junit5"))
    testImplementation("com.github.KennethWussmann:mock-fuel:1.3.0") {
        exclude(group = "org.jetbrains.kotlin", module = "kotlin-stdlib-jdk8")
        exclude(group = "org.jetbrains.kotlinx", module = "kotlinx-coroutines-core")
        exclude(group = "com.github.kittinunf.fuel", module = "fuel")
    }
    // kotlinx-coroutines-core is needed by mock-fuel
    testImplementation("org.jetbrains.kotlinx:kotlinx-coroutines-core:1.5.0-native-mt")
    testImplementation("com.github.KennethWussmann:mock-fuel:1.3.0")
    testImplementation("io.mockk:mockk:1.12.0")
    testImplementation("org.junit.jupiter:junit-jupiter-api:5.7.2")
    testImplementation("com.willowtreeapps.assertk:assertk-jvm:0.24")
    testRuntimeOnly("org.junit.jupiter:junit-jupiter-engine:5.7.2")
}<|MERGE_RESOLUTION|>--- conflicted
+++ resolved
@@ -239,6 +239,7 @@
     environment["POSTGRES_URL"] = dbUrl
     environment["POSTGRES_USER"] = dbUser
     environment["POSTGRES_PASSWORD"] = dbPassword
+    environment[KEY_PRIME_RS_API_ENDPOINT_HOST] = reportsApiEndpointHost
 
     // Use arguments passed by another task in the project.extra["cliArgs"] property.
     if (project.extra.has("cliArgs")) {
@@ -264,20 +265,8 @@
 tasks.register("testEnd2End") {
     group = rootProject.description ?: ""
     description = "Run the end to end tests.  Requires running a Docker instance"
-<<<<<<< HEAD
-    main = primeMainClass
-    classpath = sourceSets["main"].runtimeClasspath
-    args = listOf("test", "--run", "end2end")
-    environment = mapOf(
-        "POSTGRES_URL" to dbUrl,
-        "POSTGRES_USER" to dbUser,
-        "POSTGRES_PASSWORD" to dbPassword,
-        KEY_PRIME_RS_API_ENDPOINT_HOST to reportsApiEndpointHost
-    )
-=======
     project.extra["cliArgs"] = listOf("test", "--run", "end2end")
     finalizedBy("primeCLI")
->>>>>>> 7ca34bfb
 }
 
 tasks.register("generateDocs") {

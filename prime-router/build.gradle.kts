--- conflicted
+++ resolved
@@ -30,19 +30,11 @@
 import java.util.Properties
 
 plugins {
-<<<<<<< HEAD
-    kotlin("jvm") version "1.8.22"
-    id("org.flywaydb.flyway") version "8.5.13"
-    id("nu.studer.jooq") version "7.1.1"
     id("com.github.johnrengelman.shadow") version "8.1.1"
-    id("com.microsoft.azure.azurefunctions") version "1.11.1"
-=======
     id("org.flywaydb.flyway") version "9.21.1"
     kotlin("jvm") version "1.9.0"
     id("nu.studer.jooq") version "8.2.1"
-    id("com.github.johnrengelman.shadow") version "7.1.2"
     id("com.microsoft.azure.azurefunctions") version "1.13.0"
->>>>>>> 4961a30f
     id("org.jlleitschuh.gradle.ktlint") version "11.4.2"
     id("com.adarshr.test-logger") version "3.2.0"
     id("jacoco")

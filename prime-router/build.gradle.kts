--- conflicted
+++ resolved
@@ -105,13 +105,8 @@
 
 defaultTasks("package")
 
-<<<<<<< HEAD
 val ktorVersion = "2.3.1"
 val kotlinVersion = "1.9.0"
-=======
-val ktorVersion = "2.3.2"
-val kotlinVersion = "1.8.22"
->>>>>>> 382ebc1e
 val jacksonVersion = "2.15.2"
 
 jacoco.toolVersion = "0.8.9"

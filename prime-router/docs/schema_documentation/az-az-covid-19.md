
### Schema:         az/az-covid-19
#### Description:   AZ COVID-19 flat file

---

**Name**: Notes

<<<<<<< HEAD
**Type**: TEXT
=======
**PII**: No

**Format**: $name
>>>>>>> ccf6bc29

**Default Value**: 

**Cardinality**: [0..1]

---

**Name**: Ordering_Facility_City

**Type**: CITY

**PII**: No

**Cardinality**: [0..1]

**Documentation**:

The city of the facility which the test was ordered from

---

<<<<<<< HEAD
**Name**: Ordering_Facility_State

**Type**: TABLE
=======
**PII**: No

**HL7 Fields**: OBX-15-1, OBX-23-10, ORC-3-3, OBR-3-3, OBR-2-3, ORC-2-3
>>>>>>> ccf6bc29

**Cardinality**: [1..1]

**Table**: fips-county

**Table Column**: State

**Documentation**:

The state of the facility which the test was ordered from

---

**Name**: Ordering_Facility_Address

**Type**: STREET

<<<<<<< HEAD
**Cardinality**: [0..1]

**Documentation**:
=======
**PII**: No

**HL7 Field**: OBX-24-1

**Cardinality**: [0..1]

---

**Name**: Lab_City

**Type**: CITY

**PII**: No

**HL7 Field**: OBX-24-3
>>>>>>> ccf6bc29

The address of the facility which the test was ordered from

---

**Name**: Ordering_Facility_Zip

<<<<<<< HEAD
**Type**: POSTAL_CODE
=======
**PII**: No

**HL7 Field**: OBX-24-4
>>>>>>> ccf6bc29

**Cardinality**: [0..1]

**Documentation**:

The zip code of the facility which the test was ordered from

---

<<<<<<< HEAD
**Name**: Provider_First_Name
=======
**Name**: Lab_Zip

**Type**: POSTAL_CODE

**PII**: No

**HL7 Field**: OBX-24-5

**Cardinality**: [0..1]
>>>>>>> ccf6bc29

**Type**: PERSON_NAME

**HL7 Fields**

- [OBR-16-3](https://hl7-definition.caristix.com/v2/HL7v2.5.1/Fields/OBR.16.3)
- [ORC-12-3](https://hl7-definition.caristix.com/v2/HL7v2.5.1/Fields/ORC.12.3)

**PII**: No

**Cardinality**: [0..1]

<<<<<<< HEAD
**Documentation**:
=======
---

**Name**: Patient_ID

**Type**: TEXT

**PII**: Yes

**HL7 Field**: PID-3-1
>>>>>>> ccf6bc29

The first name of the provider who ordered the test

---

**Name**: Provider_Last_Name

**Type**: PERSON_NAME

<<<<<<< HEAD
**HL7 Fields**

- [OBR-16-2](https://hl7-definition.caristix.com/v2/HL7v2.5.1/Fields/OBR.16.2)
- [ORC-12-2](https://hl7-definition.caristix.com/v2/HL7v2.5.1/Fields/ORC.12.2)
=======
**PII**: Yes

**HL7 Field**: PID-5-2
>>>>>>> ccf6bc29

**Cardinality**: [0..1]

**Documentation**:

The last name of provider who ordered the test

---

**Name**: Provider_Phone_Number

**Type**: TELEPHONE

<<<<<<< HEAD
**HL7 Fields**
=======
**PII**: Yes

**HL7 Field**: PID-5-1
>>>>>>> ccf6bc29

- [OBR-17](https://hl7-definition.caristix.com/v2/HL7v2.5.1/Fields/OBR.17)
- [ORC-14](https://hl7-definition.caristix.com/v2/HL7v2.5.1/Fields/ORC.14)

**Cardinality**: [0..1]

**Documentation**:

The phone number of the provider

---

**Name**: Ordering_facility_name

<<<<<<< HEAD
**Type**: TEXT
=======
**PII**: Yes

**HL7 Field**: PID-7
>>>>>>> ccf6bc29

**Cardinality**: [0..1]

---

**Name**: Lab_Name

**Type**: TEXT

**Cardinality**: [0..1]

---

**Name**: Patient_City

<<<<<<< HEAD
**Type**: CITY
=======
**PII**: No

**HL7 Field**: PID-8-1
>>>>>>> ccf6bc29

**Cardinality**: [0..1]

**Documentation**:

The patient's city

---

**Name**: Patient_County

**Type**: TABLE_OR_BLANK

<<<<<<< HEAD
**Cardinality**: [1..1]
=======
**PII**: No

**Format**: $alt
>>>>>>> ccf6bc29

**Table**: fips-county

**Table Column**: County

---

**Name**: Patient_Date_of_Birth

**Type**: DATE

**Cardinality**: [0..1]

**Documentation**:

The patient's date of birth. Default format is yyyyMMdd.

Other states may choose to define their own formats.


---

**Name**: Ethnicity

**Type**: CODE

<<<<<<< HEAD
=======
**PII**: No

**HL7 Field**: PID-22

>>>>>>> ccf6bc29
**Cardinality**: [0..1]

**Value Sets**

Code | Display
---- | -------
H|Hispanic or Latino
N|Non Hispanic or Latino
U|Unknown

**Documentation**:

The patient's ethnicity. There is a valueset defined based on the values in PID-22, but downstream
consumers are free to define their own values. Please refer to the consumer-specific schema if you have questions.


---

**Name**: Patient_First_Name

<<<<<<< HEAD
**Type**: PERSON_NAME
=======
**PII**: Yes

**HL7 Field**: PID-11-1
>>>>>>> ccf6bc29

**Cardinality**: [0..1]

**Documentation**:

The patient's first name

---

**Name**: Patient_Sex

<<<<<<< HEAD
**Type**: CODE

**Cardinality**: [0..1]

**Value Sets**
=======
**PII**: Yes

**HL7 Field**: PID-11-3

**Cardinality**: [0..1]

**Documentation**:

The patient's city

---

**Name**: Patient_State

**Type**: TABLE

**PII**: No

**HL7 Field**: PID-11-4

**Cardinality**: [1..1]

**Table**: fips-county
>>>>>>> ccf6bc29

Code | Display
---- | -------
M|Male
F|Female
O|Other
A|Ambiguous
U|Unknown
N|Not applicable

**Documentation**:

The patient's gender. There is a valueset defined based on the values in PID-8-1, but downstream consumers are free to define their own accepted values. Please refer to the consumer-specific schema if you have questions.


---

<<<<<<< HEAD
**Name**: Patient_ID
=======
**PII**: No

**Format**: $zip
>>>>>>> ccf6bc29

**Type**: TEXT

**Cardinality**: [0..1]

**Documentation**:

The ID for the patient within one of the reporting entities for this lab result. It could be the
the patient ID from the testing lab, the oder placer, the ordering provider, or even within the PRIME system itself.


---

**Name**: Patient_Last_Name

**Type**: PERSON_NAME

**PII**: No

**Cardinality**: [1..1]

**Documentation**:

The patient's last name

---

**Name**: Patient_Phone_Number

**Type**: TELEPHONE

<<<<<<< HEAD
=======
**PII**: Yes

**HL7 Field**: PID-13

>>>>>>> ccf6bc29
**Cardinality**: [0..1]

**Documentation**:

The patient's phone number with area code

---

<<<<<<< HEAD
**Name**: Race
=======
**Name**: Ordering_facility_name

**Type**: TEXT

**PII**: No

**Cardinality**: [0..1]

---

**Name**: Ordering_Facility_Address
>>>>>>> ccf6bc29

**Type**: CODE

<<<<<<< HEAD
**Format**: $alt
=======
**PII**: No

**HL7 Field**: ORC-22-1
>>>>>>> ccf6bc29

**Cardinality**: [0..1]

**Value Sets**

Code | Display
---- | -------
1002-5|American Indian or Alaska Native
2028-9|Asian
2054-5|Black or African American
2076-8|Native Hawaiian or Other Pacific Islander
2106-3|White
2131-1|Other
UNK|Unknown
ASKU|Asked, but unknown
1002-5|American Indian or Alaska Native
2028-9|Asian
2054-5|Black or African American
2076-8|Native Hawaiian or Other Pacific Islander
2106-3|White
2131-1|Other
UNK|Unknown
ASKU|Asked, but unknown

<<<<<<< HEAD
**Alt Value Sets**
=======
**PII**: No

**HL7 Field**: ORC-22-3
>>>>>>> ccf6bc29

Code | Display
---- | -------
1002-5|N
2028-9|A
2054-5|B
2076-8|P
2106-3|W
2131-1|O
UNK|O
ASKU|O

**Documentation**:

The patient's race. There is a common valueset defined for race values, but some states may choose to define different code/value combinations.


---

**Name**: Patient_State

**Type**: TABLE

<<<<<<< HEAD
=======
**PII**: No

**HL7 Field**: ORC-22-4

>>>>>>> ccf6bc29
**Cardinality**: [1..1]

**Table**: fips-county

**Table Column**: State

**Documentation**:

The patient's state

---

**Name**: Patient_Street_Address

<<<<<<< HEAD
**Type**: STREET
=======
**PII**: No

**HL7 Field**: ORC-22-5
>>>>>>> ccf6bc29

**Cardinality**: [0..1]

**Documentation**:

The patient's street address

---

**Name**: Patient_Zip

**Type**: POSTAL_CODE

<<<<<<< HEAD
**Format**: $zip
=======
**PII**: No

**HL7 Fields**: ORC-12-3, OBR-16-3
>>>>>>> ccf6bc29

**Cardinality**: [0..1]

**Documentation**:

The patient's zip code

---

**Name**: Sending_Application

**Type**: HD

**Format**: $name

<<<<<<< HEAD
**Default Value**: CDC PRIME - Atlanta, Georgia (Dekalb)^2.16.840.1.114222.4.1.237821^ISO
=======
**PII**: No

**HL7 Fields**: ORC-12-2, OBR-16-2
>>>>>>> ccf6bc29

**Cardinality**: [0..1]

**Documentation**:

The name and OID for the application sending information to the receivers


<<<<<<< HEAD
---
=======
**PII**: Yes

**HL7 Fields**: ORC-14, OBR-17

**Cardinality**: [0..1]

**Documentation**:
>>>>>>> ccf6bc29

**Name**: Collection_Date

**Type**: DATETIME

**Format**: yyyyMMdd

**HL7 Fields**

<<<<<<< HEAD
- [OBR-7](https://hl7-definition.caristix.com/v2/HL7v2.5.1/Fields/OBR.7)
- [OBR-8](https://hl7-definition.caristix.com/v2/HL7v2.5.1/Fields/OBR.8)
- [OBX-14](https://hl7-definition.caristix.com/v2/HL7v2.5.1/Fields/OBX.14)
- [SPM-17-1](https://hl7-definition.caristix.com/v2/HL7v2.5.1/Fields/SPM.17.1)
=======
**PII**: No

**HL7 Field**: SPM-2-1
>>>>>>> ccf6bc29

**Cardinality**: [0..1]

**Documentation**:

The date which the specimen was collected. The default format is yyyyMMddHHmmsszz


---

**Name**: Specimen_Site

<<<<<<< HEAD
**Type**: CODE
=======
**PII**: No

**Format**: yyyyMMdd
>>>>>>> ccf6bc29

**Format**: $display

**Cardinality**: [0..1]

**Value Sets**

Code | Display
---- | -------
119297000|Blood specimen (specimen)
71836000|Nasopharyngeal structure (body structure)
45206002|Nasal structure (body structure)

**Documentation**:

Refers back to the specimen source site, which is then encoded into the SPM-8 segment

---

**Name**: Specimen_Type

**Type**: CODE

**PII**: No

**Format**: $display

**Cardinality**: [0..1]

**Value Sets**

Code | Display
---- | -------
445297001|Swab of internal nose
258500001|Nasopharyngeal swab
871810001|Mid-turbinate nasal swab
697989009|Anterior nares swab
258411007|Nasopharyngeal aspirate
429931000124105|Nasal aspirate
258529004|Throat swab
119334006|Sputum specimen
119342007|Saliva specimen
258607008|Bronchoalveolar lavage fluid sample
119364003|Serum specimen
119361006|Plasma specimen
440500007|Dried blood spot specimen
258580003|Whole blood sample
122555007|Venous blood specimen

**Documentation**:

The specimen source, such as Blood or Serum

---

<<<<<<< HEAD
=======
**Name**: Specimen_Site

**Type**: CODE

**PII**: No

**Format**: $display

**HL7 Field**: SPM-8

**Cardinality**: [0..1]

**Value Sets**

Code | Display
---- | -------
119297000|Blood specimen (specimen)
71836000|Nasopharyngeal structure (body structure)
45206002|Nasal structure (body structure)
53342003|Internal nose structure (body structure)

---

>>>>>>> ccf6bc29
**Name**: Test_Code

**Type**: TABLE

<<<<<<< HEAD
=======
**PII**: No

**HL7 Field**: OBX-3-1

>>>>>>> ccf6bc29
**Cardinality**: [0..1]

**Table**: LIVD-SARS-CoV-2-2021-04-28

**Table Column**: Test Performed LOINC Code

**Documentation**:

The LOINC code of the test performed. This is a standardized coded value describing the test

---

**Name**: Test_Name

**Type**: TABLE

<<<<<<< HEAD
=======
**PII**: No

**HL7 Field**: OBX-3-2

>>>>>>> ccf6bc29
**Cardinality**: [0..1]

**Table**: LIVD-SARS-CoV-2-2021-04-28

**Table Column**: Test Performed LOINC Long Name

**Documentation**:

The LOINC description of the test performed as related to the LOINC code.

---

**Name**: Result

**Type**: CODE

**PII**: No

**Format**: $display

**Cardinality**: [0..1]

**Value Sets**

Code | Display
---- | -------
260373001|Detected
260415000|Not detected
720735008|Presumptive positive
10828004|Positive
42425007|Equivocal
260385009|Negative
895231008|Not detected in pooled specimen
462371000124108|Detected in pooled specimen
419984006|Inconclusive
125154007|Specimen unsatisfactory for evaluation
455371000124106|Invalid result
840539006|Disease caused by sever acute respiratory syndrome coronavirus 2 (disorder)
840544004|Suspected disease caused by severe acute respiratory coronavirus 2 (situation)
840546002|Exposure to severe acute respiratory syndrome coronavirus 2 (event)
840533007|Severe acute respiratory syndrome coronavirus 2 (organism)
840536004|Antigen of severe acute respiratory syndrome coronavirus 2 (substance)
840535000|Antibody to severe acute respiratory syndrome coronavirus 2 (substance)
840534001|Severe acute respiratory syndrome coronavirus 2 vaccination (procedure)
373121007|Test not done

**Documentation**:

The result of the test performed. For IgG, IgM and CT results that give a numeric value put that here.

---

**Name**: Result_Date

**Type**: DATETIME

**PII**: No

**Format**: yyyyMMdd

**Cardinality**: [0..1]

---

**Name**: Lab_City

**Type**: CITY

**Cardinality**: [0..1]

**Documentation**:

The city of the testing lab

---

**Name**: Lab_CLIA

**Type**: ID_CLIA

**HL7 Fields**

- [OBX-15-1](https://hl7-definition.caristix.com/v2/HL7v2.5.1/Fields/OBX.15.1)
- [OBX-23-10](https://hl7-definition.caristix.com/v2/HL7v2.5.1/Fields/OBX.23.10)
- [ORC-3-3](https://hl7-definition.caristix.com/v2/HL7v2.5.1/Fields/ORC.3.3)

**Cardinality**: [1..1]

**Documentation**:

CLIA Number from the laboratory that sends the message to DOH

An example of the ID is 03D2159846


---

<<<<<<< HEAD
**Name**: Lab_Phone

**Type**: TELEPHONE

**Cardinality**: [0..1]

**Documentation**:

The phone number of the testing lab

---

**Name**: Specimen_ID

**Type**: ID
=======
**PII**: No

**HL7 Field**: NTE-3
>>>>>>> ccf6bc29

**Cardinality**: [0..1]

**Documentation**:

The specimen-id from the testing lab

---

**Name**: Lab_State

**Type**: TABLE

**Cardinality**: [0..1]

**Table**: fips-county

**Table Column**: State

**Documentation**:

The state for the testing lab

---

**Name**: Lab_Address

**Type**: STREET

**Cardinality**: [0..1]

**Documentation**:

The street address for the testing lab

---

**Name**: Lab_Zip

**Type**: POSTAL_CODE

**Cardinality**: [0..1]

**Documentation**:

The postal code for the testing lab

---<|MERGE_RESOLUTION|>--- conflicted
+++ resolved
@@ -6,13 +6,9 @@
 
 **Name**: Notes
 
-<<<<<<< HEAD
 **Type**: TEXT
-=======
-**PII**: No
-
-**Format**: $name
->>>>>>> ccf6bc29
+
+**PII**: No
 
 **Default Value**: 
 
@@ -34,15 +30,11 @@
 
 ---
 
-<<<<<<< HEAD
 **Name**: Ordering_Facility_State
 
 **Type**: TABLE
-=======
-**PII**: No
-
-**HL7 Fields**: OBX-15-1, OBX-23-10, ORC-3-3, OBR-3-3, OBR-2-3, ORC-2-3
->>>>>>> ccf6bc29
+
+**PII**: No
 
 **Cardinality**: [1..1]
 
@@ -60,27 +52,11 @@
 
 **Type**: STREET
 
-<<<<<<< HEAD
-**Cardinality**: [0..1]
-
-**Documentation**:
-=======
-**PII**: No
-
-**HL7 Field**: OBX-24-1
-
-**Cardinality**: [0..1]
-
----
-
-**Name**: Lab_City
-
-**Type**: CITY
-
-**PII**: No
-
-**HL7 Field**: OBX-24-3
->>>>>>> ccf6bc29
+**PII**: No
+
+**Cardinality**: [0..1]
+
+**Documentation**:
 
 The address of the facility which the test was ordered from
 
@@ -88,13 +64,9 @@
 
 **Name**: Ordering_Facility_Zip
 
-<<<<<<< HEAD
 **Type**: POSTAL_CODE
-=======
-**PII**: No
-
-**HL7 Field**: OBX-24-4
->>>>>>> ccf6bc29
+
+**PII**: No
 
 **Cardinality**: [0..1]
 
@@ -104,44 +76,20 @@
 
 ---
 
-<<<<<<< HEAD
 **Name**: Provider_First_Name
-=======
-**Name**: Lab_Zip
-
-**Type**: POSTAL_CODE
-
-**PII**: No
-
-**HL7 Field**: OBX-24-5
-
-**Cardinality**: [0..1]
->>>>>>> ccf6bc29
 
 **Type**: PERSON_NAME
+
+**PII**: No
 
 **HL7 Fields**
 
 - [OBR-16-3](https://hl7-definition.caristix.com/v2/HL7v2.5.1/Fields/OBR.16.3)
 - [ORC-12-3](https://hl7-definition.caristix.com/v2/HL7v2.5.1/Fields/ORC.12.3)
 
-**PII**: No
-
-**Cardinality**: [0..1]
-
-<<<<<<< HEAD
-**Documentation**:
-=======
----
-
-**Name**: Patient_ID
-
-**Type**: TEXT
-
-**PII**: Yes
-
-**HL7 Field**: PID-3-1
->>>>>>> ccf6bc29
+**Cardinality**: [0..1]
+
+**Documentation**:
 
 The first name of the provider who ordered the test
 
@@ -151,36 +99,28 @@
 
 **Type**: PERSON_NAME
 
-<<<<<<< HEAD
+**PII**: No
+
 **HL7 Fields**
 
 - [OBR-16-2](https://hl7-definition.caristix.com/v2/HL7v2.5.1/Fields/OBR.16.2)
 - [ORC-12-2](https://hl7-definition.caristix.com/v2/HL7v2.5.1/Fields/ORC.12.2)
-=======
+
+**Cardinality**: [0..1]
+
+**Documentation**:
+
+The last name of provider who ordered the test
+
+---
+
+**Name**: Provider_Phone_Number
+
+**Type**: TELEPHONE
+
 **PII**: Yes
 
-**HL7 Field**: PID-5-2
->>>>>>> ccf6bc29
-
-**Cardinality**: [0..1]
-
-**Documentation**:
-
-The last name of provider who ordered the test
-
----
-
-**Name**: Provider_Phone_Number
-
-**Type**: TELEPHONE
-
-<<<<<<< HEAD
 **HL7 Fields**
-=======
-**PII**: Yes
-
-**HL7 Field**: PID-5-1
->>>>>>> ccf6bc29
 
 - [OBR-17](https://hl7-definition.caristix.com/v2/HL7v2.5.1/Fields/OBR.17)
 - [ORC-14](https://hl7-definition.caristix.com/v2/HL7v2.5.1/Fields/ORC.14)
@@ -195,36 +135,30 @@
 
 **Name**: Ordering_facility_name
 
-<<<<<<< HEAD
 **Type**: TEXT
-=======
+
+**PII**: No
+
+**Cardinality**: [0..1]
+
+---
+
+**Name**: Lab_Name
+
+**Type**: TEXT
+
+**PII**: No
+
+**Cardinality**: [0..1]
+
+---
+
+**Name**: Patient_City
+
+**Type**: CITY
+
 **PII**: Yes
 
-**HL7 Field**: PID-7
->>>>>>> ccf6bc29
-
-**Cardinality**: [0..1]
-
----
-
-**Name**: Lab_Name
-
-**Type**: TEXT
-
-**Cardinality**: [0..1]
-
----
-
-**Name**: Patient_City
-
-<<<<<<< HEAD
-**Type**: CITY
-=======
-**PII**: No
-
-**HL7 Field**: PID-8-1
->>>>>>> ccf6bc29
-
 **Cardinality**: [0..1]
 
 **Documentation**:
@@ -237,13 +171,9 @@
 
 **Type**: TABLE_OR_BLANK
 
-<<<<<<< HEAD
+**PII**: No
+
 **Cardinality**: [1..1]
-=======
-**PII**: No
-
-**Format**: $alt
->>>>>>> ccf6bc29
 
 **Table**: fips-county
 
@@ -255,6 +185,8 @@
 
 **Type**: DATE
 
+**PII**: Yes
+
 **Cardinality**: [0..1]
 
 **Documentation**:
@@ -270,13 +202,8 @@
 
 **Type**: CODE
 
-<<<<<<< HEAD
-=======
-**PII**: No
-
-**HL7 Field**: PID-22
-
->>>>>>> ccf6bc29
+**PII**: No
+
 **Cardinality**: [0..1]
 
 **Value Sets**
@@ -297,14 +224,10 @@
 
 **Name**: Patient_First_Name
 
-<<<<<<< HEAD
 **Type**: PERSON_NAME
-=======
+
 **PII**: Yes
 
-**HL7 Field**: PID-11-1
->>>>>>> ccf6bc29
-
 **Cardinality**: [0..1]
 
 **Documentation**:
@@ -315,37 +238,13 @@
 
 **Name**: Patient_Sex
 
-<<<<<<< HEAD
 **Type**: CODE
 
+**PII**: No
+
 **Cardinality**: [0..1]
 
 **Value Sets**
-=======
-**PII**: Yes
-
-**HL7 Field**: PID-11-3
-
-**Cardinality**: [0..1]
-
-**Documentation**:
-
-The patient's city
-
----
-
-**Name**: Patient_State
-
-**Type**: TABLE
-
-**PII**: No
-
-**HL7 Field**: PID-11-4
-
-**Cardinality**: [1..1]
-
-**Table**: fips-county
->>>>>>> ccf6bc29
 
 Code | Display
 ---- | -------
@@ -363,15 +262,11 @@
 
 ---
 
-<<<<<<< HEAD
 **Name**: Patient_ID
-=======
-**PII**: No
-
-**Format**: $zip
->>>>>>> ccf6bc29
 
 **Type**: TEXT
+
+**PII**: Yes
 
 **Cardinality**: [0..1]
 
@@ -387,7 +282,7 @@
 
 **Type**: PERSON_NAME
 
-**PII**: No
+**PII**: Yes
 
 **Cardinality**: [1..1]
 
@@ -401,13 +296,8 @@
 
 **Type**: TELEPHONE
 
-<<<<<<< HEAD
-=======
 **PII**: Yes
 
-**HL7 Field**: PID-13
-
->>>>>>> ccf6bc29
 **Cardinality**: [0..1]
 
 **Documentation**:
@@ -416,31 +306,13 @@
 
 ---
 
-<<<<<<< HEAD
 **Name**: Race
-=======
-**Name**: Ordering_facility_name
-
-**Type**: TEXT
-
-**PII**: No
-
-**Cardinality**: [0..1]
-
----
-
-**Name**: Ordering_Facility_Address
->>>>>>> ccf6bc29
 
 **Type**: CODE
 
-<<<<<<< HEAD
+**PII**: No
+
 **Format**: $alt
-=======
-**PII**: No
-
-**HL7 Field**: ORC-22-1
->>>>>>> ccf6bc29
 
 **Cardinality**: [0..1]
 
@@ -465,13 +337,7 @@
 UNK|Unknown
 ASKU|Asked, but unknown
 
-<<<<<<< HEAD
 **Alt Value Sets**
-=======
-**PII**: No
-
-**HL7 Field**: ORC-22-3
->>>>>>> ccf6bc29
 
 Code | Display
 ---- | -------
@@ -495,13 +361,8 @@
 
 **Type**: TABLE
 
-<<<<<<< HEAD
-=======
-**PII**: No
-
-**HL7 Field**: ORC-22-4
-
->>>>>>> ccf6bc29
+**PII**: No
+
 **Cardinality**: [1..1]
 
 **Table**: fips-county
@@ -516,13 +377,9 @@
 
 **Name**: Patient_Street_Address
 
-<<<<<<< HEAD
 **Type**: STREET
-=======
-**PII**: No
-
-**HL7 Field**: ORC-22-5
->>>>>>> ccf6bc29
+
+**PII**: Yes
 
 **Cardinality**: [0..1]
 
@@ -536,13 +393,9 @@
 
 **Type**: POSTAL_CODE
 
-<<<<<<< HEAD
+**PII**: No
+
 **Format**: $zip
-=======
-**PII**: No
-
-**HL7 Fields**: ORC-12-3, OBR-16-3
->>>>>>> ccf6bc29
 
 **Cardinality**: [0..1]
 
@@ -556,15 +409,11 @@
 
 **Type**: HD
 
+**PII**: No
+
 **Format**: $name
 
-<<<<<<< HEAD
 **Default Value**: CDC PRIME - Atlanta, Georgia (Dekalb)^2.16.840.1.114222.4.1.237821^ISO
-=======
-**PII**: No
-
-**HL7 Fields**: ORC-12-2, OBR-16-2
->>>>>>> ccf6bc29
 
 **Cardinality**: [0..1]
 
@@ -573,36 +422,22 @@
 The name and OID for the application sending information to the receivers
 
 
-<<<<<<< HEAD
----
-=======
-**PII**: Yes
-
-**HL7 Fields**: ORC-14, OBR-17
-
-**Cardinality**: [0..1]
-
-**Documentation**:
->>>>>>> ccf6bc29
+---
 
 **Name**: Collection_Date
 
 **Type**: DATETIME
 
+**PII**: No
+
 **Format**: yyyyMMdd
 
 **HL7 Fields**
 
-<<<<<<< HEAD
 - [OBR-7](https://hl7-definition.caristix.com/v2/HL7v2.5.1/Fields/OBR.7)
 - [OBR-8](https://hl7-definition.caristix.com/v2/HL7v2.5.1/Fields/OBR.8)
 - [OBX-14](https://hl7-definition.caristix.com/v2/HL7v2.5.1/Fields/OBX.14)
 - [SPM-17-1](https://hl7-definition.caristix.com/v2/HL7v2.5.1/Fields/SPM.17.1)
-=======
-**PII**: No
-
-**HL7 Field**: SPM-2-1
->>>>>>> ccf6bc29
 
 **Cardinality**: [0..1]
 
@@ -615,13 +450,9 @@
 
 **Name**: Specimen_Site
 
-<<<<<<< HEAD
 **Type**: CODE
-=======
-**PII**: No
-
-**Format**: yyyyMMdd
->>>>>>> ccf6bc29
+
+**PII**: No
 
 **Format**: $display
 
@@ -634,6 +465,7 @@
 119297000|Blood specimen (specimen)
 71836000|Nasopharyngeal structure (body structure)
 45206002|Nasal structure (body structure)
+53342003|Internal nose structure (body structure)
 
 **Documentation**:
 
@@ -677,43 +509,12 @@
 
 ---
 
-<<<<<<< HEAD
-=======
-**Name**: Specimen_Site
-
-**Type**: CODE
-
-**PII**: No
-
-**Format**: $display
-
-**HL7 Field**: SPM-8
-
-**Cardinality**: [0..1]
-
-**Value Sets**
-
-Code | Display
----- | -------
-119297000|Blood specimen (specimen)
-71836000|Nasopharyngeal structure (body structure)
-45206002|Nasal structure (body structure)
-53342003|Internal nose structure (body structure)
-
----
-
->>>>>>> ccf6bc29
 **Name**: Test_Code
 
 **Type**: TABLE
 
-<<<<<<< HEAD
-=======
-**PII**: No
-
-**HL7 Field**: OBX-3-1
-
->>>>>>> ccf6bc29
+**PII**: No
+
 **Cardinality**: [0..1]
 
 **Table**: LIVD-SARS-CoV-2-2021-04-28
@@ -730,13 +531,8 @@
 
 **Type**: TABLE
 
-<<<<<<< HEAD
-=======
-**PII**: No
-
-**HL7 Field**: OBX-3-2
-
->>>>>>> ccf6bc29
+**PII**: No
+
 **Cardinality**: [0..1]
 
 **Table**: LIVD-SARS-CoV-2-2021-04-28
@@ -805,6 +601,8 @@
 
 **Type**: CITY
 
+**PII**: No
+
 **Cardinality**: [0..1]
 
 **Documentation**:
@@ -817,10 +615,15 @@
 
 **Type**: ID_CLIA
 
+**PII**: No
+
 **HL7 Fields**
 
+- [OBR-2-3](https://hl7-definition.caristix.com/v2/HL7v2.5.1/Fields/OBR.2.3)
+- [OBR-3-3](https://hl7-definition.caristix.com/v2/HL7v2.5.1/Fields/OBR.3.3)
 - [OBX-15-1](https://hl7-definition.caristix.com/v2/HL7v2.5.1/Fields/OBX.15.1)
 - [OBX-23-10](https://hl7-definition.caristix.com/v2/HL7v2.5.1/Fields/OBX.23.10)
+- [ORC-2-3](https://hl7-definition.caristix.com/v2/HL7v2.5.1/Fields/ORC.2.3)
 - [ORC-3-3](https://hl7-definition.caristix.com/v2/HL7v2.5.1/Fields/ORC.3.3)
 
 **Cardinality**: [1..1]
@@ -834,11 +637,12 @@
 
 ---
 
-<<<<<<< HEAD
 **Name**: Lab_Phone
 
 **Type**: TELEPHONE
 
+**PII**: No
+
 **Cardinality**: [0..1]
 
 **Documentation**:
@@ -850,11 +654,8 @@
 **Name**: Specimen_ID
 
 **Type**: ID
-=======
-**PII**: No
-
-**HL7 Field**: NTE-3
->>>>>>> ccf6bc29
+
+**PII**: No
 
 **Cardinality**: [0..1]
 
@@ -868,6 +669,8 @@
 
 **Type**: TABLE
 
+**PII**: No
+
 **Cardinality**: [0..1]
 
 **Table**: fips-county
@@ -884,6 +687,8 @@
 
 **Type**: STREET
 
+**PII**: No
+
 **Cardinality**: [0..1]
 
 **Documentation**:
@@ -896,6 +701,8 @@
 
 **Type**: POSTAL_CODE
 
+**PII**: No
+
 **Cardinality**: [0..1]
 
 **Documentation**:

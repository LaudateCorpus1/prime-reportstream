
### Schema: nm/nm-covid-19-csv
### Topic: covid-19
### Tracking Element: (message_id)
### Base On: [covid-19](./covid-19.md)
### Extends: none
#### Description: New Mexico Flat File

---

**Name**: EmpHealthcare

**ReportStream Internal Name**: employed_in_healthcare

**Type**: CODE

**PII**: No

**Format**: use value found in the Display column

**LOINC Code**: 95418-0

**Cardinality**: [0..1]

**Value Sets**

Code | Display
---- | -------
Y|Yes
N|No
UNK|Unknown
Y|Yes
N|No
UNK|Unknown

**Alt Value Sets**

Code | Display
---- | -------
Y|Y
N|N
UNK|U

**Documentation**:

Is the patient employed in health care?

---

<<<<<<< HEAD
**Name**: equipment_model_name

**Type**: TABLE

**PII**: No

**Cardinality**: [0..1]


**Reference URL**:
[https://confluence.hl7.org/display/OO/Proposed+HHS+ELR+Submission+Guidance+using+HL7+v2+Messages#ProposedHHSELRSubmissionGuidanceusingHL7v2Messages-DeviceIdentification](https://confluence.hl7.org/display/OO/Proposed+HHS+ELR+Submission+Guidance+using+HL7+v2+Messages#ProposedHHSELRSubmissionGuidanceusingHL7v2Messages-DeviceIdentification) 

**Table**: LIVD-SARS-CoV-2-latest

**Table Column**: Model

---

=======
>>>>>>> 29d4d997
**Name**: FirstTest

**ReportStream Internal Name**: first_test

**Type**: CODE

**PII**: No

**Format**: use value found in the Display column

**LOINC Code**: 95417-2

**Cardinality**: [0..1]

**Value Sets**

Code | Display
---- | -------
Y|Yes
N|No
UNK|Unknown
Y|Yes
N|No
UNK|Unknown

**Alt Value Sets**

Code | Display
---- | -------
Y|Y
N|N
UNK|U

**Documentation**:

Is this the patient's first test for this condition?

---

**Name**: Hospitalized

**ReportStream Internal Name**: hospitalized

**Type**: CODE

**PII**: No

**Format**: use value found in the Display column

**LOINC Code**: 77974-4

**Cardinality**: [0..1]

**Value Sets**

Code | Display
---- | -------
Y|Yes
N|No
UNK|Unknown
Y|Yes
N|No
UNK|Unknown

**Alt Value Sets**

Code | Display
---- | -------
Y|Y
N|N
UNK|U

**Documentation**:

Is the patient hospitalized?

---

**Name**: ICU

**ReportStream Internal Name**: icu

**Type**: CODE

**PII**: No

**Format**: use value found in the Display column

**LOINC Code**: 95420-6

**Cardinality**: [0..1]

**Value Sets**

Code | Display
---- | -------
Y|Yes
N|No
UNK|Unknown
Y|Yes
N|No
UNK|Unknown

**Alt Value Sets**

Code | Display
---- | -------
Y|Y
N|N
UNK|U

**Documentation**:

Is the patient in the ICU?

---

**Name**: DateTimeMessage

**ReportStream Internal Name**: local_file_created_date

**PII**: No

**Cardinality**: [0..1]

---

**Name**: PtEmpAddrCity

**ReportStream Internal Name**: local_patient_employer_city

**Type**: TEXT

**PII**: No

**Default Value**: 

**Cardinality**: [0..1]

---

**Name**: PtEmpcounty

**ReportStream Internal Name**: local_patient_employer_county

**Type**: TEXT

**PII**: No

**Default Value**: 

**Cardinality**: [0..1]

---

**Name**: PtEmpName

**ReportStream Internal Name**: local_patient_employer_name

**Type**: TEXT

**PII**: No

**Default Value**: 

**Cardinality**: [0..1]

---

**Name**: PtEmpPhone

**ReportStream Internal Name**: local_patient_employer_phone

**Type**: TEXT

**PII**: No

**Default Value**: 

**Cardinality**: [0..1]

---

**Name**: PtEmpAddrState

**ReportStream Internal Name**: local_patient_employer_state

**Type**: TEXT

**PII**: No

**Default Value**: 

**Cardinality**: [0..1]

---

**Name**: PtEmpAddrStreet

**ReportStream Internal Name**: local_patient_employer_street

**Type**: TEXT

**PII**: No

**Default Value**: 

**Cardinality**: [0..1]

---

**Name**: PtEmpAddrZip

**ReportStream Internal Name**: local_patient_employer_zip

**Type**: TEXT

**PII**: No

**Default Value**: 

**Cardinality**: [0..1]

---

**Name**: PtLanguage

**ReportStream Internal Name**: local_patient_language

**Type**: TEXT

**PII**: No

**Default Value**: 

**Cardinality**: [0..1]

---

**Name**: Occupation

**ReportStream Internal Name**: local_patient_occupation

**Type**: TEXT

**PII**: No

**Default Value**: 

**Cardinality**: [0..1]

---

**Name**: PtSchAddrCity

**ReportStream Internal Name**: local_patient_school_city

**Type**: TEXT

**PII**: No

**Default Value**: 

**Cardinality**: [0..1]

---

**Name**: PtSchcounty

**ReportStream Internal Name**: local_patient_school_county

**Type**: TEXT

**PII**: No

**Default Value**: 

**Cardinality**: [0..1]

---

**Name**: PtSchoolName

**ReportStream Internal Name**: local_patient_school_name

**Type**: TEXT

**PII**: No

**Default Value**: 

**Cardinality**: [0..1]

---

**Name**: PtSchAddrState

**ReportStream Internal Name**: local_patient_school_state

**Type**: TEXT

**PII**: No

**Default Value**: 

**Cardinality**: [0..1]

---

**Name**: PtSchAddrStreet

**ReportStream Internal Name**: local_patient_school_street

**Type**: TEXT

**PII**: No

**Default Value**: 

**Cardinality**: [0..1]

---

**Name**: PtSchAddrZip

**ReportStream Internal Name**: local_patient_school_zip

**Type**: TEXT

**PII**: No

**Default Value**: 

**Cardinality**: [0..1]

---

**Name**: PtSSN

**ReportStream Internal Name**: local_patient_ssn

**Type**: TEXT

**PII**: No

**Default Value**: 

**Cardinality**: [0..1]

---

**Name**: ResultNotes

**ReportStream Internal Name**: local_result_notes

**Type**: TEXT

**PII**: No

**Default Value**: 

**Cardinality**: [0..1]

---

**Name**: ResultTestDesc

**ReportStream Internal Name**: local_result_test_desc

**Type**: TABLE

**PII**: No

**Cardinality**: [0..1]

**Table**: LIVD-SARS-CoV-2-2021-01-20

**Table Column**: Component

---

**Name**: Result

**ReportStream Internal Name**: local_test_result

**Type**: CODE

**PII**: No

**Format**: use value found in the Display column

**Cardinality**: [0..1]

**Value Sets**

Code | Display
---- | -------
260373001|Detected
260415000|Not detected
720735008|Presumptive positive
10828004|Positive
42425007|Equivocal
260385009|Negative
895231008|Not detected in pooled specimen
462371000124108|Detected in pooled specimen
419984006|Inconclusive
125154007|Specimen unsatisfactory for evaluation
455371000124106|Invalid result
840539006|Disease caused by sever acute respiratory syndrome coronavirus 2 (disorder)
840544004|Suspected disease caused by severe acute respiratory coronavirus 2 (situation)
840546002|Exposure to severe acute respiratory syndrome coronavirus 2 (event)
840533007|Severe acute respiratory syndrome coronavirus 2 (organism)
840536004|Antigen of severe acute respiratory syndrome coronavirus 2 (substance)
840535000|Antibody to severe acute respiratory syndrome coronavirus 2 (substance)
840534001|Severe acute respiratory syndrome coronavirus 2 vaccination (procedure)
373121007|Test not done
82334004|Indeterminate

---

**Name**: OrdFacCity

**ReportStream Internal Name**: ordering_facility_city

**Type**: CITY

**PII**: No

**Cardinality**: [0..1]

**Documentation**:

The city of the facility which the test was ordered from

---

**Name**: OrdFacName

**ReportStream Internal Name**: ordering_facility_name

**Type**: TEXT

**PII**: No

**Cardinality**: [0..1]

**Documentation**:

The name of the facility which the test was ordered from

---

**Name**: OrdFacPhone

**ReportStream Internal Name**: ordering_facility_phone_number

**Type**: TELEPHONE

**PII**: No

**Cardinality**: [0..1]

**Documentation**:

The phone number of the facility which the test was ordered from

---

**Name**: OrdFacState

**ReportStream Internal Name**: ordering_facility_state

**Type**: TABLE

**PII**: No

**Cardinality**: [1..1]

**Table**: fips-county

**Table Column**: State

**Documentation**:

The state of the facility which the test was ordered from

---

**Name**: OrdFacAddrStreet

**ReportStream Internal Name**: ordering_facility_street

**Type**: STREET

**PII**: No

**Cardinality**: [0..1]

**Documentation**:

The address of the facility which the test was ordered from

---

**Name**: OrdFacZip

**ReportStream Internal Name**: ordering_facility_zip_code

**Type**: POSTAL_CODE

**PII**: No

**Cardinality**: [0..1]

**Documentation**:

The zip code of the facility which the test was ordered from

---

**Name**: OrdProvFirstName

**ReportStream Internal Name**: ordering_provider_first_name

**Type**: PERSON_NAME

**PII**: No

**HL7 Fields**

- [OBR-16-3](https://hl7-definition.caristix.com/v2/HL7v2.5.1/Fields/OBR.16.3)
- [ORC-12-3](https://hl7-definition.caristix.com/v2/HL7v2.5.1/Fields/ORC.12.3)

**Cardinality**: [0..1]

**Documentation**:

The first name of the provider who ordered the test

---

**Name**: OrdProvLastName

**ReportStream Internal Name**: ordering_provider_last_name

**Type**: PERSON_NAME

**PII**: No

**HL7 Fields**

- [OBR-16-2](https://hl7-definition.caristix.com/v2/HL7v2.5.1/Fields/OBR.16.2)
- [ORC-12-2](https://hl7-definition.caristix.com/v2/HL7v2.5.1/Fields/ORC.12.2)

**Cardinality**: [0..1]

**Documentation**:

The last name of provider who ordered the test

---

**Name**: OrdProvPhone

**ReportStream Internal Name**: ordering_provider_phone_number

**Type**: TELEPHONE

**PII**: Yes

**HL7 Fields**

- [OBR-17](https://hl7-definition.caristix.com/v2/HL7v2.5.1/Fields/OBR.17)
- [ORC-14](https://hl7-definition.caristix.com/v2/HL7v2.5.1/Fields/ORC.14)

**Cardinality**: [0..1]

**Documentation**:

The phone number of the provider

---

**Name**: PtAddrCity

**ReportStream Internal Name**: patient_city

**Type**: CITY

**PII**: Yes

**Cardinality**: [0..1]

**Documentation**:

The patient's city

---

**Name**: PtCounty

**ReportStream Internal Name**: patient_county

**Type**: TABLE_OR_BLANK

**PII**: No

**Cardinality**: [1..1]

**Table**: fips-county

**Table Column**: County

---

**Name**: PtDOB

**ReportStream Internal Name**: patient_dob

**Type**: DATE

**PII**: Yes

**Format**: yyyyMMdd

**Cardinality**: [0..1]

**Documentation**:

The patient's date of birth. Default format is yyyyMMdd.

Other states may choose to define their own formats.


---

**Name**: PtEmailAdd

**ReportStream Internal Name**: patient_email

**Type**: EMAIL

**PII**: Yes

**Cardinality**: [0..1]

---

**Name**: PtEthnic

**ReportStream Internal Name**: patient_ethnicity

**Type**: CODE

**PII**: No

**Format**: use value found in the Code column

**Cardinality**: [0..1]

**Value Sets**

Code | Display
---- | -------
H|Hispanic or Latino
N|Non Hispanic or Latino
U|Unknown

**Documentation**:

The patient's ethnicity. There is a valueset defined based on the values in PID-22, but downstream
consumers are free to define their own values. Please refer to the consumer-specific schema if you have questions.


---

**Name**: PtFirstName

**ReportStream Internal Name**: patient_first_name

**Type**: PERSON_NAME

**PII**: Yes

**Cardinality**: [0..1]

**Documentation**:

The patient's first name

---

**Name**: PtSex

**ReportStream Internal Name**: patient_gender

**Type**: CODE

**PII**: No

**Format**: use value found in the Code column

**Cardinality**: [0..1]

**Value Sets**

Code | Display
---- | -------
M|Male
F|Female
O|Other
A|Ambiguous
U|Unknown
N|Not applicable

**Documentation**:

The patient's gender. There is a valueset defined based on the values in PID-8-1, but downstream consumers are free to define their own accepted values. Please refer to the consumer-specific schema if you have questions.


---

**Name**: PtID

**ReportStream Internal Name**: patient_id

**Type**: TEXT

**PII**: Yes

**Cardinality**: [0..1]

**Documentation**:

The ID for the patient within one of the reporting entities for this lab result. It could be the
the patient ID from the testing lab, the oder placer, the ordering provider, or even within the PRIME system itself.


---

**Name**: PtLastName

**ReportStream Internal Name**: patient_last_name

**Type**: PERSON_NAME

**PII**: Yes

**Cardinality**: [1..1]

**Documentation**:

The patient's last name

---

**Name**: PtPhone

**ReportStream Internal Name**: patient_phone_number

**Type**: TELEPHONE

**PII**: Yes

**Cardinality**: [0..1]

**Documentation**:

The patient's phone number with area code

---

**Name**: PtRace

**ReportStream Internal Name**: patient_race

**Type**: CODE

**PII**: No

**Format**: use value found in the Display column

**Cardinality**: [0..1]

**Value Sets**

Code | Display
---- | -------
1002-5|American Indian or Alaska Native
2028-9|Asian
2054-5|Black or African American
2076-8|Native Hawaiian or Other Pacific Islander
2106-3|White
2131-1|Other
UNK|Unknown
ASKU|Asked, but unknown
1002-5|American Indian or Alaska Native
2028-9|Asian
2054-5|Black or African American
2076-8|Native Hawaiian or Other Pacific Islander
2106-3|White
2131-1|Other
UNK|Unknown
ASKU|Asked, but unknown

**Alt Value Sets**

Code | Display
---- | -------
1002-5|AI
2028-9|A
2054-5|B
2076-8|PI
2106-3|W
2131-1|Other
UNK|U
ASKU|U

**Documentation**:

The patient's race. There is a common valueset defined for race values, but some states may choose to define different code/value combinations.


---

**Name**: PtAddrState

**ReportStream Internal Name**: patient_state

**Type**: TABLE

**PII**: No

**Cardinality**: [1..1]

**Table**: fips-county

**Table Column**: State

**Documentation**:

The patient's state

---

**Name**: PtAddrStreet

**ReportStream Internal Name**: patient_street

**Type**: STREET

**PII**: Yes

**Cardinality**: [0..1]

**Documentation**:

The patient's street address

---

**Name**: PtTribe

**ReportStream Internal Name**: patient_tribal_citizenship

**Type**: CODE

**PII**: No

**Format**: use value found in the Code column

**Cardinality**: [0..1]

**Value Sets**

Code | Display
---- | -------
338|Village of Afognak
339|Agdaagux Tribe of King Cove
340|Native Village of Akhiok
341|Akiachak Native Community
342|Akiak Native Community
343|Native Village of Akutan
344|Village of Alakanuk
345|Alatna Village
346|Native Village of Aleknagik
347|Algaaciq Native Village (St. Mary's)
348|Allakaket Village
349|Native Village of Ambler
350|Village of Anaktuvuk Pass
351|Yupiit of Andreafski
352|Angoon Community Association
353|Village of Aniak
354|Anvik Village
355|Arctic Village (See Native Village of Venetie Trib
356|Asa carsarmiut Tribe (formerly Native Village of M
357|Native Village of Atka
358|Village of Atmautluak
359|Atqasuk Village (Atkasook)
360|Native Village of Barrow Inupiat Traditional Gover
361|Beaver Village
362|Native Village of Belkofski
363|Village of Bill Moore's Slough
364|Birch Creek Tribe
365|Native Village of Brevig Mission
366|Native Village of Buckland
367|Native Village of Cantwell
368|Native Village of Chanega (aka Chenega)
369|Chalkyitsik Village
370|Village of Chefornak
371|Chevak Native Village
372|Chickaloon Native Village
373|Native Village of Chignik
374|Native Village of Chignik Lagoon
375|Chignik Lake Village
376|Chilkat Indian Village (Klukwan)
377|Chilkoot Indian Association (Haines)
378|Chinik Eskimo Community (Golovin)
379|Native Village of Chistochina
380|Native Village of Chitina
381|Native Village of Chuathbaluk (Russian Mission, Ku
382|Chuloonawick Native Village
383|Circle Native Community
384|Village of Clark's Point
385|Native Village of Council
386|Craig Community Association
387|Village of Crooked Creek
388|Curyung Tribal Council (formerly Native Village of
389|Native Village of Deering
390|Native Village of Diomede (aka Inalik)
391|Village of Dot Lake
392|Douglas Indian Association
393|Native Village of Eagle
394|Native Village of Eek
395|Egegik Village
396|Eklutna Native Village
397|Native Village of Ekuk
398|Ekwok Village
399|Native Village of Elim
400|Emmonak Village
401|Evansville Village (aka Bettles Field)
402|Native Village of Eyak (Cordova)
403|Native Village of False Pass
404|Native Village of Fort Yukon
405|Native Village of Gakona
406|Galena Village (aka Louden Village)
407|Native Village of Gambell
408|Native Village of Georgetown
409|Native Village of Goodnews Bay
410|Organized Village of Grayling (aka Holikachuk)
411|Gulkana Village
412|Native Village of Hamilton
413|Healy Lake Village
414|Holy Cross Village
415|Hoonah Indian Association
416|Native Village of Hooper Bay
417|Hughes Village
418|Huslia Village
419|Hydaburg Cooperative Association
420|Igiugig Village
421|Village of Iliamna
422|Inupiat Community of the Arctic Slope
423|Iqurmuit Traditional Council (formerly Native Vill
424|Ivanoff Bay Village
425|Kaguyak Village
426|Organized Village of Kake
427|Kaktovik Village (aka Barter Island)
428|Village of Kalskag
429|Village of Kaltag
430|Native Village of Kanatak
431|Native Village of Karluk
432|Organized Village of Kasaan
433|Native Village of Kasigluk
434|Kenaitze Indian Tribe
435|Ketchikan Indian Corporation
436|Native Village of Kiana
437|King Island Native Community
438|King Salmon Tribe
439|Native Village of Kipnuk
440|Native Village of Kivalina
441|Klawock Cooperative Association
442|Native Village of Kluti Kaah (aka Copper Center)
443|Knik Tribe
444|Native Village of Kobuk
445|Kokhanok Village
446|Native Village of Kongiganak
447|Village of Kotlik
448|Native Village of Kotzebue
449|Native Village of Koyuk
450|Koyukuk Native Village
451|Organized Village of Kwethluk
452|Native Village of Kwigillingok
453|Native Village of Kwinhagak (aka Quinhagak)
454|Native Village of Larsen Bay
455|Levelock Village
456|Lesnoi Village (aka Woody Island)
457|Lime Village
458|Village of Lower Kalskag
459|Manley Hot Springs Village
460|Manokotak Village
461|Native Village of Marshall (aka Fortuna Ledge)
462|Native Village of Mary's Igloo
463|McGrath Native Village
464|Native Village of Mekoryuk
465|Mentasta Traditional Council
466|Metlakatla Indian Community, Annette Island Reserv
467|Native Village of Minto
468|Naknek Native Village
469|Native Village of Nanwalek (aka English Bay)
470|Native Village of Napaimute
471|Native Village of Napakiak
472|Native Village of Napaskiak
473|Native Village of Nelson Lagoon
474|Nenana Native Association
475|New Koliganek Village Council (formerly Koliganek
476|New Stuyahok Village
477|Newhalen Village
478|Newtok Village
479|Native Village of Nightmute
480|Nikolai Village
481|Native Village of Nikolski
482|Ninilchik Village
483|Native Village of Noatak
484|Nome Eskimo Community
485|Nondalton Village
486|Noorvik Native Community
487|Northway Village
488|Native Village of Nuiqsut (aka Nooiksut)
489|Nulato Village
490|Nunakauyarmiut Tribe (formerly Native Village of T
491|Native Village of Nunapitchuk
492|Village of Ohogamiut
493|Village of Old Harbor
494|Orutsararmuit Native Village (aka Bethel)
495|Oscarville Traditional Village
496|Native Village of Ouzinkie
497|Native Village of Paimiut
498|Pauloff Harbor Village
499|Pedro Bay Village
500|Native Village of Perryville
501|Petersburg Indian Association
502|Native Village of Pilot Point
503|Pilot Station Traditional Village
504|Native Village of Pitka's Point
505|Platinum Traditional Village
506|Native Village of Point Hope
507|Native Village of Point Lay
508|Native Village of Port Graham
509|Native Village of Port Heiden
510|Native Village of Port Lions
511|Portage Creek Village (aka Ohgsenakale)
512|Pribilof Islands Aleut Communities of St. Paul & S
513|Qagan Tayagungin Tribe of Sand Point Village
514|Qawalangin Tribe of Unalaska
515|Rampart Village
516|Village of Red Devil
517|Native Village of Ruby
518|Saint George Island(See Pribilof Islands Aleut Com
519|Native Village of Saint Michael
520|Saint Paul Island (See Pribilof Islands Aleut Comm
521|Village of Salamatoff
522|Native Village of Savoonga
523|Organized Village of Saxman
524|Native Village of Scammon Bay
525|Native Village of Selawik
526|Seldovia Village Tribe
527|Shageluk Native Village
528|Native Village of Shaktoolik
529|Native Village of Sheldon's Point
530|Native Village of Shishmaref
531|Shoonaq Tribe of Kodiak
532|Native Village of Shungnak
533|Sitka Tribe of Alaska
534|Skagway Village
535|Village of Sleetmute
536|Village of Solomon
537|South Naknek Village
538|Stebbins Community Association
539|Native Village of Stevens
540|Village of Stony River
541|Takotna Village
542|Native Village of Tanacross
543|Native Village of Tanana
544|Native Village of Tatitlek
545|Native Village of Tazlina
546|Telida Village
547|Native Village of Teller
548|Native Village of Tetlin
549|Central Council of the Tlingit and Haida Indian Tb
550|Traditional Village of Togiak
551|Tuluksak Native Community
552|Native Village of Tuntutuliak
553|Native Village of Tununak
554|Twin Hills Village
555|Native Village of Tyonek
556|Ugashik Village
557|Umkumiute Native Village
558|Native Village of Unalakleet
559|Native Village of Unga
560|Village of Venetie (See Native Village of Venetie
561|Native Village of Venetie Tribal Government (Arcti
562|Village of Wainwright
563|Native Village of Wales
564|Native Village of White Mountain
565|Wrangell Cooperative Association
566|Yakutat Tlingit Tribe
1|Absentee-Shawnee Tribe of Indians of Oklahoma
10|Assiniboine and Sioux Tribes of the Fort Peck Indi
100|Havasupai Tribe of the Havasupai Reservation, Ariz
101|Ho-Chunk Nation of Wisconsin (formerly known as th
102|Hoh Indian Tribe of the Hoh Indian Reservation, Wa
103|Hoopa Valley Tribe, California
104|Hopi Tribe of Arizona
105|Hopland Band of Pomo Indians of the Hopland Ranche
106|Houlton Band of Maliseet Indians of Maine
107|Hualapai Indian Tribe of the Hualapai Indian Reser
108|Huron Potawatomi, Inc., Michigan
109|Inaja Band of Diegueno Mission Indians of the Inaj
11|Augustine Band of Cahuilla Mission Indians of the
110|Ione Band of Miwok Indians of California
111|Iowa Tribe of Kansas and Nebraska
112|Iowa Tribe of Oklahoma
113|Jackson Rancheria of Me-Wuk Indians of California
114|Jamestown S'Klallam Tribe of Washington
115|Jamul Indian Village of California
116|Jena Band of Choctaw Indians, Louisiana
117|Jicarilla Apache Tribe of the Jicarilla Apache Ind
118|Kaibab Band of Paiute Indians of the Kaibab Indian
119|Kalispel Indian Community of the Kalispel Reservat
12|Bad River Band of the Lake Superior Tribe of Chipp
120|Karuk Tribe of California
121|Kashia Band of Pomo Indians of the Stewarts Point
122|Kaw Nation, Oklahoma
123|Keweenaw Bay Indian Community of L'Anse and Ontona
124|Kialegee Tribal Town, Oklahoma
125|Kickapoo Tribe of Indians of the Kickapoo Reservat
126|Kickapoo Tribe of Oklahoma
127|Kickapoo Traditional Tribe of Texas
128|Kiowa Indian Tribe of Oklahoma
129|Klamath Indian Tribe of Oregon
13|Bay Mills Indian Community of the Sault Ste. Marie
130|Kootenai Tribe of Idaho
131|La Jolla Band of Luiseno Mission Indians of the La
132|La Posta Band of Diegueno Mission Indians of the L
133|Lac Courte Oreilles Band of Lake Superior Chippewa
134|Lac du Flambeau Band of Lake Superior Chippewa Ind
135|Lac Vieux Desert Band of Lake Superior Chippewa In
136|Las Vegas Tribe of Paiute Indians of the Las Vegas
137|Little River Band of Ottawa Indians of Michigan
138|Little Traverse Bay Bands of Odawa Indians of Mich
139|Lower Lake Rancheria, California
14|Bear River Band of the Rohnerville Rancheria, Cali
140|Los Coyotes Band of Cahuilla Mission Indians of th
141|Lovelock Paiute Tribe of the Lovelock Indian Colon
142|Lower Brule Sioux Tribe of the Lower Brule Reserva
143|Lower Elwha Tribal Community of the Lower Elwha Re
144|Lower Sioux Indian Community of Minnesota Mdewakan
145|Lummi Tribe of the Lummi Reservation, Washington
146|Lytton Rancheria of California
147|Makah Indian Tribe of the Makah Indian Reservation
148|Manchester Band of Pomo Indians of the Manchester-
149|Manzanita Band of Diegueno Mission Indians of the
15|Berry Creek Rancheria of Maidu Indians of Californ
150|Mashantucket Pequot Tribe of Connecticut
151|Match-e-be-nash-she-wish Band of Pottawatomi India
152|Mechoopda Indian Tribe of Chico Rancheria, Califor
153|Menominee Indian Tribe of Wisconsin
154|Mesa Grande Band of Diegueno Mission Indians of th
155|Mescalero Apache Tribe of the Mescalero Reservatio
156|Miami Tribe of Oklahoma
157|Miccosukee Tribe of Indians of Florida
158|Middletown Rancheria of Pomo Indians of California
159|Minnesota Chippewa Tribe, Minnesota (Six component
16|Big Lagoon Rancheria, California
160|Bois Forte Band (Nett Lake); Fond du Lac Band; Gra
161|Mississippi Band of Choctaw Indians, Mississippi
162|Moapa Band of Paiute Indians of the Moapa River In
163|Modoc Tribe of Oklahoma
164|Mohegan Indian Tribe of Connecticut
165|Mooretown Rancheria of Maidu Indians of California
166|Morongo Band of Cahuilla Mission Indians of the Mo
167|Muckleshoot Indian Tribe of the Muckleshoot Reserv
168|Muscogee (Creek) Nation, Oklahoma
169|Narragansett Indian Tribe of Rhode Island
17|Big Pine Band of Owens Valley Paiute Shoshone Indi
170|Navajo Nation, Arizona, New Mexico & Utah
171|Nez Perce Tribe of Idaho
172|Nisqually Indian Tribe of the Nisqually Reservatio
173|Nooksack Indian Tribe of Washington
174|Northern Cheyenne Tribe of the Northern Cheyenne I
175|Northfork Rancheria of Mono Indians of California
176|Northwestern Band of Shoshoni Nation of Utah (Wash
177|Oglala Sioux Tribe of the Pine Ridge Reservation,
178|Omaha Tribe of Nebraska
179|Oneida Nation of New York
18|Big Sandy Rancheria of Mono Indians of California
180|Oneida Tribe of Wisconsin
181|Onondaga Nation of New York
182|Osage Tribe, Oklahoma
183|Ottawa Tribe of Oklahoma
184|Otoe-Missouria Tribe of Indians, Oklahoma
185|Paiute Indian Tribe of Utah
186|Paiute-Shoshone Indians of the Bishop Community of
187|Paiute-Shoshone Tribe of the Fallon Reservation an
188|Paiute-Shoshone Indians of the Lone Pine Community
189|Pala Band of Luiseno Mission Indians of the Pala R
19|Big Valley Band of Pomo Indians of the Big Valley
190|Pascua Yaqui Tribe of Arizona
191|Paskenta Band of Nomlaki Indians of California
192|Passamaquoddy Tribe of Maine
193|Pauma Band of Luiseno Mission Indians of the Pauma
194|Pawnee Nation of Oklahoma
195|Pechanga Band of Luiseno Mission Indians of the Pe
196|Penobscot Tribe of Maine
197|Peoria Tribe of Indians of Oklahoma
198|Picayune Rancheria of Chukchansi Indians of Califo
199|Pinoleville Rancheria of Pomo Indians of Californi
2|Agua Caliente Band of Cahuilla Indians of the Agua
20|Blackfeet Tribe of the Blackfeet Indian Reservatio
200|Pit River Tribe, California (includes Big Bend, Lo
201|Poarch Band of Creek Indians of Alabama
202|Pokagon Band of Potawatomi Indians of Michigan
203|Ponca Tribe of Indians of Oklahoma
204|Ponca Tribe of Nebraska
205|Port Gamble Indian Community of the Port Gamble Re
206|Potter Valley Rancheria of Pomo Indians of Califor
207|Prairie Band of Potawatomi Indians, Kansas
208|Prairie Island Indian Community of Minnesota Mdewa
209|Pueblo of Acoma, New Mexico
21|Blue Lake Rancheria, California
210|Pueblo of Cochiti, New Mexico
211|Pueblo of Jemez, New Mexico
212|Pueblo of Isleta, New Mexico
213|Pueblo of Laguna, New Mexico
214|Pueblo of Nambe, New Mexico
215|Pueblo of Picuris, New Mexico
216|Pueblo of Pojoaque, New Mexico
217|Pueblo of San Felipe, New Mexico
218|Pueblo of San Juan, New Mexico
219|Pueblo of San Ildefonso, New Mexico
22|Bridgeport Paiute Indian Colony of California
220|Pueblo of Sandia, New Mexico
221|Pueblo of Santa Ana, New Mexico
222|Pueblo of Santa Clara, New Mexico
223|Pueblo of Santo Domingo, New Mexico
224|Pueblo of Taos, New Mexico
225|Pueblo of Tesuque, New Mexico
226|Pueblo of Zia, New Mexico
227|Puyallup Tribe of the Puyallup Reservation, Washin
228|Pyramid Lake Paiute Tribe of the Pyramid Lake Rese
229|Quapaw Tribe of Indians, Oklahoma
23|Buena Vista Rancheria of Me-Wuk Indians of Califor
230|Quartz Valley Indian Community of the Quartz Valle
231|Quechan Tribe of the Fort Yuma Indian Reservation,
232|Quileute Tribe of the Quileute Reservation, Washin
233|Quinault Tribe of the Quinault Reservation, Washin
234|Ramona Band or Village of Cahuilla Mission Indians
235|Red Cliff Band of Lake Superior Chippewa Indians o
236|Red Lake Band of Chippewa Indians of the Red Lake
237|Redding Rancheria, California
238|Redwood Valley Rancheria of Pomo Indians of Califo
239|Reno-Sparks Indian Colony, Nevada
24|Burns Paiute Tribe of the Burns Paiute Indian Colo
240|Resighini Rancheria, California (formerly known as
241|Rincon Band of Luiseno Mission Indians of the Rinc
242|Robinson Rancheria of Pomo Indians of California
243|Rosebud Sioux Tribe of the Rosebud Indian Reservat
244|Round Valley Indian Tribes of the Round Valley Res
245|Rumsey Indian Rancheria of Wintun Indians of Calif
246|Sac and Fox Tribe of the Mississippi in Iowa
247|Sac and Fox Nation of Missouri in Kansas and Nebra
248|Sac and Fox Nation, Oklahoma
249|Saginaw Chippewa Indian Tribe of Michigan, Isabell
25|Cabazon Band of Cahuilla Mission Indians of the Ca
250|Salt River Pima-Maricopa Indian Community of the S
251|Samish Indian Tribe, Washington
252|San Carlos Apache Tribe of the San Carlos Reservat
253|San Juan Southern Paiute Tribe of Arizona
254|San Manual Band of Serrano Mission Indians of the
255|San Pasqual Band of Diegueno Mission Indians of Ca
256|Santa Rosa Indian Community of the Santa Rosa Ranc
257|Santa Rosa Band of Cahuilla Mission Indians of the
258|Santa Ynez Band of Chumash Mission Indians of the
259|Santa Ysabel Band of Diegueno Mission Indians of t
26|Cachil DeHe Band of Wintun Indians of the Colusa I
260|Santee Sioux Tribe of the Santee Reservation of Ne
261|Sauk-Suiattle Indian Tribe of Washington
262|Sault Ste. Marie Tribe of Chippewa Indians of Mich
263|Scotts Valley Band of Pomo Indians of California
264|Seminole Nation of Oklahoma
265|Seminole Tribe of Florida, Dania, Big Cypress, Bri
266|Seneca Nation of New York
267|Seneca-Cayuga Tribe of Oklahoma
268|Shakopee Mdewakanton Sioux Community of Minnesota
269|Shawnee Tribe, Oklahoma
27|Caddo Indian Tribe of Oklahoma
270|Sherwood Valley Rancheria of Pomo Indians of Calif
271|Shingle Springs Band of Miwok Indians, Shingle Spr
272|Shoalwater Bay Tribe of the Shoalwater Bay Indian
273|Shoshone Tribe of the Wind River Reservation, Wyom
274|Shoshone-Bannock Tribes of the Fort Hall Reservati
275|Shoshone-Paiute Tribes of the Duck Valley Reservat
276|Sisseton-Wahpeton Sioux Tribe of the Lake Traverse
277|Skokomish Indian Tribe of the Skokomish Reservatio
278|Skull Valley Band of Goshute Indians of Utah
279|Smith River Rancheria, California
28|Cahuilla Band of Mission Indians of the Cahuilla R
280|Snoqualmie Tribe, Washington
281|Soboba Band of Luiseno Indians, California (former
282|Sokaogon Chippewa Community of the Mole Lake Band
283|Southern Ute Indian Tribe of the Southern Ute Rese
284|Spirit Lake Tribe, North Dakota (formerly known as
285|Spokane Tribe of the Spokane Reservation, Washingt
286|Squaxin Island Tribe of the Squaxin Island Reserva
287|St. Croix Chippewa Indians of Wisconsin, St. Croix
288|St. Regis Band of Mohawk Indians of New York
289|Standing Rock Sioux Tribe of North & South Dakota
29|Cahto Indian Tribe of the Laytonville Rancheria, C
290|Stockbridge-Munsee Community of Mohican Indians of
291|Stillaguamish Tribe of Washington
292|Summit Lake Paiute Tribe of Nevada
293|Suquamish Indian Tribe of the Port Madison Reserva
294|Susanville Indian Rancheria, California
295|Swinomish Indians of the Swinomish Reservation, Wa
296|Sycuan Band of Diegueno Mission Indians of Califor
297|Table Bluff Reservation - Wiyot Tribe, California
298|Table Mountain Rancheria of California
299|Te-Moak Tribe of Western Shoshone Indians of Nevad
3|Ak Chin Indian Community of the Maricopa (Ak Chin)
30|California Valley Miwok Tribe, California (formerl
300|Thlopthlocco Tribal Town, Oklahoma
301|Three Affiliated Tribes of the Fort Berthold Reser
302|Tohono O'odham Nation of Arizona
303|Tonawanda Band of Seneca Indians of New York
304|Tonkawa Tribe of Indians of Oklahoma
305|Tonto Apache Tribe of Arizona
306|Torres-Martinez Band of Cahuilla Mission Indians o
307|Tule River Indian Tribe of the Tule River Reservat
308|Tulalip Tribes of the Tulalip Reservation, Washing
309|Tunica-Biloxi Indian Tribe of Louisiana
31|Campo Band of Diegueno Mission Indians of the Camp
310|Tuolumne Band of Me-Wuk Indians of the Tuolumne Ra
311|Turtle Mountain Band of Chippewa Indians of North
312|Tuscarora Nation of New York
313|Twenty-Nine Palms Band of Mission Indians of Calif
314|United Auburn Indian Community of the Auburn Ranch
315|United Keetoowah Band of Cherokee Indians of Oklah
316|Upper Lake Band of Pomo Indians of Upper Lake Ranc
317|Upper Sioux Indian Community of the Upper Sioux Re
318|Upper Skagit Indian Tribe of Washington
319|Ute Indian Tribe of the Uintah & Ouray Reservation
32|Capitan Grande Band of Diegueno Mission Indians of
320|Ute Mountain Tribe of the Ute Mountain Reservation
321|Utu Utu Gwaitu Paiute Tribe of the Benton Paiute R
322|Walker River Paiute Tribe of the Walker River Rese
323|Wampanoag Tribe of Gay Head (Aquinnah) of Massachu
324|Washoe Tribe of Nevada & California (Carson Colony
325|White Mountain Apache Tribe of the Fort Apache Res
326|Wichita and Affiliated Tribes (Wichita, Keechi, Wa
327|Winnebago Tribe of Nebraska
328|Winnemucca Indian Colony of Nevada
329|Wyandotte Tribe of Oklahoma
33|Barona Group of Capitan Grande Band of Mission Ind
330|Yankton Sioux Tribe of South Dakota
331|Yavapai-Apache Nation of the Camp Verde Indian Res
332|Yavapai-Prescott Tribe of the Yavapai Reservation,
333|Yerington Paiute Tribe of the Yerington Colony & C
334|Yomba Shoshone Tribe of the Yomba Reservation, Nev
335|Ysleta Del Sur Pueblo of Texas
336|Yurok Tribe of the Yurok Reservation, California
337|Zuni Tribe of the Zuni Reservation, New Mexico
34|Viejas (Baron Long) Group of Capitan Grande Band o
35|Catawba Indian Nation (aka Catawba Tribe of South
36|Cayuga Nation of New York
37|Cedarville Rancheria, California
38|Chemehuevi Indian Tribe of the Chemehuevi Reservat
39|Cher-Ae Heights Indian Community of the Trinidad R
4|Alabama-Coushatta Tribes of Texas
40|Cherokee Nation, Oklahoma
41|Cheyenne-Arapaho Tribes of Oklahoma
42|Cheyenne River Sioux Tribe of the Cheyenne River
43|Chickasaw Nation, Oklahoma
44|Chicken Ranch Rancheria of Me-Wuk Indians of Calif
45|Chippewa-Cree Indians of the Rocky Boy's Reservati
46|Chitimacha Tribe of Louisiana
47|Choctaw Nation of Oklahoma
48|Citizen Potawatomi Nation, Oklahoma
49|Cloverdale Rancheria of Pomo Indians of California
5|Alabama-Quassarte Tribal Town, Oklahoma
50|Cocopah Tribe of Arizona
51|Coeur D'Alene Tribe of the Coeur D'Alene Reservati
52|Cold Springs Rancheria of Mono Indians of Californ
53|Colorado River Indian Tribes of the Colorado River
54|Comanche Indian Tribe, Oklahoma
55|Confederated Salish & Kootenai Tribes of the Flath
56|Confederated Tribes of the Chehalis Reservation, W
57|Confederated Tribes of the Colville Reservation, W
58|Confederated Tribes of the Coos, Lower Umpqua and
59|Confederated Tribes of the Goshute Reservation, Ne
6|Alturas Indian Rancheria, California
60|Confederated Tribes of the Grand Ronde Community o
61|Confederated Tribes of the Siletz Reservation, Ore
62|Confederated Tribes of the Umatilla Reservation, O
63|Confederated Tribes of the Warm Springs Reservatio
64|Confederated Tribes and Bands of the Yakama Indian
65|Coquille Tribe of Oregon
66|Cortina Indian Rancheria of Wintun Indians of Cali
67|Coushatta Tribe of Louisiana
68|Cow Creek Band of Umpqua Indians of Oregon
69|Coyote Valley Band of Pomo Indians of California
7|Apache Tribe of Oklahoma
70|Crow Tribe of Montana
71|Crow Creek Sioux Tribe of the Crow Creek Reservati
72|Cuyapaipe Community of Diegueno Mission Indians of
73|Death Valley Timbi-Sha Shoshone Band of California
74|Delaware Nation, Oklahoma (formerly Delaware Tribe
75|Delaware Tribe of Indians, Oklahoma
76|Dry Creek Rancheria of Pomo Indians of California
77|Duckwater Shoshone Tribe of the Duckwater Reservat
78|Eastern Band of Cherokee Indians of North Carolina
79|Eastern Shawnee Tribe of Oklahoma
8|Arapahoe Tribe of the Wind River Reservation, Wyom
80|Elem Indian Colony of Pomo Indians of the Sulphur
81|Elk Valley Rancheria, California
82|Ely Shoshone Tribe of Nevada
83|Enterprise Rancheria of Maidu Indians of Californi
84|Flandreau Santee Sioux Tribe of South Dakota
85|Forest County Potawatomi Community of Wisconsin Po
86|Fort Belknap Indian Community of the Fort Belknap
87|Fort Bidwell Indian Community of the Fort Bidwell
88|Fort Independence Indian Community of Paiute India
89|Fort McDermitt Paiute and Shoshone Tribes of the F
9|Aroostook Band of Micmac Indians of Maine
90|Fort McDowell Yavapai Nation, Arizona (formerly th
91|Fort Mojave Indian Tribe of Arizona, California
92|Fort Sill Apache Tribe of Oklahoma
93|Gila River Indian Community of the Gila River Indi
94|Grand Traverse Band of Ottawa & Chippewa Indians o
95|Graton Rancheria, California
96|Greenville Rancheria of Maidu Indians of Californi
97|Grindstone Indian Rancheria of Wintun-Wailaki Indi
98|Guidiville Rancheria of California
99|Hannahville Indian Community of Wisconsin Potawato

**Documentation**:

The tribal citizenship of the patient using the TribalEntityUS (OID 2.16.840.1.113883.5.140) table

---

**Name**: PtAddrZip

**ReportStream Internal Name**: patient_zip_code

**Type**: POSTAL_CODE

**PII**: No

**Cardinality**: [0..1]

**Documentation**:

The patient's zip code

---

**Name**: Pregnant

**ReportStream Internal Name**: pregnant

**Type**: CODE

**PII**: No

**Format**: use value found in the Display column

**LOINC Code**: 82810-3

**Cardinality**: [0..1]

**Value Sets**

Code | Display
---- | -------
77386006|Pregnant
60001007|Not Pregnant
261665006|Unknown
77386006|Pregnant
60001007|Not Pregnant
261665006|Unknown

**Alt Value Sets**

Code | Display
---- | -------
77386006|Y
60001007|N
261665006|U

**Documentation**:

Is the patient pregnant?

---

**Name**: RptFacName

**ReportStream Internal Name**: reporting_facility

**Type**: HD

**PII**: No

**Default Value**: CDC PRIME

**Cardinality**: [0..1]

**Documentation**:

The reporting facility for the message, as specified by the receiver. This is typically used if PRIME is the
aggregator


---

**Name**: SenderCLIA

**ReportStream Internal Name**: reporting_facility_clia

**Type**: ID_CLIA

**PII**: No

**HL7 Fields**

- [MSH-4-2](https://hl7-definition.caristix.com/v2/HL7v2.5.1/Fields/MSH.4.2)
- [PID-3-4-2](https://hl7-definition.caristix.com/v2/HL7v2.5.1/Fields/PID.3.4.2)
- [PID-3-6-2](https://hl7-definition.caristix.com/v2/HL7v2.5.1/Fields/PID.3.6.2)
- [SPM-2-1-3](https://hl7-definition.caristix.com/v2/HL7v2.5.1/Fields/SPM.2.1.3)
- [SPM-2-2-3](https://hl7-definition.caristix.com/v2/HL7v2.5.1/Fields/SPM.2.2.3)

**Cardinality**: [0..1]

**Documentation**:

The reporting facility's CLIA

---

**Name**: CongSetting

**ReportStream Internal Name**: resident_congregate_setting

**Type**: CODE

**PII**: No

**Format**: use value found in the Display column

**LOINC Code**: 95421-4

**Cardinality**: [0..1]

**Value Sets**

Code | Display
---- | -------
Y|Yes
N|No
UNK|Unknown
Y|Yes
N|No
UNK|Unknown

**Alt Value Sets**

Code | Display
---- | -------
Y|Y
N|N
UNK|U

**Documentation**:

Does the patient reside in a congregate care setting?

---

**Name**: SendingApp

**ReportStream Internal Name**: sending_application

**Type**: HD

**PII**: No

**Default Value**: CDC PRIME - Atlanta, Georgia (Dekalb)^2.16.840.1.114222.4.1.237821^ISO

**Cardinality**: [0..1]

**Documentation**:

The name and OID for the application sending information to the receivers


---

**Name**: SpecCollDt

**ReportStream Internal Name**: specimen_collection_date_time

**Type**: DATETIME

**PII**: No

**Format**: yyyyMMdd

**HL7 Fields**

- [OBR-7](https://hl7-definition.caristix.com/v2/HL7v2.5.1/Fields/OBR.7)
- [OBR-8](https://hl7-definition.caristix.com/v2/HL7v2.5.1/Fields/OBR.8)
- [OBX-14](https://hl7-definition.caristix.com/v2/HL7v2.5.1/Fields/OBX.14)
- [SPM-17-1](https://hl7-definition.caristix.com/v2/HL7v2.5.1/Fields/SPM.17.1)

**Cardinality**: [0..1]

**Documentation**:

The date which the specimen was collected. The default format is yyyyMMddHHmmsszz


---

**Name**: AccessionNum

**ReportStream Internal Name**: specimen_id

**Type**: EI

**PII**: No

**HL7 Fields**

- [SPM-2](https://hl7-definition.caristix.com/v2/HL7v2.5.1/Fields/SPM.2)

**Cardinality**: [0..1]


**Reference URL**:
[https://hl7-definition.caristix.com/v2/HL7v2.5.1/Fields/SPM.2](https://hl7-definition.caristix.com/v2/HL7v2.5.1/Fields/SPM.2) 

**Documentation**:

A unique code for this specimen

---

**Name**: SpecType

**ReportStream Internal Name**: specimen_type

**Type**: CODE

**PII**: No

**Format**: use value found in the Display column

**Cardinality**: [0..1]

**Value Sets**

Code | Display
---- | -------
445297001|Swab of internal nose
258500001|Nasopharyngeal swab
871810001|Mid-turbinate nasal swab
697989009|Anterior nares swab
258411007|Nasopharyngeal aspirate
429931000124105|Nasal aspirate
258529004|Throat swab
119334006|Sputum specimen
119342007|Saliva specimen
258607008|Bronchoalveolar lavage fluid sample
119364003|Serum specimen
119361006|Plasma specimen
440500007|Dried blood spot specimen
258580003|Whole blood sample
122555007|Venous blood specimen
119297000|Blood specimen
122554006|Capillary blood specimen

**Documentation**:

The specimen source, such as Blood or Serum

---

**Name**: Symptomatic

**ReportStream Internal Name**: symptomatic_for_disease

**Type**: CODE

**PII**: No

**Format**: use value found in the Display column

**LOINC Code**: 95419-8

**Cardinality**: [0..1]

**Value Sets**

Code | Display
---- | -------
Y|Yes
N|No
UNK|Unknown
Y|Yes
N|No
UNK|Unknown

**Alt Value Sets**

Code | Display
---- | -------
Y|Y
N|N
UNK|U

**Documentation**:

Is the patient symptomatic?

---

**Name**: ResultTestCode

**ReportStream Internal Name**: test_result

**Type**: CODE

**PII**: No

**Format**: use value found in the Code column

**Cardinality**: [0..1]

**Value Sets**

Code | Display
---- | -------
260373001|Detected
260415000|Not detected
720735008|Presumptive positive
10828004|Positive
42425007|Equivocal
260385009|Negative
895231008|Not detected in pooled specimen
462371000124108|Detected in pooled specimen
419984006|Inconclusive
125154007|Specimen unsatisfactory for evaluation
455371000124106|Invalid result
840539006|Disease caused by sever acute respiratory syndrome coronavirus 2 (disorder)
840544004|Suspected disease caused by severe acute respiratory coronavirus 2 (situation)
840546002|Exposure to severe acute respiratory syndrome coronavirus 2 (event)
840533007|Severe acute respiratory syndrome coronavirus 2 (organism)
840536004|Antigen of severe acute respiratory syndrome coronavirus 2 (substance)
840535000|Antibody to severe acute respiratory syndrome coronavirus 2 (substance)
840534001|Severe acute respiratory syndrome coronavirus 2 vaccination (procedure)
373121007|Test not done
82334004|Indeterminate

**Documentation**:

The result of the test performed. For IgG, IgM and CT results that give a numeric value put that here.

---

**Name**: TestResultDt

**ReportStream Internal Name**: test_result_date

**Type**: DATETIME

**PII**: No

**Format**: yyyyMMdd

**Cardinality**: [0..1]

---

**Name**: equipment_model_name

**ReportStream Internal Name**: equipment_model_name

**Type**: TABLE

**PII**: No

**Cardinality**: [0..1]


**Reference URL**:
[https://confluence.hl7.org/display/OO/Proposed+HHS+ELR+Submission+Guidance+using+HL7+v2+Messages#ProposedHHSELRSubmissionGuidanceusingHL7v2Messages-DeviceIdentification](https://confluence.hl7.org/display/OO/Proposed+HHS+ELR+Submission+Guidance+using+HL7+v2+Messages#ProposedHHSELRSubmissionGuidanceusingHL7v2Messages-DeviceIdentification) 

**Table**: LIVD-SARS-CoV-2-2021-09-29

**Table Column**: Model

---

**Name**: local_symptom_onset_date

**ReportStream Internal Name**: local_symptom_onset_date

**PII**: No

**Cardinality**: [0..1]

---<|MERGE_RESOLUTION|>--- conflicted
+++ resolved
@@ -47,7 +47,6 @@
 
 ---
 
-<<<<<<< HEAD
 **Name**: equipment_model_name
 
 **Type**: TABLE
@@ -66,8 +65,6 @@
 
 ---
 
-=======
->>>>>>> 29d4d997
 **Name**: FirstTest
 
 **ReportStream Internal Name**: first_test

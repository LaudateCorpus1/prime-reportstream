
### Schema:         nd/nd-covid-19
#### Description:   ND COVID-19

---

**Name**: sending_application

**Type**: HD

**HL7 Field**: MSH-3

**Cardinality**: [0..1]

---

<<<<<<< HEAD
**Name**: sending_facility

**Cardinality**: [0..1]

---

**Name**: receiving_application
=======
**Name**: reporting_facility_name
>>>>>>> 0c5a26d8

**Type**: HD

**HL7 Field**: MSH-5

**Cardinality**: [0..1]

---

**Name**: receiving_facility

**Type**: HD

**HL7 Field**: MSH-6

**Cardinality**: [0..1]

---

**Name**: comment

**Type**: TEXT

**HL7 Field**: NTE-3

**Cardinality**: [0..1]

---

**Name**: comment_type

**Type**: CODE

**HL7 Field**: NTE-4

**Cardinality**: [0..1]

**Value Sets**

Code | Display
---- | -------
1R|Primary Reason
2R|Secondary Reason
AI|Ancillary Instructions
DR|Duplicate/Interaction Reason
GI|General Instructions
GR|General Reason
PI|Patient Instructions
RE|Remark

---

**Name**: comment_source

**Type**: CODE

**HL7 Field**: NTE-2

**Cardinality**: [0..1]

**Value Sets**

Code | Display
---- | -------
L|Ancillary (filler) department is source of comment
O|Other system is source of comment
P|Orderer (placer) is source of comment

---

**Name**: device_id

**Type**: TABLE

**HL7 Field**: OBX-17-1

**Cardinality**: [0..1]


**Reference URL**:
[https://confluence.hl7.org/display/OO/Proposed+HHS+ELR+Submission+Guidance+using+HL7+v2+Messages#ProposedHHSELRSubmissionGuidanceusingHL7v2Messages-DeviceIdentification](https://confluence.hl7.org/display/OO/Proposed+HHS+ELR+Submission+Guidance+using+HL7+v2+Messages#ProposedHHSELRSubmissionGuidanceusingHL7v2Messages-DeviceIdentification) 

**Table**: LIVD-SARS-CoV-2-2021-01-20

**Documentation**:

Device_id is a generated value for the OBX-17 field. It is based on the device model and the LIVD table.

---

**Name**: device_id_type

**Type**: TABLE

**HL7 Field**: OBX-17-3

**Cardinality**: [0..1]


**Reference URL**:
[https://confluence.hl7.org/display/OO/Proposed+HHS+ELR+Submission+Guidance+using+HL7+v2+Messages#ProposedHHSELRSubmissionGuidanceusingHL7v2Messages-DeviceIdentification](https://confluence.hl7.org/display/OO/Proposed+HHS+ELR+Submission+Guidance+using+HL7+v2+Messages#ProposedHHSELRSubmissionGuidanceusingHL7v2Messages-DeviceIdentification) 

**Table**: LIVD-SARS-CoV-2-2021-01-20

**Documentation**:

Device_id_type is a generated value for the OBX-17 field. It is based on the device model and the LIVD table.

---

**Name**: equipment_model_id

**Type**: TABLE

**HL7 Field**: OBX-18-1

**Cardinality**: [0..1]


**Reference URL**:
[https://confluence.hl7.org/display/OO/Proposed+HHS+ELR+Submission+Guidance+using+HL7+v2+Messages#ProposedHHSELRSubmissionGuidanceusingHL7v2Messages-DeviceIdentification](https://confluence.hl7.org/display/OO/Proposed+HHS+ELR+Submission+Guidance+using+HL7+v2+Messages#ProposedHHSELRSubmissionGuidanceusingHL7v2Messages-DeviceIdentification) 

**Table**: LIVD-SARS-CoV-2-2021-01-20

**Table Column**: Equipment UID

---

**Name**: equipment_model_id_type

**Type**: TABLE

**HL7 Field**: OBX-18-3

**Cardinality**: [0..1]


**Reference URL**:
[https://confluence.hl7.org/display/OO/Proposed+HHS+ELR+Submission+Guidance+using+HL7+v2+Messages#ProposedHHSELRSubmissionGuidanceusingHL7v2Messages-DeviceIdentification](https://confluence.hl7.org/display/OO/Proposed+HHS+ELR+Submission+Guidance+using+HL7+v2+Messages#ProposedHHSELRSubmissionGuidanceusingHL7v2Messages-DeviceIdentification) 

**Table**: LIVD-SARS-CoV-2-2021-01-20

**Table Column**: Equipment UID Type

---

**Name**: equipment_model_name

**Type**: TABLE

**Cardinality**: [0..1]


**Reference URL**:
[https://confluence.hl7.org/display/OO/Proposed+HHS+ELR+Submission+Guidance+using+HL7+v2+Messages#ProposedHHSELRSubmissionGuidanceusingHL7v2Messages-DeviceIdentification](https://confluence.hl7.org/display/OO/Proposed+HHS+ELR+Submission+Guidance+using+HL7+v2+Messages#ProposedHHSELRSubmissionGuidanceusingHL7v2Messages-DeviceIdentification) 

**Table**: LIVD-SARS-CoV-2-2021-01-20

**Table Column**: Model

---

**Name**: equipment_manufacture

**Type**: TABLE

**Cardinality**: [0..1]


**Reference URL**:
[https://confluence.hl7.org/display/OO/Proposed+HHS+ELR+Submission+Guidance+using+HL7+v2+Messages#ProposedHHSELRSubmissionGuidanceusingHL7v2Messages-DeviceIdentification](https://confluence.hl7.org/display/OO/Proposed+HHS+ELR+Submission+Guidance+using+HL7+v2+Messages#ProposedHHSELRSubmissionGuidanceusingHL7v2Messages-DeviceIdentification) 

**Table**: LIVD-SARS-CoV-2-2021-01-20

**Table Column**: Manufacturer

---

**Name**: file_created_date

**Type**: DATE

**HL7 Field**: MSH-7

**Cardinality**: [0..1]

---

**Name**: filler_name

**Type**: TEXT

**HL7 Field**: ORC-3-1

**Cardinality**: [0..1]

---

**Name**: filler_order_id

**Type**: ID

**Cardinality**: [0..1]

---

**Name**: filler_clia

**Type**: ID_CLIA

**Cardinality**: [0..1]

---

**Name**: observation_result_status

**Type**: CODE

**HL7 Field**: OBX-11

**Cardinality**: [0..1]

**Value Sets**

Code | Display
---- | -------
C|Record coming over is a correction and thus replaces a final result
D|Deletes the OBX record
F|Final results; Can only be changed with a corrected result
I|Specimen in lab; results pending
N|Not asked; used to affirmatively document that the observation identified in the OBX was not sought when the universal service ID in OBR-4 implies that it would be sought.
O|Order detail description only (no result)
P|Preliminary results
R|Results entered -- not verified
S|Partial results
U|Results status change to final without retransmitting results already sent as ‘preliminary.’  E.g., radiology changes status from preliminary to final
W|Post original as wrong, e.g., transmitted for wrong patient
X|Results cannot be obtained for this observation

---

**Name**: order_result_status

**Type**: CODE

**HL7 Field**: OBR-25

**Cardinality**: [0..1]

**Value Sets**

Code | Display
---- | -------
A|Some, but not all, results available
C|Corrected, final
F|Final results
I|No results available; specimen received, procedure incomplete
M|Corrected, not final
N|Procedure completed, results pending
O|Order received; specimen not yet received
P|Preliminary
R|Results stored; not yet verified
S|No results available; procedure scheduled, but not done
X|No results available; Order canceled
Y|No order on record for this test
Z|No record of this patient

---

**Name**: order_test_date

**Type**: DATE

**HL7 Field**: ORC-15

**Cardinality**: [0..1]

---

**Name**: ordered_test_code

**Type**: TABLE

**HL7 Field**: OBR-4-1

**Cardinality**: [0..1]

**Table**: LIVD-SARS-CoV-2-2021-01-20

**Table Column**: Test Ordered LOINC Code

---

**Name**: ordered_test_name

**Type**: TABLE

**HL7 Field**: OBR-4-2

**Cardinality**: [0..1]

**Table**: LIVD-SARS-CoV-2-2021-01-20

**Table Column**: Test Ordered LOINC Long Name

---

**Name**: ordering_facility_city

**Type**: CITY

**HL7 Field**: ORC-22-3

**Cardinality**: [0..1]

**Documentation**:

The city of the facility which the test was ordered from

---

**Name**: ordering_facility_county

**Type**: TABLE

**Cardinality**: [0..1]

**Table**: fips-county

**Table Column**: County

---

**Name**: ordering_facility_county_code

**Type**: TABLE

**HL7 Field**: ORC-22-9

**Cardinality**: [0..1]

**Table**: fips-county

**Table Column**: FIPS

---

**Name**: ordering_facility_email

**Type**: EMAIL

**HL7 Field**: ORC-23-4

**Cardinality**: [0..1]

---

**Name**: ordering_facility_name

**Type**: TEXT

**HL7 Field**: ORC-21-1

**Cardinality**: [0..1]

**Documentation**:

The name of the facility which the test was ordered from

---

**Name**: ordering_facility_phone_number

**Type**: TELEPHONE

**HL7 Field**: ORC-23

**Cardinality**: [1..1]

**Documentation**:

The phone number of the facility which the test was ordered from

---

**Name**: ordering_facility_state

**Type**: TABLE

**HL7 Field**: ORC-22-4

**Cardinality**: [1..1]

**Table**: fips-county

**Table Column**: State

**Documentation**:

The state of the facility which the test was ordered from

---

**Name**: ordering_facility_street

**Type**: STREET

**HL7 Field**: ORC-22-1

**Cardinality**: [0..1]

**Documentation**:

The address of the facility which the test was ordered from

---

**Name**: ordering_facility_street2

**Type**: STREET_OR_BLANK

**HL7 Field**: ORC-22-2

**Cardinality**: [0..1]

**Documentation**:

The secondary address of the facility which the test was ordered from

---

**Name**: ordering_facility_zip_code

**Type**: POSTAL_CODE

**HL7 Field**: ORC-22-5

**Cardinality**: [0..1]

**Documentation**:

The zip code of the facility which the test was ordered from

---

**Name**: ordering_provider_city

**Type**: CITY

**HL7 Field**: ORC-24-3

**Cardinality**: [0..1]

**Documentation**:

The city of the provider

---

**Name**: ordering_provider_county

**Type**: TABLE

**Cardinality**: [0..1]

**Table**: fips-county

**Table Column**: County

---

**Name**: ordering_provider_county_code

**Type**: TABLE

**HL7 Field**: ORC-24-9

**Cardinality**: [0..1]

**Table**: fips-county

**Table Column**: County

---

**Name**: ordering_provider_first_name

**Type**: PERSON_NAME

**HL7 Field**: ORC-12-3

**Cardinality**: [0..1]

**Documentation**:

The first name of the provider who ordered the test

---

**Name**: ordering_provider_id

**Type**: ID_NPI

**HL7 Field**: ORC-12-1

**Cardinality**: [0..1]

**Documentation**:

The ordering provider’s National Provider Identifier

---

**Name**: ordering_provider_id_authority

**Type**: HD

**HL7 Field**: ORC-12-9

**Cardinality**: [0..1]

---

**Name**: ordering_provider_id_authority_type

**Type**: TEXT

**HL7 Field**: ORC-12-13

**Cardinality**: [0..1]

---

**Name**: ordering_provider_last_name

**Type**: PERSON_NAME

**Cardinality**: [0..1]

**Documentation**:

The last name of provider who ordered the test

---

**Name**: ordering_provider_middle_name

**Type**: PERSON_NAME

**HL7 Field**: ORC-12-4

**Cardinality**: [0..1]

---

**Name**: ordering_provider_phone_number

**Type**: TELEPHONE

**HL7 Field**: ORC-14

**Cardinality**: [0..1]

**Documentation**:

The phone number of the provider

---

**Name**: ordering_provider_state

**Type**: TABLE

**HL7 Field**: ORC-24-4

**Cardinality**: [0..1]

**Table**: fips-county

**Table Column**: State

**Documentation**:

The state of the provider

---

**Name**: ordering_provider_street

**Type**: STREET

**HL7 Field**: ORC-24-1

**Cardinality**: [0..1]

**Documentation**:

The street address of the provider

---

**Name**: ordering_provider_street2

**Type**: STREET_OR_BLANK

**HL7 Field**: ORC-24-2

**Cardinality**: [0..1]

**Documentation**:

The street second address of the provider

---

**Name**: ordering_provider_zip_code

**Type**: POSTAL_CODE

**HL7 Field**: ORC-24-5

**Cardinality**: [0..1]

**Documentation**:

The zip code of the provider

---

**Name**: patient_city

**Type**: CITY

**HL7 Field**: PID-11-3

**Cardinality**: [0..1]

**Documentation**:

The patient's city

---

**Name**: patient_county

**Type**: TABLE_OR_BLANK

**Cardinality**: [1..1]

**Table**: fips-county

**Table Column**: County

---

**Name**: patient_county_code

**Type**: TABLE

**HL7 Field**: PID-11-9

**Cardinality**: [0..1]

**Table**: fips-county

**Table Column**: FIPS

---

**Name**: patient_email

**Type**: EMAIL

**HL7 Field**: PID-13-4

**Cardinality**: [0..1]

---

**Name**: patient_death_date

**Type**: DATE

**HL7 Field**: PID-29

**Cardinality**: [0..1]

---

**Name**: patient_died

**Type**: CODE

**HL7 Field**: PID-30-1

**Cardinality**: [0..1]

**Value Sets**

Code | Display
---- | -------
Y|Yes
N|No
UNK|Unknown

---

**Name**: patient_dob

**Type**: DATE

**HL7 Field**: PID-7

**Cardinality**: [0..1]

**Documentation**:

The patient's date of birth. Default format is yyyyMMdd.

Other states may choose to define their own formats.


---

**Name**: patient_drivers_license

**Type**: ID_DLN

**HL7 Field**: PID-20-1

**Cardinality**: [0..1]

---

**Name**: patient_ethnicity

**Type**: CODE

**HL7 Field**: PID-22

**Cardinality**: [0..1]

**Value Sets**

Code | Display
---- | -------
H|Hispanic or Latino
N|Non Hispanic or Latino
U|Unknown

**Documentation**:

The patient's ethnicity. There is a valueset defined based on the values in PID-22, but downstream consumers are free to define their own values. Please refer to the consumer-specific schema if you have questions.


---

**Name**: patient_first_name

**Type**: PERSON_NAME

**HL7 Field**: PID-5-2

**Cardinality**: [0..1]

**Documentation**:

The patient's first name

---

**Name**: patient_gender

**Type**: CODE

**HL7 Field**: PID-8-1

**Cardinality**: [0..1]

**Value Sets**

Code | Display
---- | -------
M|Male
F|Female
O|Other
A|Ambiguous
U|Unknown
N|Not applicable

**Documentation**:

The patient's gender. There is a valueset defined based on the values in PID-8-1, but downstream consumers are free to define their own accepted values. Please refer to the consumer-specific schema if you have questions.


---

**Name**: patient_id

**Type**: TEXT

**HL7 Field**: PID-3-1

**Cardinality**: [0..1]

---

**Name**: patient_id_assigner

**Type**: HD

**HL7 Field**: PID-3-4

**Cardinality**: [0..1]

---

**Name**: patient_id_type

**Type**: TEXT

**HL7 Field**: PID-3-5

**Cardinality**: [0..1]

---

**Name**: patient_last_name

**Type**: PERSON_NAME

**HL7 Field**: PID-5-1

**Cardinality**: [1..1]

**Documentation**:

The patient's last name

---

**Name**: patient_name_type_code

**Type**: TEXT

**HL7 Field**: PID-5-7

**Cardinality**: [0..1]

---

**Name**: patient_middle_name

**Type**: PERSON_NAME

**HL7 Field**: PID-5-3

**Cardinality**: [0..1]

---

**Name**: patient_phone_number

**Type**: TELEPHONE

**HL7 Field**: PID-13

**Cardinality**: [0..1]

**Documentation**:

The patient's phone number with area code

---

**Name**: patient_race

**Type**: CODE

**HL7 Field**: PID-10

**Cardinality**: [0..1]

**Value Sets**

Code | Display
---- | -------
1002-5|American Indian or Alaska Native
2028-9|Asian
2054-5|Black or African American
2076-8|Native Hawaiian or Other Pacific Islander
2106-3|White
2131-1|Other
UNK|Unknown
ASKU|Asked, but unknown

**Documentation**:

The patient's race. There is a common valueset defined for race values, but some states may choose to define different code/value combinations.


---

**Name**: patient_state

**Type**: TABLE

**HL7 Field**: PID-11-4

**Cardinality**: [1..1]

**Table**: fips-county

**Table Column**: State

**Documentation**:

The patient's state

---

**Name**: patient_street

**Type**: STREET

**HL7 Field**: PID-11-1

**Cardinality**: [0..1]

**Documentation**:

The patient's street address

---

**Name**: patient_street2

**Type**: STREET_OR_BLANK

**HL7 Field**: PID-11-2

**Cardinality**: [0..1]

**Documentation**:

The patient's second address line

---

**Name**: pattient_suffix

**Cardinality**: [0..1]

---

**Name**: patient_tribal_citizenship

**Type**: CODE

**HL7 Field**: PID-39

**Cardinality**: [0..1]

**Value Sets**

Code | Display
---- | -------
338|Village of Afognak
339|Agdaagux Tribe of King Cove
340|Native Village of Akhiok
341|Akiachak Native Community
342|Akiak Native Community
343|Native Village of Akutan
344|Village of Alakanuk
345|Alatna Village
346|Native Village of Aleknagik
347|Algaaciq Native Village (St. Mary's)
348|Allakaket Village
349|Native Village of Ambler
350|Village of Anaktuvuk Pass
351|Yupiit of Andreafski
352|Angoon Community Association
353|Village of Aniak
354|Anvik Village
355|Arctic Village (See Native Village of Venetie Trib
356|Asa carsarmiut Tribe (formerly Native Village of M
357|Native Village of Atka
358|Village of Atmautluak
359|Atqasuk Village (Atkasook)
360|Native Village of Barrow Inupiat Traditional Gover
361|Beaver Village
362|Native Village of Belkofski
363|Village of Bill Moore's Slough
364|Birch Creek Tribe
365|Native Village of Brevig Mission
366|Native Village of Buckland
367|Native Village of Cantwell
368|Native Village of Chanega (aka Chenega)
369|Chalkyitsik Village
370|Village of Chefornak
371|Chevak Native Village
372|Chickaloon Native Village
373|Native Village of Chignik
374|Native Village of Chignik Lagoon
375|Chignik Lake Village
376|Chilkat Indian Village (Klukwan)
377|Chilkoot Indian Association (Haines)
378|Chinik Eskimo Community (Golovin)
379|Native Village of Chistochina
380|Native Village of Chitina
381|Native Village of Chuathbaluk (Russian Mission, Ku
382|Chuloonawick Native Village
383|Circle Native Community
384|Village of Clark's Point
385|Native Village of Council
386|Craig Community Association
387|Village of Crooked Creek
388|Curyung Tribal Council (formerly Native Village of
389|Native Village of Deering
390|Native Village of Diomede (aka Inalik)
391|Village of Dot Lake
392|Douglas Indian Association
393|Native Village of Eagle
394|Native Village of Eek
395|Egegik Village
396|Eklutna Native Village
397|Native Village of Ekuk
398|Ekwok Village
399|Native Village of Elim
400|Emmonak Village
401|Evansville Village (aka Bettles Field)
402|Native Village of Eyak (Cordova)
403|Native Village of False Pass
404|Native Village of Fort Yukon
405|Native Village of Gakona
406|Galena Village (aka Louden Village)
407|Native Village of Gambell
408|Native Village of Georgetown
409|Native Village of Goodnews Bay
410|Organized Village of Grayling (aka Holikachuk)
411|Gulkana Village
412|Native Village of Hamilton
413|Healy Lake Village
414|Holy Cross Village
415|Hoonah Indian Association
416|Native Village of Hooper Bay
417|Hughes Village
418|Huslia Village
419|Hydaburg Cooperative Association
420|Igiugig Village
421|Village of Iliamna
422|Inupiat Community of the Arctic Slope
423|Iqurmuit Traditional Council (formerly Native Vill
424|Ivanoff Bay Village
425|Kaguyak Village
426|Organized Village of Kake
427|Kaktovik Village (aka Barter Island)
428|Village of Kalskag
429|Village of Kaltag
430|Native Village of Kanatak
431|Native Village of Karluk
432|Organized Village of Kasaan
433|Native Village of Kasigluk
434|Kenaitze Indian Tribe
435|Ketchikan Indian Corporation
436|Native Village of Kiana
437|King Island Native Community
438|King Salmon Tribe
439|Native Village of Kipnuk
440|Native Village of Kivalina
441|Klawock Cooperative Association
442|Native Village of Kluti Kaah (aka Copper Center)
443|Knik Tribe
444|Native Village of Kobuk
445|Kokhanok Village
446|Native Village of Kongiganak
447|Village of Kotlik
448|Native Village of Kotzebue
449|Native Village of Koyuk
450|Koyukuk Native Village
451|Organized Village of Kwethluk
452|Native Village of Kwigillingok
453|Native Village of Kwinhagak (aka Quinhagak)
454|Native Village of Larsen Bay
455|Levelock Village
456|Lesnoi Village (aka Woody Island)
457|Lime Village
458|Village of Lower Kalskag
459|Manley Hot Springs Village
460|Manokotak Village
461|Native Village of Marshall (aka Fortuna Ledge)
462|Native Village of Mary's Igloo
463|McGrath Native Village
464|Native Village of Mekoryuk
465|Mentasta Traditional Council
466|Metlakatla Indian Community, Annette Island Reserv
467|Native Village of Minto
468|Naknek Native Village
469|Native Village of Nanwalek (aka English Bay)
470|Native Village of Napaimute
471|Native Village of Napakiak
472|Native Village of Napaskiak
473|Native Village of Nelson Lagoon
474|Nenana Native Association
475|New Koliganek Village Council (formerly Koliganek
476|New Stuyahok Village
477|Newhalen Village
478|Newtok Village
479|Native Village of Nightmute
480|Nikolai Village
481|Native Village of Nikolski
482|Ninilchik Village
483|Native Village of Noatak
484|Nome Eskimo Community
485|Nondalton Village
486|Noorvik Native Community
487|Northway Village
488|Native Village of Nuiqsut (aka Nooiksut)
489|Nulato Village
490|Nunakauyarmiut Tribe (formerly Native Village of T
491|Native Village of Nunapitchuk
492|Village of Ohogamiut
493|Village of Old Harbor
494|Orutsararmuit Native Village (aka Bethel)
495|Oscarville Traditional Village
496|Native Village of Ouzinkie
497|Native Village of Paimiut
498|Pauloff Harbor Village
499|Pedro Bay Village
500|Native Village of Perryville
501|Petersburg Indian Association
502|Native Village of Pilot Point
503|Pilot Station Traditional Village
504|Native Village of Pitka's Point
505|Platinum Traditional Village
506|Native Village of Point Hope
507|Native Village of Point Lay
508|Native Village of Port Graham
509|Native Village of Port Heiden
510|Native Village of Port Lions
511|Portage Creek Village (aka Ohgsenakale)
512|Pribilof Islands Aleut Communities of St. Paul & S
513|Qagan Tayagungin Tribe of Sand Point Village
514|Qawalangin Tribe of Unalaska
515|Rampart Village
516|Village of Red Devil
517|Native Village of Ruby
518|Saint George Island(See Pribilof Islands Aleut Com
519|Native Village of Saint Michael
520|Saint Paul Island (See Pribilof Islands Aleut Comm
521|Village of Salamatoff
522|Native Village of Savoonga
523|Organized Village of Saxman
524|Native Village of Scammon Bay
525|Native Village of Selawik
526|Seldovia Village Tribe
527|Shageluk Native Village
528|Native Village of Shaktoolik
529|Native Village of Sheldon's Point
530|Native Village of Shishmaref
531|Shoonaq Tribe of Kodiak
532|Native Village of Shungnak
533|Sitka Tribe of Alaska
534|Skagway Village
535|Village of Sleetmute
536|Village of Solomon
537|South Naknek Village
538|Stebbins Community Association
539|Native Village of Stevens
540|Village of Stony River
541|Takotna Village
542|Native Village of Tanacross
543|Native Village of Tanana
544|Native Village of Tatitlek
545|Native Village of Tazlina
546|Telida Village
547|Native Village of Teller
548|Native Village of Tetlin
549|Central Council of the Tlingit and Haida Indian Tb
550|Traditional Village of Togiak
551|Tuluksak Native Community
552|Native Village of Tuntutuliak
553|Native Village of Tununak
554|Twin Hills Village
555|Native Village of Tyonek
556|Ugashik Village
557|Umkumiute Native Village
558|Native Village of Unalakleet
559|Native Village of Unga
560|Village of Venetie (See Native Village of Venetie
561|Native Village of Venetie Tribal Government (Arcti
562|Village of Wainwright
563|Native Village of Wales
564|Native Village of White Mountain
565|Wrangell Cooperative Association
566|Yakutat Tlingit Tribe
1|Absentee-Shawnee Tribe of Indians of Oklahoma
10|Assiniboine and Sioux Tribes of the Fort Peck Indi
100|Havasupai Tribe of the Havasupai Reservation, Ariz
101|Ho-Chunk Nation of Wisconsin (formerly known as th
102|Hoh Indian Tribe of the Hoh Indian Reservation, Wa
103|Hoopa Valley Tribe, California
104|Hopi Tribe of Arizona
105|Hopland Band of Pomo Indians of the Hopland Ranche
106|Houlton Band of Maliseet Indians of Maine
107|Hualapai Indian Tribe of the Hualapai Indian Reser
108|Huron Potawatomi, Inc., Michigan
109|Inaja Band of Diegueno Mission Indians of the Inaj
11|Augustine Band of Cahuilla Mission Indians of the
110|Ione Band of Miwok Indians of California
111|Iowa Tribe of Kansas and Nebraska
112|Iowa Tribe of Oklahoma
113|Jackson Rancheria of Me-Wuk Indians of California
114|Jamestown S'Klallam Tribe of Washington
115|Jamul Indian Village of California
116|Jena Band of Choctaw Indians, Louisiana
117|Jicarilla Apache Tribe of the Jicarilla Apache Ind
118|Kaibab Band of Paiute Indians of the Kaibab Indian
119|Kalispel Indian Community of the Kalispel Reservat
12|Bad River Band of the Lake Superior Tribe of Chipp
120|Karuk Tribe of California
121|Kashia Band of Pomo Indians of the Stewarts Point
122|Kaw Nation, Oklahoma
123|Keweenaw Bay Indian Community of L'Anse and Ontona
124|Kialegee Tribal Town, Oklahoma
125|Kickapoo Tribe of Indians of the Kickapoo Reservat
126|Kickapoo Tribe of Oklahoma
127|Kickapoo Traditional Tribe of Texas
128|Kiowa Indian Tribe of Oklahoma
129|Klamath Indian Tribe of Oregon
13|Bay Mills Indian Community of the Sault Ste. Marie
130|Kootenai Tribe of Idaho
131|La Jolla Band of Luiseno Mission Indians of the La
132|La Posta Band of Diegueno Mission Indians of the L
133|Lac Courte Oreilles Band of Lake Superior Chippewa
134|Lac du Flambeau Band of Lake Superior Chippewa Ind
135|Lac Vieux Desert Band of Lake Superior Chippewa In
136|Las Vegas Tribe of Paiute Indians of the Las Vegas
137|Little River Band of Ottawa Indians of Michigan
138|Little Traverse Bay Bands of Odawa Indians of Mich
139|Lower Lake Rancheria, California
14|Bear River Band of the Rohnerville Rancheria, Cali
140|Los Coyotes Band of Cahuilla Mission Indians of th
141|Lovelock Paiute Tribe of the Lovelock Indian Colon
142|Lower Brule Sioux Tribe of the Lower Brule Reserva
143|Lower Elwha Tribal Community of the Lower Elwha Re
144|Lower Sioux Indian Community of Minnesota Mdewakan
145|Lummi Tribe of the Lummi Reservation, Washington
146|Lytton Rancheria of California
147|Makah Indian Tribe of the Makah Indian Reservation
148|Manchester Band of Pomo Indians of the Manchester-
149|Manzanita Band of Diegueno Mission Indians of the
15|Berry Creek Rancheria of Maidu Indians of Californ
150|Mashantucket Pequot Tribe of Connecticut
151|Match-e-be-nash-she-wish Band of Pottawatomi India
152|Mechoopda Indian Tribe of Chico Rancheria, Califor
153|Menominee Indian Tribe of Wisconsin
154|Mesa Grande Band of Diegueno Mission Indians of th
155|Mescalero Apache Tribe of the Mescalero Reservatio
156|Miami Tribe of Oklahoma
157|Miccosukee Tribe of Indians of Florida
158|Middletown Rancheria of Pomo Indians of California
159|Minnesota Chippewa Tribe, Minnesota (Six component
16|Big Lagoon Rancheria, California
160|Bois Forte Band (Nett Lake); Fond du Lac Band; Gra
161|Mississippi Band of Choctaw Indians, Mississippi
162|Moapa Band of Paiute Indians of the Moapa River In
163|Modoc Tribe of Oklahoma
164|Mohegan Indian Tribe of Connecticut
165|Mooretown Rancheria of Maidu Indians of California
166|Morongo Band of Cahuilla Mission Indians of the Mo
167|Muckleshoot Indian Tribe of the Muckleshoot Reserv
168|Muscogee (Creek) Nation, Oklahoma
169|Narragansett Indian Tribe of Rhode Island
17|Big Pine Band of Owens Valley Paiute Shoshone Indi
170|Navajo Nation, Arizona, New Mexico & Utah
171|Nez Perce Tribe of Idaho
172|Nisqually Indian Tribe of the Nisqually Reservatio
173|Nooksack Indian Tribe of Washington
174|Northern Cheyenne Tribe of the Northern Cheyenne I
175|Northfork Rancheria of Mono Indians of California
176|Northwestern Band of Shoshoni Nation of Utah (Wash
177|Oglala Sioux Tribe of the Pine Ridge Reservation,
178|Omaha Tribe of Nebraska
179|Oneida Nation of New York
18|Big Sandy Rancheria of Mono Indians of California
180|Oneida Tribe of Wisconsin
181|Onondaga Nation of New York
182|Osage Tribe, Oklahoma
183|Ottawa Tribe of Oklahoma
184|Otoe-Missouria Tribe of Indians, Oklahoma
185|Paiute Indian Tribe of Utah
186|Paiute-Shoshone Indians of the Bishop Community of
187|Paiute-Shoshone Tribe of the Fallon Reservation an
188|Paiute-Shoshone Indians of the Lone Pine Community
189|Pala Band of Luiseno Mission Indians of the Pala R
19|Big Valley Band of Pomo Indians of the Big Valley
190|Pascua Yaqui Tribe of Arizona
191|Paskenta Band of Nomlaki Indians of California
192|Passamaquoddy Tribe of Maine
193|Pauma Band of Luiseno Mission Indians of the Pauma
194|Pawnee Nation of Oklahoma
195|Pechanga Band of Luiseno Mission Indians of the Pe
196|Penobscot Tribe of Maine
197|Peoria Tribe of Indians of Oklahoma
198|Picayune Rancheria of Chukchansi Indians of Califo
199|Pinoleville Rancheria of Pomo Indians of Californi
2|Agua Caliente Band of Cahuilla Indians of the Agua
20|Blackfeet Tribe of the Blackfeet Indian Reservatio
200|Pit River Tribe, California (includes Big Bend, Lo
201|Poarch Band of Creek Indians of Alabama
202|Pokagon Band of Potawatomi Indians of Michigan
203|Ponca Tribe of Indians of Oklahoma
204|Ponca Tribe of Nebraska
205|Port Gamble Indian Community of the Port Gamble Re
206|Potter Valley Rancheria of Pomo Indians of Califor
207|Prairie Band of Potawatomi Indians, Kansas
208|Prairie Island Indian Community of Minnesota Mdewa
209|Pueblo of Acoma, New Mexico
21|Blue Lake Rancheria, California
210|Pueblo of Cochiti, New Mexico
211|Pueblo of Jemez, New Mexico
212|Pueblo of Isleta, New Mexico
213|Pueblo of Laguna, New Mexico
214|Pueblo of Nambe, New Mexico
215|Pueblo of Picuris, New Mexico
216|Pueblo of Pojoaque, New Mexico
217|Pueblo of San Felipe, New Mexico
218|Pueblo of San Juan, New Mexico
219|Pueblo of San Ildefonso, New Mexico
22|Bridgeport Paiute Indian Colony of California
220|Pueblo of Sandia, New Mexico
221|Pueblo of Santa Ana, New Mexico
222|Pueblo of Santa Clara, New Mexico
223|Pueblo of Santo Domingo, New Mexico
224|Pueblo of Taos, New Mexico
225|Pueblo of Tesuque, New Mexico
226|Pueblo of Zia, New Mexico
227|Puyallup Tribe of the Puyallup Reservation, Washin
228|Pyramid Lake Paiute Tribe of the Pyramid Lake Rese
229|Quapaw Tribe of Indians, Oklahoma
23|Buena Vista Rancheria of Me-Wuk Indians of Califor
230|Quartz Valley Indian Community of the Quartz Valle
231|Quechan Tribe of the Fort Yuma Indian Reservation,
232|Quileute Tribe of the Quileute Reservation, Washin
233|Quinault Tribe of the Quinault Reservation, Washin
234|Ramona Band or Village of Cahuilla Mission Indians
235|Red Cliff Band of Lake Superior Chippewa Indians o
236|Red Lake Band of Chippewa Indians of the Red Lake
237|Redding Rancheria, California
238|Redwood Valley Rancheria of Pomo Indians of Califo
239|Reno-Sparks Indian Colony, Nevada
24|Burns Paiute Tribe of the Burns Paiute Indian Colo
240|Resighini Rancheria, California (formerly known as
241|Rincon Band of Luiseno Mission Indians of the Rinc
242|Robinson Rancheria of Pomo Indians of California
243|Rosebud Sioux Tribe of the Rosebud Indian Reservat
244|Round Valley Indian Tribes of the Round Valley Res
245|Rumsey Indian Rancheria of Wintun Indians of Calif
246|Sac and Fox Tribe of the Mississippi in Iowa
247|Sac and Fox Nation of Missouri in Kansas and Nebra
248|Sac and Fox Nation, Oklahoma
249|Saginaw Chippewa Indian Tribe of Michigan, Isabell
25|Cabazon Band of Cahuilla Mission Indians of the Ca
250|Salt River Pima-Maricopa Indian Community of the S
251|Samish Indian Tribe, Washington
252|San Carlos Apache Tribe of the San Carlos Reservat
253|San Juan Southern Paiute Tribe of Arizona
254|San Manual Band of Serrano Mission Indians of the
255|San Pasqual Band of Diegueno Mission Indians of Ca
256|Santa Rosa Indian Community of the Santa Rosa Ranc
257|Santa Rosa Band of Cahuilla Mission Indians of the
258|Santa Ynez Band of Chumash Mission Indians of the
259|Santa Ysabel Band of Diegueno Mission Indians of t
26|Cachil DeHe Band of Wintun Indians of the Colusa I
260|Santee Sioux Tribe of the Santee Reservation of Ne
261|Sauk-Suiattle Indian Tribe of Washington
262|Sault Ste. Marie Tribe of Chippewa Indians of Mich
263|Scotts Valley Band of Pomo Indians of California
264|Seminole Nation of Oklahoma
265|Seminole Tribe of Florida, Dania, Big Cypress, Bri
266|Seneca Nation of New York
267|Seneca-Cayuga Tribe of Oklahoma
268|Shakopee Mdewakanton Sioux Community of Minnesota
269|Shawnee Tribe, Oklahoma
27|Caddo Indian Tribe of Oklahoma
270|Sherwood Valley Rancheria of Pomo Indians of Calif
271|Shingle Springs Band of Miwok Indians, Shingle Spr
272|Shoalwater Bay Tribe of the Shoalwater Bay Indian
273|Shoshone Tribe of the Wind River Reservation, Wyom
274|Shoshone-Bannock Tribes of the Fort Hall Reservati
275|Shoshone-Paiute Tribes of the Duck Valley Reservat
276|Sisseton-Wahpeton Sioux Tribe of the Lake Traverse
277|Skokomish Indian Tribe of the Skokomish Reservatio
278|Skull Valley Band of Goshute Indians of Utah
279|Smith River Rancheria, California
28|Cahuilla Band of Mission Indians of the Cahuilla R
280|Snoqualmie Tribe, Washington
281|Soboba Band of Luiseno Indians, California (former
282|Sokaogon Chippewa Community of the Mole Lake Band
283|Southern Ute Indian Tribe of the Southern Ute Rese
284|Spirit Lake Tribe, North Dakota (formerly known as
285|Spokane Tribe of the Spokane Reservation, Washingt
286|Squaxin Island Tribe of the Squaxin Island Reserva
287|St. Croix Chippewa Indians of Wisconsin, St. Croix
288|St. Regis Band of Mohawk Indians of New York
289|Standing Rock Sioux Tribe of North & South Dakota
29|Cahto Indian Tribe of the Laytonville Rancheria, C
290|Stockbridge-Munsee Community of Mohican Indians of
291|Stillaguamish Tribe of Washington
292|Summit Lake Paiute Tribe of Nevada
293|Suquamish Indian Tribe of the Port Madison Reserva
294|Susanville Indian Rancheria, California
295|Swinomish Indians of the Swinomish Reservation, Wa
296|Sycuan Band of Diegueno Mission Indians of Califor
297|Table Bluff Reservation - Wiyot Tribe, California
298|Table Mountain Rancheria of California
299|Te-Moak Tribe of Western Shoshone Indians of Nevad
3|Ak Chin Indian Community of the Maricopa (Ak Chin)
30|California Valley Miwok Tribe, California (formerl
300|Thlopthlocco Tribal Town, Oklahoma
301|Three Affiliated Tribes of the Fort Berthold Reser
302|Tohono O'odham Nation of Arizona
303|Tonawanda Band of Seneca Indians of New York
304|Tonkawa Tribe of Indians of Oklahoma
305|Tonto Apache Tribe of Arizona
306|Torres-Martinez Band of Cahuilla Mission Indians o
307|Tule River Indian Tribe of the Tule River Reservat
308|Tulalip Tribes of the Tulalip Reservation, Washing
309|Tunica-Biloxi Indian Tribe of Louisiana
31|Campo Band of Diegueno Mission Indians of the Camp
310|Tuolumne Band of Me-Wuk Indians of the Tuolumne Ra
311|Turtle Mountain Band of Chippewa Indians of North
312|Tuscarora Nation of New York
313|Twenty-Nine Palms Band of Mission Indians of Calif
314|United Auburn Indian Community of the Auburn Ranch
315|United Keetoowah Band of Cherokee Indians of Oklah
316|Upper Lake Band of Pomo Indians of Upper Lake Ranc
317|Upper Sioux Indian Community of the Upper Sioux Re
318|Upper Skagit Indian Tribe of Washington
319|Ute Indian Tribe of the Uintah & Ouray Reservation
32|Capitan Grande Band of Diegueno Mission Indians of
320|Ute Mountain Tribe of the Ute Mountain Reservation
321|Utu Utu Gwaitu Paiute Tribe of the Benton Paiute R
322|Walker River Paiute Tribe of the Walker River Rese
323|Wampanoag Tribe of Gay Head (Aquinnah) of Massachu
324|Washoe Tribe of Nevada & California (Carson Colony
325|White Mountain Apache Tribe of the Fort Apache Res
326|Wichita and Affiliated Tribes (Wichita, Keechi, Wa
327|Winnebago Tribe of Nebraska
328|Winnemucca Indian Colony of Nevada
329|Wyandotte Tribe of Oklahoma
33|Barona Group of Capitan Grande Band of Mission Ind
330|Yankton Sioux Tribe of South Dakota
331|Yavapai-Apache Nation of the Camp Verde Indian Res
332|Yavapai-Prescott Tribe of the Yavapai Reservation,
333|Yerington Paiute Tribe of the Yerington Colony & C
334|Yomba Shoshone Tribe of the Yomba Reservation, Nev
335|Ysleta Del Sur Pueblo of Texas
336|Yurok Tribe of the Yurok Reservation, California
337|Zuni Tribe of the Zuni Reservation, New Mexico
34|Viejas (Baron Long) Group of Capitan Grande Band o
35|Catawba Indian Nation (aka Catawba Tribe of South
36|Cayuga Nation of New York
37|Cedarville Rancheria, California
38|Chemehuevi Indian Tribe of the Chemehuevi Reservat
39|Cher-Ae Heights Indian Community of the Trinidad R
4|Alabama-Coushatta Tribes of Texas
40|Cherokee Nation, Oklahoma
41|Cheyenne-Arapaho Tribes of Oklahoma
42|Cheyenne River Sioux Tribe of the Cheyenne River
43|Chickasaw Nation, Oklahoma
44|Chicken Ranch Rancheria of Me-Wuk Indians of Calif
45|Chippewa-Cree Indians of the Rocky Boy's Reservati
46|Chitimacha Tribe of Louisiana
47|Choctaw Nation of Oklahoma
48|Citizen Potawatomi Nation, Oklahoma
49|Cloverdale Rancheria of Pomo Indians of California
5|Alabama-Quassarte Tribal Town, Oklahoma
50|Cocopah Tribe of Arizona
51|Coeur D'Alene Tribe of the Coeur D'Alene Reservati
52|Cold Springs Rancheria of Mono Indians of Californ
53|Colorado River Indian Tribes of the Colorado River
54|Comanche Indian Tribe, Oklahoma
55|Confederated Salish & Kootenai Tribes of the Flath
56|Confederated Tribes of the Chehalis Reservation, W
57|Confederated Tribes of the Colville Reservation, W
58|Confederated Tribes of the Coos, Lower Umpqua and
59|Confederated Tribes of the Goshute Reservation, Ne
6|Alturas Indian Rancheria, California
60|Confederated Tribes of the Grand Ronde Community o
61|Confederated Tribes of the Siletz Reservation, Ore
62|Confederated Tribes of the Umatilla Reservation, O
63|Confederated Tribes of the Warm Springs Reservatio
64|Confederated Tribes and Bands of the Yakama Indian
65|Coquille Tribe of Oregon
66|Cortina Indian Rancheria of Wintun Indians of Cali
67|Coushatta Tribe of Louisiana
68|Cow Creek Band of Umpqua Indians of Oregon
69|Coyote Valley Band of Pomo Indians of California
7|Apache Tribe of Oklahoma
70|Crow Tribe of Montana
71|Crow Creek Sioux Tribe of the Crow Creek Reservati
72|Cuyapaipe Community of Diegueno Mission Indians of
73|Death Valley Timbi-Sha Shoshone Band of California
74|Delaware Nation, Oklahoma (formerly Delaware Tribe
75|Delaware Tribe of Indians, Oklahoma
76|Dry Creek Rancheria of Pomo Indians of California
77|Duckwater Shoshone Tribe of the Duckwater Reservat
78|Eastern Band of Cherokee Indians of North Carolina
79|Eastern Shawnee Tribe of Oklahoma
8|Arapahoe Tribe of the Wind River Reservation, Wyom
80|Elem Indian Colony of Pomo Indians of the Sulphur
81|Elk Valley Rancheria, California
82|Ely Shoshone Tribe of Nevada
83|Enterprise Rancheria of Maidu Indians of Californi
84|Flandreau Santee Sioux Tribe of South Dakota
85|Forest County Potawatomi Community of Wisconsin Po
86|Fort Belknap Indian Community of the Fort Belknap
87|Fort Bidwell Indian Community of the Fort Bidwell
88|Fort Independence Indian Community of Paiute India
89|Fort McDermitt Paiute and Shoshone Tribes of the F
9|Aroostook Band of Micmac Indians of Maine
90|Fort McDowell Yavapai Nation, Arizona (formerly th
91|Fort Mojave Indian Tribe of Arizona, California
92|Fort Sill Apache Tribe of Oklahoma
93|Gila River Indian Community of the Gila River Indi
94|Grand Traverse Band of Ottawa & Chippewa Indians o
95|Graton Rancheria, California
96|Greenville Rancheria of Maidu Indians of Californi
97|Grindstone Indian Rancheria of Wintun-Wailaki Indi
98|Guidiville Rancheria of California
99|Hannahville Indian Community of Wisconsin Potawato

---

**Name**: patient_zip_code

**Type**: POSTAL_CODE

**HL7 Field**: PID-11-5

**Cardinality**: [0..1]

**Documentation**:

The patient's zip code

---

**Name**: placer_order_id

**Type**: ID

**HL7 Field**: ORC-2-1

**Cardinality**: [0..1]

---

**Name**: placer_name

**Type**: TEXT

**HL7 Field**: ORC-2-2

**Cardinality**: [0..1]

---

**Name**: placer_clia

**Type**: ID_CLIA

**HL7 Field**: ORC-2-3

**Cardinality**: [0..1]

---

**Name**: placer_order_group_id

**Type**: ID

**HL7 Field**: ORC-4-1

**Cardinality**: [0..1]

---

**Name**: processing_mode_code

**Type**: CODE

**HL7 Field**: MSH-11-1

**Cardinality**: [0..1]

**Value Sets**

Code | Display
---- | -------
D|Debugging
P|Production
T|Training

**Documentation**:

P, D, or T for Production, Debugging, or Training

---

**Name**: message_id

**Type**: ID

**HL7 Field**: MSH-10

**Cardinality**: [1..1]

**Documentation**:

unique id to track the usage of the message

---

**Name**: message_profile_id

**Type**: EI

**HL7 Field**: MSH-21

**Cardinality**: [0..1]

**Documentation**:

The message profile identifer

---

**Name**: reference_range

**Type**: TEXT

**HL7 Field**: OBX-7

**Cardinality**: [0..1]

**Documentation**:

The reference range of the lab result, such as “Negative” or “Normal”. For IgG, IgM and CT results that provide a value you MUST fill out this filed.

---

**Name**: abnormal_flag

**Type**: CODE

**HL7 Field**: OBX-8

**Cardinality**: [0..1]

**Value Sets**

Code | Display
---- | -------
A|Abnormal (applies to non-numeric results)
>|Above absolute high-off instrument scale
H|Above high normal
HH|Above upper panic limits
AC|Anti-complementary substances present
<|Below absolute low-off instrument scale
L|Below low normal
LL|Below lower panic limits
B|Better--use when direction not relevant
TOX|Cytotoxic substance present
DET|Detected
IND|Indeterminate
I|Intermediate. Indicates for microbiology susceptibilities only.
MS|Moderately susceptible. Indicates for microbiology susceptibilities only.
NEG|Negative
null|No range defined, or normal ranges don't apply
NR|Non-reactive
N|Normal (applies to non-numeric results)
ND|Not Detected
POS|Positive
QCF|Quality Control Failure
RR|Reactive
R|Resistant. Indicates for microbiology susceptibilities only.
D|Significant change down
U|Significant change up
S|Susceptible. Indicates for microbiology susceptibilities only.
AA|Very abnormal (applies to non-numeric units, analogous to panic limits for numeric units)
VS|Very susceptible. Indicates for microbiology susceptibilities only.
WR|Weakly reactive
W|Worse--use when direction not relevant

**Documentation**:

This field contains a table lookup indicating the normalcy status of the result.  A = abnormal; N = normal

---

**Name**: reporting_facility_name

**Type**: TEXT

**HL7 Field**: MSH-4-1

**Cardinality**: [0..1]

---

**Name**: reporting_facility_clia

**Type**: ID_CLIA

**HL7 Field**: MSH-4-2

**Cardinality**: [0..1]

---

**Name**: result_format

**Type**: TEXT

**HL7 Field**: OBX-2

**Cardinality**: [0..1]

---

**Name**: specimen_collection_date_time

**Type**: DATETIME

**HL7 Field**: SPM-17-1

**Cardinality**: [0..1]

**Documentation**:

The date which the specimen was collected. The default format is yyyyMMddHHmmsszz


---

**Name**: speciment_collection_method

**Cardinality**: [0..1]

---

**Name**: speciment_collection_site

**Cardinality**: [0..1]

---

**Name**: specimen_description

**Type**: TEXT

**HL7 Field**: SPM-14

**Cardinality**: [0..1]


**Reference URL**:
[https://hl7-definition.caristix.com/v2/HL7v2.8/Fields/SPM.14](https://hl7-definition.caristix.com/v2/HL7v2.8/Fields/SPM.14) 

---

**Name**: specimen_id

**Type**: EI

**Cardinality**: [0..1]


**Reference URL**:
[https://hl7-definition.caristix.com/v2/HL7v2.5.1/Fields/SPM.2](https://hl7-definition.caristix.com/v2/HL7v2.5.1/Fields/SPM.2) 

---

**Name**: specimen_received_date_time

**Cardinality**: [0..1]

---

**Name**: specimen_role

**Type**: CODE

**HL7 Field**: SPM-11

**Cardinality**: [0..1]

**Value Sets**

Code | Display
---- | -------
B|Blind sample
E|Electronic QC
F|Filer
G|Group
L|Pool
O|Operator proficiency
P|Patient
Q|Control specimen
R|Replicate
V|Verifying collaborator

---

**Name**: specimen_source_site_code

**Type**: CODE

**HL7 Field**: SPM-8

**Cardinality**: [0..1]

**Value Sets**

Code | Display
---- | -------
119297000|Blood specimen (specimen)
71836000|Nasopharyngeal structure (body structure)
45206002|Nasal structure (body structure)

---

**Name**: specimen_type

**Type**: CODE

**HL7 Field**: SPM-4

**Cardinality**: [0..1]

**Value Sets**

Code | Display
---- | -------
445297001|Swab of internal nose
258500001|Nasopharyngeal swab
871810001|Mid-turbinate nasal swab
697989009|Anterior nares swab
258411007|Nasopharyngeal aspirate
429931000124105|Nasal aspirate
258529004|Throat swab
119334006|Sputum specimen
119342007|Saliva specimen
258607008|Bronchoalveolar lavage fluid sample
119364003|Serum specimen
119361006|Plasma specimen
440500007|Dried blood spot specimen
258580003|Whole blood sample
122555007|Venous blood specimen

**Documentation**:

The specimen source, such as Blood or Serum

---

**Name**: test_performed_code

**Type**: TABLE

**HL7 Field**: OBX-3-1

**Cardinality**: [0..1]

**Table**: LIVD-SARS-CoV-2-2021-01-20

**Table Column**: Test Performed LOINC Code

**Documentation**:

The LOINC code of the test performed. This is a standardized coded value describing the test

---

**Name**: test_performed_name

**Type**: TABLE

**HL7 Field**: OBX-3-2

**Cardinality**: [0..1]

**Table**: LIVD-SARS-CoV-2-2021-01-20

**Table Column**: Test Performed LOINC Long Name

**Documentation**:

The LOINC description of the test performed as related to the LOINC code.

---

**Name**: test_performed_system_abbr

**Type**: TEXT

**HL7 Field**: OBX-3-3

**Cardinality**: [0..1]

---

**Name**: test_result

**Type**: CODE

**HL7 Field**: OBX-5

**Cardinality**: [0..1]

**Value Sets**

Code | Display
---- | -------
260373001|Detected
260415000|Not detected
720735008|Presumptive positive
10828004|Positive
42425007|Equivocal
260385009|Negative
895231008|Not detected in pooled specimen
462371000124108|Detected in pooled specimen
419984006|Inconclusive
125154007|Specimen unsatisfactory for evaluation
455371000124106|Invalid result

**Documentation**:

The result of the test performed. For IgG, IgM and CT results that give a numeric value put that here.

---

**Name**: test_result_date

**Type**: DATETIME

**HL7 Field**: OBX-19

**Cardinality**: [0..1]

---

**Name**: test_result_report_date

**Type**: DATETIME

**HL7 Field**: OBX-22

**Cardinality**: [0..1]

---

**Name**: test_result_status

**Type**: CODE

**HL7 Field**: OBX-11-1

**Cardinality**: [0..1]

**Value Sets**

Code | Display
---- | -------
A|Some, but not all, results available
C|Corrected, final
F|Final results
I|No results available; specimen received, procedure incomplete
M|Corrected, not final
N|Procedure completed, results pending
O|Order received; specimen not yet received
P|Preliminary
R|Results stored; not yet verified
S|No results available; procedure scheduled, but not done
X|No results available; Order canceled
Y|No order on record for this test
Z|No record of this patient

---

**Name**: test_result_sub_id

**Type**: ID

**HL7 Field**: OBX-4

**Cardinality**: [0..1]

---

**Name**: test_result_units

**Type**: TEXT

**HL7 Field**: OBX-6

**Cardinality**: [0..1]

---

**Name**: testing_lab_accession_number

**Type**: ID

**Cardinality**: [0..1]

**Documentation**:

The accession number of the specimen collected

---

**Name**: testing_lab_city

**Type**: CITY

**HL7 Field**: OBX-24-3

**Cardinality**: [0..1]

---

**Name**: testing_lab_county

**Type**: TABLE

**Cardinality**: [0..1]

**Table**: fips-county

**Table Column**: County

---

**Name**: testing_lab_county_code

**Type**: TABLE

**HL7 Field**: OBX-24-9

**Cardinality**: [0..1]

**Table**: fips-county

**Table Column**: FIPS

---

**Name**: testing_lab_id

**Type**: ID

**HL7 Field**: OBX-23-10

**Cardinality**: [0..1]

---

**Name**: testing_lab_id_assigner

**Type**: HD

**HL7 Field**: OBX-23-6

**Cardinality**: [0..1]

---

**Name**: testing_lab_clia

**Type**: ID_CLIA

**HL7 Field**: OBX-23-10

**Cardinality**: [1..1]

**Documentation**:

CLIA Number from the laboratory that sends the message to DOH

An example of the ID is 03D2159846


---

**Name**: testing_lab_name

**Type**: TEXT

**HL7 Field**: OBX-23-1

**Cardinality**: [0..1]

**Documentation**:

The name of the laboratory which performed the test, can be the same as the sending facility name

---

**Name**: testing_lab_specimen_id

**Type**: ID

**HL7 Field**: SPM-2-1

**Cardinality**: [0..1]

---

**Name**: testing_lab_specimen_received_datetime

**Type**: DATETIME

**HL7 Field**: SPM-18-1

**Cardinality**: [0..1]

---

**Name**: testing_lab_state

**Type**: TABLE

**HL7 Field**: OBX-24-4

**Cardinality**: [0..1]

**Table**: fips-county

**Table Column**: State

---

**Name**: testing_lab_street

**Type**: STREET

**HL7 Field**: OBX-24-1

**Cardinality**: [0..1]

---

**Name**: testing_lab_street2

**Type**: STREET_OR_BLANK

**HL7 Field**: OBX-24-2

**Cardinality**: [0..1]

---

**Name**: testing_lab_zip_code

**Type**: POSTAL_CODE

**HL7 Field**: OBX-24-5

**Cardinality**: [0..1]

---

**Name**: testing_lab_phone_number

**Type**: TELEPHONE

**Cardinality**: [0..1]

---

**Name**: pregnant

**Type**: CODE

**HL7 Field**: AOE

**Cardinality**: [0..1]

**Value Sets**

Code | Display
---- | -------
77386006|Pregnant
60001007|Not Pregnant
261665006|Unknown

**Documentation**:

Is the patient pregnant?

---

**Name**: employed_in_healthcare

**Type**: CODE

**HL7 Field**: AOE

**Cardinality**: [0..1]

**Value Sets**

Code | Display
---- | -------
Y|Yes
N|No
UNK|Unknown

**Documentation**:

Is the patient employed in health care?

---

**Name**: first_test

**Type**: CODE

**HL7 Field**: AOE

**Cardinality**: [0..1]

**Value Sets**

Code | Display
---- | -------
Y|Yes
N|No
UNK|Unknown

**Documentation**:

Is this the patient's first test for this condition?

---

**Name**: hospitalized

**Type**: CODE

**HL7 Field**: AOE

**Cardinality**: [0..1]

**Value Sets**

Code | Display
---- | -------
Y|Yes
N|No
UNK|Unknown

**Documentation**:

Is the patient hospitalized?

---

**Name**: icu

**Type**: CODE

**HL7 Field**: AOE

**Cardinality**: [0..1]

**Value Sets**

Code | Display
---- | -------
Y|Yes
N|No
UNK|Unknown

**Documentation**:

Is the patient in the ICU?

---

**Name**: illness_onset_date

**Type**: DATE

**HL7 Field**: AOE

**Cardinality**: [0..1]

---

**Name**: patient_age

**Type**: NUMBER

**HL7 Field**: AOE

**Cardinality**: [0..1]

---

**Name**: resident_congregate_setting

**Type**: CODE

**HL7 Field**: AOE

**Cardinality**: [0..1]

**Value Sets**

Code | Display
---- | -------
Y|Yes
N|No
UNK|Unknown

**Documentation**:

Does the patient reside in a congregate care setting?

---

**Name**: symptomatic_for_disease

**Type**: CODE

**HL7 Field**: AOE

**Cardinality**: [0..1]

**Value Sets**

Code | Display
---- | -------
Y|Yes
N|No
UNK|Unknown

**Documentation**:

Is the patient symptomatic?

---<|MERGE_RESOLUTION|>--- conflicted
+++ resolved
@@ -14,17 +14,7 @@
 
 ---
 
-<<<<<<< HEAD
-**Name**: sending_facility
-
-**Cardinality**: [0..1]
-
----
-
 **Name**: receiving_application
-=======
-**Name**: reporting_facility_name
->>>>>>> 0c5a26d8
 
 **Type**: HD
 
@@ -974,7 +964,11 @@
 
 ---
 
-**Name**: pattient_suffix
+**Name**: patient_suffix
+
+**Type**: PERSON_NAME
+
+**HL7 Field**: PID-5-4
 
 **Cardinality**: [0..1]
 
@@ -1773,15 +1767,74 @@
 
 ---
 
-**Name**: speciment_collection_method
-
-**Cardinality**: [0..1]
-
----
-
-**Name**: speciment_collection_site
-
-**Cardinality**: [0..1]
+**Name**: specimen_collection_method
+
+**Type**: CODE
+
+**HL7 Field**: SPM-7
+
+**Cardinality**: [0..1]
+
+**Value Sets**
+
+Code | Display
+---- | -------
+ANP|Plates, Anaerobic
+BAP|Plates, Blood Agar
+BCAE|Blood Culture, Aerobic Bottle
+BCAN|Blood Culture, Anaerobic Bottle
+BCPD|Blood Culture, Pediatric Bottle
+BIO|Biopsy
+CAP|Capillary Specimen
+CATH|Catheterized
+CVP|Line, CVP
+EPLA|Environmental, Plate
+ESWA|Environmental, Swab
+FNA|Aspiration, Fine Needle
+KOFFP|Plate, Cough
+LNA|Line, Arterial
+LNV|Line, Venous
+MARTL|Martin-Lewis Agar
+ML11|Mod. Martin-Lewis Agar
+MLP|Plate, Martin-Lewis
+NYP|Plate, New York City
+PACE|Pace, Gen-Probe
+PIN|Pinworm Prep
+PNA|Aterial puncture
+PRIME|Pump Prime
+PUMP|Pump Specimen
+QC5|Quality Control For Micro
+SCLP|Scalp, Fetal Vein
+SCRAPS|Scrapings
+SHA|Shaving
+SWA|Swab
+SWD|Swab, Dacron tipped
+TMAN|Transport Media, Anaerobic
+TMCH|Transport Media, Chalamydia
+TMM4|Transport Media, M4
+TMMY|Transport Media, Mycoplasma
+TMOT|Transport Media
+TMP|Plate, Thayer-Martin
+TMPV|Transport Media, PVA
+TMSC|Transport Media, Stool Culture
+TMUP|Transport Media, Ureaplasma
+TMVI|Transport Media, Viral
+VENIP|Venipuncture
+WOOD|Swab, Wooden Shaft
+
+---
+
+**Name**: specimen_collection_site
+
+**Type**: TEXT
+
+**HL7 Field**: SPM-10
+
+**Cardinality**: [0..1]
+
+
+**Reference URL**:
+[https://hl7-definition.caristix.com/v2/HL7v2.5.1/Fields/SPM.10](https://hl7-definition.caristix.com/v2/HL7v2.5.1/Fields/SPM.10) 
 
 ---
 
@@ -1808,12 +1861,6 @@
 
 **Reference URL**:
 [https://hl7-definition.caristix.com/v2/HL7v2.5.1/Fields/SPM.2](https://hl7-definition.caristix.com/v2/HL7v2.5.1/Fields/SPM.2) 
-
----
-
-**Name**: specimen_received_date_time
-
-**Cardinality**: [0..1]
 
 ---
 


### Schema:         waters/waters-covid-19
#### Description:   WATERS OTC,POC COVID-19 flat file

---

**Name**: SubmitterUID

**Type**: TEXT

**PII**: No

**Cardinality**: [0..1]

---

**Name**: testId

**Type**: ID

**PII**: No

**HL7 Field**: MSH-10

**Cardinality**: [1..1]

**Documentation**:

unique id to track the usage of the message

---

**Name**: testOrdered

**Type**: TABLE

**PII**: No

**HL7 Field**: OBR-4-1

**Cardinality**: [0..1]

**Table**: LIVD-SARS-CoV-2-2021-01-20

**Table Column**: Test Ordered LOINC Code

---

**Name**: testName

**Type**: TABLE

**PII**: No

**HL7 Field**: OBR-4-2

**Cardinality**: [0..1]

**Table**: LIVD-SARS-CoV-2-2021-01-20

**Table Column**: Test Ordered LOINC Long Name

---

**Name**: ordering_facility_state

**Type**: TABLE

**PII**: No

**HL7 Field**: ORC-22-4

**Cardinality**: [0..1]

**Table**: fips-county

**Table Column**: State

**Documentation**:

The state of the facility which the test was ordered from

---

**Name**: ordering_facility_county

**Type**: TABLE

**PII**: No

**Cardinality**: [0..1]

**Table**: fips-county

**Table Column**: County

---

**Name**: testResult

**Type**: CODE

**PII**: No

**HL7 Field**: OBX-5

**Cardinality**: [0..1]

**Value Sets**

Code | Display
---- | -------
260373001|Detected
260415000|Not detected
720735008|Presumptive positive
10828004|Positive
42425007|Equivocal
260385009|Negative
895231008|Not detected in pooled specimen
462371000124108|Detected in pooled specimen
419984006|Inconclusive
125154007|Specimen unsatisfactory for evaluation
455371000124106|Invalid result
840539006|Disease caused by sever acute respitory syndrome coronavirus 2 (disorder)
840544004|Suspected disease caused by severe acute respiratory coronavirus 2 (situation)
840546002|Exposure to severe acute respiratory syndrome coronavirus 2 (event)
840533007|Severe acute respiratory syndrome coronavirus 2 (organism)
840536004|Antigen of severe acute respiratory syndrome coronavirus 2 (substance)
840535000|Antibody to severe acute respiratory syndrome coronavirus 2 (substance)
840534001|Severe acute respiratory syndrome coronavirus 2 vaccination (procedure)

**Documentation**:

The result of the test performed. For IgG, IgM and CT results that give a numeric value put that here.

---

**Name**: testOrderedDate

**Type**: DATE

**PII**: No

**HL7 Field**: ORC-15

**Cardinality**: [0..1]

---

**Name**: testResultDate

**Type**: DATETIME

**PII**: No

**HL7 Field**: OBX-19

**Cardinality**: [0..1]

---

**Name**: testReportDate

**Type**: DATETIME

**PII**: No

**HL7 Field**: OBX-22

**Cardinality**: [0..1]

---

**Name**: deviceIdentifier

**Type**: TABLE

**PII**: No

**Cardinality**: [1..1]


**Reference URL**:
[https://confluence.hl7.org/display/OO/Proposed+HHS+ELR+Submission+Guidance+using+HL7+v2+Messages#ProposedHHSELRSubmissionGuidanceusingHL7v2Messages-DeviceIdentification](https://confluence.hl7.org/display/OO/Proposed+HHS+ELR+Submission+Guidance+using+HL7+v2+Messages#ProposedHHSELRSubmissionGuidanceusingHL7v2Messages-DeviceIdentification) 

**Table**: LIVD-SARS-CoV-2-2021-01-20

**Table Column**: Testkit Name ID

---

**Name**: deviceName

**Type**: TABLE

**PII**: No

**Cardinality**: [1..1]


**Reference URL**:
[https://confluence.hl7.org/display/OO/Proposed+HHS+ELR+Submission+Guidance+using+HL7+v2+Messages#ProposedHHSELRSubmissionGuidanceusingHL7v2Messages-DeviceIdentification](https://confluence.hl7.org/display/OO/Proposed+HHS+ELR+Submission+Guidance+using+HL7+v2+Messages#ProposedHHSELRSubmissionGuidanceusingHL7v2Messages-DeviceIdentification) 

**Table**: LIVD-SARS-CoV-2-2021-01-20

**Table Column**: Model

---

**Name**: patientUniqueId

**Type**: TEXT

**PII**: No

**Cardinality**: [0..1]

---

**Name**: patientAge

**Type**: NUMBER

**PII**: No

**HL7 Field**: AOE

**LOINC Code**: 30525-0

**Cardinality**: [0..1]

---

**Name**: patientRace

**Type**: CODE

**PII**: No

**HL7 Field**: PID-10

**Cardinality**: [0..1]

**Value Sets**

Code | Display
---- | -------
1002-5|American Indian or Alaska Native
2028-9|Asian
2054-5|Black or African American
2076-8|Native Hawaiian or Other Pacific Islander
2106-3|White
2131-1|Other
UNK|Unknown
ASKU|Asked, but unknown

**Documentation**:

The patient's race. There is a common valueset defined for race values, but some states may choose to define different code/value combinations.


---

**Name**: patientEthnicity

**Type**: CODE

**PII**: No

**Format**: $alt

**HL7 Field**: PID-22

**Cardinality**: [0..1]

**Value Sets**

Code | Display
---- | -------
H|Hispanic or Latino
N|Non Hispanic or Latino
U|Unknown
H|Hispanic or Latino
N|Non Hispanic or Latino
U|Unknown
U|Unknown

**Alt Value Sets**

Code | Display
---- | -------
H|2135-2
N|2186-5
U|UNK
U|ASKU

**Documentation**:

The patient's ethnicity. There is a valueset defined based on the values in PID-22, but downstream
consumers are free to define their own values. Please refer to the consumer-specific schema if you have questions.


---

**Name**: patientSex

**Type**: CODE

**PII**: No

**HL7 Field**: PID-8-1

**Cardinality**: [0..1]

**Value Sets**

Code | Display
---- | -------
M|Male
F|Female
O|Other
A|Ambiguous
U|Unknown
N|Not applicable

**Documentation**:

The patient's gender. There is a valueset defined based on the values in PID-8-1, but downstream consumers are free to define their own accepted values. Please refer to the consumer-specific schema if you have questions.


---

**Name**: PatZip

**Type**: POSTAL_CODE

**PII**: No

**HL7 Field**: PID-11-5

**Cardinality**: [0..1]

**Documentation**:

The patient's zip code

---

**Name**: PatStID

**Type**: TEXT

**PII**: No

**Cardinality**: [0..1]

---

**Name**: patientCounty

**Type**: TABLE_OR_BLANK

<<<<<<< HEAD
**Cardinality**: [0..1]
=======
**PII**: No

**Cardinality**: [1..1]
>>>>>>> 38bf1129

**Table**: fips-county

**Table Column**: County

---

**Name**: patientState

**Type**: TABLE

**PII**: No

**HL7 Field**: PID-11-4

**Cardinality**: [0..1]

**Table**: fips-county

**Table Column**: State

**Documentation**:

The patient's state

---

**Name**: patientCity_pii

**Type**: CITY

**PII**: Yes

**HL7 Field**: PID-11-3

**Cardinality**: [0..1]

**Documentation**:

The patient's city

---

**Name**: patientDob_pii

**Type**: DATE

**PII**: Yes

**HL7 Field**: PID-7

**Cardinality**: [0..1]

**Documentation**:

The patient's date of birth. Default format is yyyyMMdd.

Other states may choose to define their own formats.


---

**Name**: patientEmail_pii

**Type**: EMAIL

**PII**: Yes

**HL7 Field**: PID-13-4

**Cardinality**: [0..1]

---

**Name**: patientHomeAddress_pii

**Type**: STREET

**PII**: Yes

**HL7 Field**: PID-11-1

**Cardinality**: [0..1]

**Documentation**:

The patient's street address

---

**Name**: patientHomeAddress2_pii

**Type**: STREET_OR_BLANK

**PII**: Yes

**HL7 Field**: PID-11-2

**Cardinality**: [0..1]

**Documentation**:

The patient's second address line

---

**Name**: patientNameLast_pii

**Type**: PERSON_NAME

**PII**: Yes

**HL7 Field**: PID-5-1

**Cardinality**: [0..1]

**Documentation**:

The patient's last name

---

**Name**: patientNameFirst_pii

**Type**: PERSON_NAME

**PII**: Yes

**HL7 Field**: PID-5-2

**Cardinality**: [0..1]

**Documentation**:

The patient's first name

---

**Name**: patientNameMiddle_pii

**Type**: PERSON_NAME

**PII**: Yes

**HL7 Field**: PID-5-3

**Cardinality**: [0..1]

---

**Name**: patientPhone_pii

**Type**: TELEPHONE

**PII**: Yes

**HL7 Field**: PID-13

**Cardinality**: [0..1]

**Documentation**:

The patient's phone number with area code

---

**Name**: patientUniqueId_pii

**Type**: TEXT

**PII**: No

**HL7 Field**: PID-3-1

**Cardinality**: [0..1]

---

**Name**: specimenSource

**Type**: CODE

**PII**: No

**HL7 Field**: SPM-4

**Cardinality**: [0..1]

**Value Sets**

Code | Display
---- | -------
445297001|Swab of internal nose
258500001|Nasopharyngeal swab
871810001|Mid-turbinate nasal swab
697989009|Anterior nares swab
258411007|Nasopharyngeal aspirate
429931000124105|Nasal aspirate
258529004|Throat swab
119334006|Sputum specimen
119342007|Saliva specimen
258607008|Bronchoalveolar lavage fluid sample
119364003|Serum specimen
119361006|Plasma specimen
440500007|Dried blood spot specimen
258580003|Whole blood sample
122555007|Venous blood specimen

**Documentation**:

The specimen source, such as Blood or Serum

---

**Name**: specimenId

**Type**: EI

**PII**: No

**HL7 Fields**: SPM-2

**Cardinality**: [0..1]


**Reference URL**:
[https://hl7-definition.caristix.com/v2/HL7v2.5.1/Fields/SPM.2](https://hl7-definition.caristix.com/v2/HL7v2.5.1/Fields/SPM.2) 

**Documentation**:

A unique code for this specimen

---

**Name**: serialNumber

**Type**: ID

**PII**: No

**Cardinality**: [0..1]

---

**Name**: specimenCollectedDate

**Type**: DATETIME

**PII**: No

**HL7 Fields**: SPM-17-1, OBR-7, OBR-8, OBX-14

**Cardinality**: [0..1]

**Documentation**:

The date which the specimen was collected. The default format is yyyyMMddHHmmsszz


---

**Name**: firstTest

**Type**: CODE

**PII**: No

**HL7 Field**: AOE

**LOINC Code**: 95417-2

**Cardinality**: [0..1]

**Value Sets**

Code | Display
---- | -------
Y|Yes
N|No
UNK|Unknown

**Documentation**:

Is this the patient's first test for this condition?

---

**Name**: previousTestDate

**Type**: DATE

**PII**: No

**Cardinality**: [0..1]

---

**Name**: previousTestResult

**Type**: TEXT

**PII**: No

**Cardinality**: [0..1]

**Value Sets**

Code | Display
---- | -------
260373001|Detected
260415000|Not detected
720735008|Presumptive positive
10828004|Positive
42425007|Equivocal
260385009|Negative
895231008|Not detected in pooled specimen
462371000124108|Detected in pooled specimen
419984006|Inconclusive
125154007|Specimen unsatisfactory for evaluation
455371000124106|Invalid result
840539006|Disease caused by sever acute respitory syndrome coronavirus 2 (disorder)
840544004|Suspected disease caused by severe acute respiratory coronavirus 2 (situation)
840546002|Exposure to severe acute respiratory syndrome coronavirus 2 (event)
840533007|Severe acute respiratory syndrome coronavirus 2 (organism)
840536004|Antigen of severe acute respiratory syndrome coronavirus 2 (substance)
840535000|Antibody to severe acute respiratory syndrome coronavirus 2 (substance)
840534001|Severe acute respiratory syndrome coronavirus 2 vaccination (procedure)

---

**Name**: previousTestType

**Type**: TEXT

**PII**: No

**Cardinality**: [0..1]

---

**Name**: healthcareEmployee

**Type**: CODE

**PII**: No

**HL7 Field**: AOE

**LOINC Code**: 95418-0

**Cardinality**: [0..1]

**Value Sets**

Code | Display
---- | -------
Y|Yes
N|No
UNK|Unknown

**Documentation**:

Is the patient employed in health care?

---

**Name**: healthcareEmployeeType

**Type**: TEXT

**PII**: No

**Cardinality**: [0..1]

---

**Name**: hospitalized

**Type**: CODE

**PII**: No

**HL7 Field**: AOE

**LOINC Code**: 77974-4

**Cardinality**: [0..1]

**Value Sets**

Code | Display
---- | -------
Y|Yes
N|No
UNK|Unknown

**Documentation**:

Is the patient hospitalized?

---

**Name**: symptomatic

**Type**: CODE

**PII**: No

**HL7 Field**: AOE

**LOINC Code**: 95419-8

**Cardinality**: [0..1]

**Value Sets**

Code | Display
---- | -------
Y|Yes
N|No
UNK|Unknown

**Documentation**:

Is the patient symptomatic?

---

**Name**: symptomsList

**Type**: TEXT

**PII**: No

**Cardinality**: [0..1]

---

**Name**: symptomsIcu

**Type**: CODE

**PII**: No

**HL7 Field**: AOE

**LOINC Code**: 95420-6

**Cardinality**: [0..1]

**Value Sets**

Code | Display
---- | -------
Y|Yes
N|No
UNK|Unknown

**Documentation**:

Is the patient in the ICU?

---

**Name**: congregateResident

**Type**: CODE

**PII**: No

**HL7 Field**: AOE

**LOINC Code**: 95421-4

**Cardinality**: [0..1]

**Value Sets**

Code | Display
---- | -------
Y|Yes
N|No
UNK|Unknown

**Documentation**:

Does the patient reside in a congregate care setting?

---

**Name**: congregateResidentType

**Type**: CODE

**PII**: No

**Cardinality**: [0..1]

**Value Sets**

Code | Display
---- | -------
22232009|Hospital
32074000|Long Term Care Hospital
224929004|Secure Hospital
42665001|Nursing Home
30629002|Retirement Home
74056004|Orphanage
722173008|Prison-based care site
20078004|Substance Abuse Treatment Center
257573002|Boarding House
224683003|Military Accommodation
284546000|Hospice
257628001|Hostel
310207003|Sheltered Housing
57656006|Penal Institution
32911000|Homeless

---

**Name**: pregnant

**Type**: CODE

**PII**: No

**HL7 Field**: AOE

**LOINC Code**: 82810-3

**Cardinality**: [0..1]

**Value Sets**

Code | Display
---- | -------
77386006|Pregnant
60001007|Not Pregnant
261665006|Unknown

**Documentation**:

Is the patient pregnant?

---

**Name**: orderingProviderNpi

**Type**: ID_NPI

**PII**: No

**HL7 Fields**: ORC-12-1, OBR-16-1

**Cardinality**: [0..1]

**Documentation**:

The ordering provider’s National Provider Identifier

---

**Name**: orderingProviderLname

**Type**: PERSON_NAME

**PII**: No

**HL7 Fields**: ORC-12-2, OBR-16-2

**Cardinality**: [0..1]

**Documentation**:

The last name of provider who ordered the test

---

**Name**: orderingProviderFname

**Type**: PERSON_NAME

**PII**: No

**HL7 Fields**: ORC-12-3, OBR-16-3

**Cardinality**: [0..1]

**Documentation**:

The first name of the provider who ordered the test

---

**Name**: orderingProviderZip

**Type**: POSTAL_CODE

**PII**: No

**HL7 Field**: ORC-24-5

**Cardinality**: [0..1]

**Documentation**:

The zip code of the provider

---

**Name**: orderingProviderAddress

**Type**: STREET

**PII**: Yes

**HL7 Field**: ORC-24-1

**Cardinality**: [0..1]

**Documentation**:

The street address of the provider

---

**Name**: orderingProviderAddress2

**Type**: STREET_OR_BLANK

**PII**: Yes

**HL7 Field**: ORC-24-2

**Cardinality**: [0..1]

**Documentation**:

The street second address of the provider

---

**Name**: orderingProviderCity

**Type**: CITY

**PII**: Yes

**HL7 Field**: ORC-24-3

**Cardinality**: [0..1]

**Documentation**:

The city of the provider

---

**Name**: orderingProviderState

**Type**: TABLE

**PII**: No

**HL7 Field**: ORC-24-4

**Cardinality**: [0..1]

**Table**: fips-county

**Table Column**: State

**Documentation**:

The state of the provider

---

**Name**: orderingProviderPhone

**Type**: TELEPHONE

**PII**: Yes

**HL7 Fields**: ORC-14, OBR-17

**Cardinality**: [0..1]

**Documentation**:

The phone number of the provider

---

**Name**: performingFacility

**Type**: ID_CLIA

**PII**: No

**HL7 Fields**: OBX-15-1, OBX-23-10, ORC-3-3, OBR-3-3, OBR-2-3, ORC-2-3

**Cardinality**: [0..1]

**Documentation**:

CLIA Number from the laboratory that sends the message to DOH

An example of the ID is 03D2159846


---

**Name**: reportingFacility

**Type**: HD

**PII**: No

**HL7 Field**: MSH-4

**Cardinality**: [0..1]

**Documentation**:

The reporting facility for the message, as specified by the receiver. This is typically used if PRIME is the
aggregator


---

**Name**: performingFacilityZip

**Type**: POSTAL_CODE

**PII**: No

**HL7 Field**: OBX-24-5

**Cardinality**: [0..1]

---

**Name**: TXNTIMESTAMP

**Type**: DATETIME

**PII**: No

**Cardinality**: [0..1]

---<|MERGE_RESOLUTION|>--- conflicted
+++ resolved
@@ -360,13 +360,9 @@
 
 **Type**: TABLE_OR_BLANK
 
-<<<<<<< HEAD
-**Cardinality**: [0..1]
-=======
-**PII**: No
-
-**Cardinality**: [1..1]
->>>>>>> 38bf1129
+**PII**: No
+
+**Cardinality**: [0..1]
 
 **Table**: fips-county
 
@@ -537,7 +533,7 @@
 
 **Type**: TEXT
 
-**PII**: No
+**PII**: Yes
 
 **HL7 Field**: PID-3-1
 
@@ -1118,4 +1114,14 @@
 
 **Cardinality**: [0..1]
 
+---
+
+**Name**: TxInitiator
+
+**Type**: TEXT
+
+**PII**: No
+
+**Cardinality**: [0..1]
+
 ---
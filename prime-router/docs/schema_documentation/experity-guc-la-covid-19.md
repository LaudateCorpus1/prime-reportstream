--- conflicted
+++ resolved
@@ -1197,7 +1197,6 @@
 
 ---
 
-<<<<<<< HEAD
 **Name**: equipment_model_name
 
 **Type**: TABLE
@@ -1216,8 +1215,6 @@
 
 ---
 
-=======
->>>>>>> 29d4d997
 **Name**: Testing_lab_ID
 
 **ReportStream Internal Name**: filler_clia

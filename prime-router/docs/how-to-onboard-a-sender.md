--- conflicted
+++ resolved
@@ -19,11 +19,7 @@
 
 ### Set up a New Organization
 
-<<<<<<< HEAD
-In your `organization-local.yml` file create a new organization. Senders typically are at the top of the
-=======
-In your `organization.yml` file create a new organization. Senders typically are at the top of the 
->>>>>>> 18820488
+In your `organization.yml` file create a new organization. Senders typically are at the top of the
 file.
 
 It should look something like this:

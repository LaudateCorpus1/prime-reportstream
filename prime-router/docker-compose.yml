# This docker compose is intended to setup a developer 
version: "3.3"
services:
  # This container runs our Azure function code. 
  prime_dev:
    build:
      context: .
      dockerfile: Dockerfile_dev
      args:
        INSECURE_SSL: "${PRIME_DATA_HUB_INSECURE_SSL}"
    volumes: # Attach the PWD into the image
      - type: bind
        source: ./build
        target: /prime-data-hub-router
    entrypoint: [/prime-data-hub-router/start_func.sh]
    env_file:
      # On first run of docker-compose, create this file, it will get populated, but docker-compose doesn't allow optional env_file
      # Example: touch .vault/env/.env.local
      # https://github.com/docker/compose/pull/3955
      - ./.vault/env/.env.local
    environment:
      # this storage account key is not a secret. It just looks like one.
      - AzureWebJobsStorage=DefaultEndpointsProtocol=http;AccountName=devstoreaccount1;AccountKey=Eby8vdM02xNOcqFlqUwJPLlmEtlCDXJ1OUzFT50uSRZ6IFsuFq2UVErCz4I6tq/K1SZFPTOtr/KBHBeksoGMGw==;BlobEndpoint=http://azurite:10000/devstoreaccount1;QueueEndpoint=http://azurite:10001/devstoreaccount1;
      - PartnerStorage=DefaultEndpointsProtocol=http;AccountName=devstoreaccount1;AccountKey=Eby8vdM02xNOcqFlqUwJPLlmEtlCDXJ1OUzFT50uSRZ6IFsuFq2UVErCz4I6tq/K1SZFPTOtr/KBHBeksoGMGw==;BlobEndpoint=http://azurite:10000/devstoreaccount1;QueueEndpoint=http://azurite:10001/devstoreaccount1;
      - POSTGRES_USER=prime
      - POSTGRES_PASSWORD=changeIT!
      - POSTGRES_URL=jdbc:postgresql://host.docker.internal:5432/prime_data_hub
      - PRIME_ENVIRONMENT=local
      - REDOX_SECRET=some_secret
      - VAULT_API_ADDR=http://host.docker.internal:8200
      - SENDGRID_API_KEY=SnBfxpPsQkmOh0SfU3X_ng
      - OKTA_baseUrl=hhs-prime.okta.com
      - OKTA_clientId=0oa6fm8j4G1xfrthd4h6
      - OKTA_redirect=http://localhost:7071/api/download
    depends_on: [azurite]
    ports:
      - 7071:7071 # default function port
      - 5005:5005 # Java debug port

  # Azurite is the Azure storage emulator for local development
  azurite: 
    image: mcr.microsoft.com/azure-storage/azurite:3.12.0
    # uncomment the line below to skip x-ms-version checks
    # command: azurite --skipApiVersionCheck --blobHost 0.0.0.0 --queueHost 0.0.0.0
    volumes:
      # map to Azurite data objects to the build directory
      - ./build/azurite:/data
    ports:  
      - 10000:10000 
      - 10001:10001

  #local SFTP server as a receive point
  sftp:
    image: atmoz/sftp
    ports:
        - "2222:22"
    volumes:
      - ./build/sftp:/home/foo/upload
    command: foo:pass:1001::upload

  redox:
    image: mockserver/mockserver:mockserver-5.11.1
    ports:
      - 1080:1080
    environment:
      MOCKSERVER_PROPERTY_FILE: /config/mockserver.properties
      MOCKSERVER_INITIALIZATION_JSON_PATH: /config/initializerJson.json
    volumes:
      - type: bind
        source: ./src/test/redox
        target: /config

  settings:
    build: settings/.
<<<<<<< HEAD
    command: "--wait=8 --check-last-modified prime_dev /settings/organizations-local.yml"
=======
    command: "--wait=15 prime_dev /settings/organizations-local.yml"
>>>>>>> 20f7889a
    depends_on:
      - prime_dev
    volumes:
      - type: bind
        source: ./settings
        target: /settings

  # Secrets management
  vault:
    image: vault
    cap_add:
      # Allows protected memory
      - IPC_LOCK
    volumes:
      # Contains script for bootstrapping the Docker container
      - .vault/config:/vault/config
      # Location to store the vault keys
      - .vault/env:/vault/env
      # Vault database persisted as a Docker volume
      - vault:/vault/file
    ports:
      # Vault API
      - 8200:8200
    # Override the command with our custom init script
    command: "/vault/config/init.sh"

  web_receiver:
    image: nginx:latest
    ports:
      - "8090:80"
    volumes:
      - "../frontend/dist:/usr/share/nginx/html"
    depends_on: 
      - prime_dev
    command: "'nginx' '-g' 'daemon off;'"
    entrypoint: "/docker-entrypoint.sh"

volumes:
  # For storing a local encrypted secrets database
  vault:

<|MERGE_RESOLUTION|>--- conflicted
+++ resolved
@@ -72,11 +72,7 @@
 
   settings:
     build: settings/.
-<<<<<<< HEAD
-    command: "--wait=8 --check-last-modified prime_dev /settings/organizations-local.yml"
-=======
-    command: "--wait=15 prime_dev /settings/organizations-local.yml"
->>>>>>> 20f7889a
+    command: "--wait=12 --check-last-modified prime_dev /settings/organizations-local.yml"
     depends_on:
       - prime_dev
     volumes:

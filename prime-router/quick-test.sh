#!/usr/bin/env bash

# Learn from my mistakes:
#  If you edit the csv's in Excel, be extremely careful when you save.   I've seen at least two problems:
#    1.  The dates get screwed up.  I had to manually set the dates to yyyy-mm-dd format, or it changes them to mm/dd/yyyy
#    2.  It seems to tweak the use of "" for escaping fields, so that while the csv looks the same in Excel, the ascii has changed.

# This runs prime in a variety of ways on csv files and compare outputs to actuals

outputdir=target/csv_test_files
expecteddir=./src/test/csv_test_files/expected
expected_pima=$expecteddir/simplereport-pima.csv
expected_az=$expecteddir/simplereport-az.csv
# Uncomment to force failure
#expected_az=$expecteddir/junk-az.csv
starter_schema=primedatainput/pdi-covid-19

RED='\033[0;31m'
GREEN='\033[0;32m'
NC='\033[0m' # No Color

# let's make it possible for run for different states
RUN_AZ=0
RUN_FL=0
RUN_ND=0
RUN_LA=0
# always should run, but we'll leave this here for now in case that could change at some point
RUN_STANDARD=1
RUN_ALL=0
RUN_MERGE=0

# If no args, run everything.
if [ $# -eq 0 ] 
then
  RUN_ALL=1
fi

for arg in "$@"
do
  case "$arg" in
    fl | FL) RUN_FL=1;;
    az | AZ) RUN_AZ=1;;
    nd | ND) RUN_ND=1;;
    la | LA) RUN_LA=1;;
    all | ALL) RUN_ALL=1;;
    merge | MERGE) RUN_MERGE=1;;
  esac
done

if [ $RUN_ALL -ne 0 ]
then
  RUN_FL=1
  RUN_AZ=1
  RUN_ND=1
  RUN_LA=1
  RUN_STANDARD=1
  RUN_MERGE=1
fi

mkdir -p $outputdir

# Call this after calling .prime ... to generate output data.  Use this to parse the text output to extract the filename
# Sets a global variable $filename to the last string that matches $match_string in the text $prime_output
filename=0
function parse_prime_output_for_filename {
  prime_output=$1
  match_string=$2
  filename="File_not_found"
  ready=0
  for name in $prime_output ; do
    if grep -q "Creating" <<< $name ; then
      ready=1
    fi
    if [ $ready -eq 1 ] ; then 
      if grep -q $match_string <<< $name ; then
        filename=$name
      fi
    fi
  done

  if [ -f $filename ] ; then
    printf "Data generation ${GREEN}TEST PASSED${NC}: successfully generated data file $filename\n"
  else 
    printf "${RED}*** ERROR ***: ./prime did not generate a file that matches $match_string${NC}\n"
    printf "Output of Prime run is: $prime_output\n"
    exit
  fi
}

function compare_files {
  schemaName=$1
  expected=$2
  actual=$3
  diff $expected $actual >/dev/null
  retval=$?
  if [ $retval -gt 0 ] ; then 
    printf "${RED}*** ERROR ***: DIFFERENCES FOUND for $schemaName.  Run this to see the diff:${NC}\n"
    printf "diff $expected $actual\n"
  else
    printf "File comparison ${GREEN}TEST PASSED${NC}: No differences found in $schemaName data. This is the $schemaName output file:\n\t$actual\n"
  fi
}

# Used in merge testing, below.
function count_lines {
  filename=$1
  searchStr=$2
  expectedNum=$3
  numlines=$(grep -c $searchStr $filename)
  if [ $numlines -ne $expectedNum ] ; then
    printf "${RED}*** ERROR ***:Expecting $expectedNum lines of $searchStr data, but got $numlines${NC}\n"
    printf "Problem found in $filename\n"
  fi
}

# run the standard
if [ $RUN_STANDARD -ne 0 ]
then
  echo First run our canned test file simplereport.csv thru the gauntlet
  text=$(./prime data --input-schema $starter_schema --input ./src/test/csv_test_files/input/simplereport.csv --output-dir $outputdir --route)
fi

AZ_FILE_SEARCH_STR="/az.*\.csv"
PIMA_FILE_SEARCH_STR="/pima.*\.csv"

# run arizona and pima
if [ $RUN_AZ -ne 0 ]
then
  parse_prime_output_for_filename "$text" $AZ_FILE_SEARCH_STR
  actual_az=$filename
  compare_files "SimpleReport->AZ"   $expected_az   $actual_az

  parse_prime_output_for_filename "$text" $PIMA_FILE_SEARCH_STR
  actual_pima=$filename
  compare_files "SimpleReport->PIMA" $expected_pima $actual_pima

  # Add tx.

  # Now read the data back in to their own schema and export again.
  # AZ again
  echo Test sending AZ data into its own Schema:
  text=$(./prime data --input-schema az/az-covid-19 --input $actual_az --output-dir $outputdir)
  parse_prime_output_for_filename "$text" $AZ_FILE_SEARCH_STR
  actual_az2=$filename
  compare_files "AZ->AZ" $expected_az $actual_az2

  # Pima again
  echo Test sending Pima data into its own Schema:
  text=$(./prime data --input-schema az/pima-az-covid-19 --input $actual_pima --output-dir $outputdir)
  parse_prime_output_for_filename "$text" $PIMA_FILE_SEARCH_STR
  actual_pima2=$filename
  compare_files "PIMA->PIMA" $expected_pima $actual_pima2

  echo And now generate some fake simplereport data
  text=$(./prime data --input-fake 50 --input-schema $starter_schema --output-dir $outputdir)
  parse_prime_output_for_filename "$text" "/pdi-covid-19"
  fake_data=$filename

  echo Now send that fake data thru the router.
  # Note that there's no actuals to compare to here.
  text=$(./prime data --input-schema $starter_schema --input $fake_data --output-dir $outputdir --route)
  # Find the AZ file
  parse_prime_output_for_filename "$text" $AZ_FILE_SEARCH_STR
  actual_az3=$filename
  # Find the Pima file
  parse_prime_output_for_filename "$text" $PIMA_FILE_SEARCH_STR
  actual_pima3=$filename

  echo Now send _those_ results back in to their own schema and export again!
  # AZ again again.  This time we can compare the two actuals.
  echo Test sending AZ data generated from fake data into its own Schema:
  text=$(./prime data --input-schema az/az-covid-19 --input $actual_az3 --output-dir $outputdir)
  parse_prime_output_for_filename "$text" $AZ_FILE_SEARCH_STR
  actual_az4=$filename
  compare_files "AZ->AZ" $actual_az3 $actual_az4

  # Pima again again.  Compare the two actuals
  echo Test sending Pima data generated from fake data into its own Schema:
  text=$(./prime data --input-schema az/pima-az-covid-19 --input $actual_pima3 --output-dir $outputdir)
  parse_prime_output_for_filename "$text" $PIMA_FILE_SEARCH_STR
  actual_pima4=$filename
  compare_files "PIMA->PIMA" $actual_pima3 $actual_pima4
fi

# run florida
if [ $RUN_FL -ne 0 ]
then
  FL_FILE_SEARCH_STR="/fl.*\.csv"
  # FLORIDA, MAN
  echo Generate fake FL data
  text=$(./prime data --input-fake 50 --input-schema fl/fl-covid-19 --output-dir $outputdir --target-states FL)
  parse_prime_output_for_filename "$text" $FL_FILE_SEARCH_STR
  fake_fl=$filename

  echo Now send that fake FL data through the router.
  text=$(./prime data --input-schema fl/fl-covid-19 --input $fake_fl --output-dir $outputdir)
  parse_prime_output_for_filename "$text" $FL_FILE_SEARCH_STR
  fake_fl2=$filename
  compare_files "Fake FL Orig -> Fake FL2" $fake_fl $fake_fl2

  echo Now send _those_ FL results back in to their own schema and export again!
  text=$(./prime data --input-schema fl/fl-covid-19 --input $fake_fl2 --output-dir $outputdir)
  fake_fl3=$filename
  compare_files "FakeFL2 -> FakeFL3" $fake_fl2 $fake_fl3
fi

# run north dakota
if [ $RUN_ND -ne 0 ]
then
  echo Generate fake ND data, HL7!
<<<<<<< HEAD
  text=$(./prime data --input-fake 50 --input-schema nd/nd-covid-19 --output-dir $outputdir --target-states ND --output-format=HL7_BATCH)
  parse_prime_output_for_filename "$text" "/nd"
=======
  text=$(./prime data --input-fake 50 --input-schema covid-19 --output-dir $outputdir --target-state ND --output-format=HL7_BATCH)
  parse_prime_output_for_filename "$text" "/covid"
>>>>>>> d51bbeb0

  echo Now send that fake ND data through the router
  # TODO: can we import HL7?
  # TODO: how do we compare HL7?

  echo Now those _those_ ND results back in to their own schema and export again!
  # TODO: once we've imported HL7 we can finish this step
fi

if [ $RUN_MERGE -ne 0 ]
then
  STRAC_FILE_SEARCH_STR="/strac-covid-19.*\.csv"
  numitems=5
  echo Merge testing.  First, generate some fake STRAC data
   # Hack: put some unique strings in each one, so we can count lines.
  text=$(./prime data --input-fake $numitems --input-schema strac/strac-covid-19 --output-dir $outputdir --target-counties lilliput)
  parse_prime_output_for_filename "$text" $STRAC_FILE_SEARCH_STR
  fake1=$filename

 echo More fake STRAC data
  text=$(./prime data --input-fake $numitems --input-schema strac/strac-covid-19 --output-dir $outputdir --target-counties brobdingnag)
  parse_prime_output_for_filename "$text" $STRAC_FILE_SEARCH_STR
  fake2=$filename

 echo 3rd file of fake STRAC data
  text=$(./prime data --input-fake $numitems --input-schema strac/strac-covid-19 --output-dir $outputdir --target-counties houyhnhnm)
  parse_prime_output_for_filename "$text" $STRAC_FILE_SEARCH_STR
  fake3=$filename

  echo Now testing merge:
  text=$(./prime data --merge $fake1,$fake2,$fake3 --input-schema strac/strac-covid-19 --output-dir $outputdir )
  parse_prime_output_for_filename "$text" $STRAC_FILE_SEARCH_STR
  merged_file=$filename

  count_lines $merged_file brobdingnag $numitems
  count_lines $merged_file lilliput $numitems
  count_lines $merged_file houyhnhnm $numitems
  let total=($numitems \* 3)+1 
  # All the lines should have a comma
  count_lines $merged_file , $total
fi

# run louisiana
if [ $RUN_LA -ne 0 ]
then
  LA_FILE_SEARCH_STR="/la.*\.csv"
  echo Generate synthetic LA data, HL7!
<<<<<<< HEAD
  text=$(./prime data --input-fake 50 --input-schema la/la-covid-19-hl7 --output-dir $outputdir --target-states LA --output-format HL7_BATCH)
  parse_prime_output_for_filename "$text" "/la"
=======
  text=$(./prime data --input-fake 50 --input-schema covid-19 --output-dir $outputdir --target-state LA --output-format HL7_BATCH)
  parse_prime_output_for_filename "$text" "/covid"
>>>>>>> d51bbeb0

  echo Now send that fake LA data through the router
  # TODO: can we import HL7?
  # TODO: how do we compare HL7?

  echo Now those _those_ LA results back in to their own schema and export again!
  # TODO: once we've imported HL7 we can finish this step
<<<<<<< HEAD

  echo Now generate fake LA data in CSV
  text=$(./prime data --input-fake 50 --input-schema la/la-covid-19 --output-dir $outputdir --target-states LA)
  parse_prime_output_for_filename "$text" $LA_FILE_SEARCH_STR
  fake_la=$filename

  echo Now send that fake LA data through the router.
  text=$(./prime data --input-schema la/la-covid-19 --input $fake_la --output-dir $outputdir)
  parse_prime_output_for_filename "$text" $LA_FILE_SEARCH_STR
  fake_la2=$filename
  compare_files "Fake LA Orig -> Fake LA2" $fake_la $fake_la2

  echo Now send _those_ LA results back in to their own schema and export again!
  text=$(./prime data --input-schema la/la-covid-19 --input $fake_la2 --output-dir $outputdir)
  fake_la3=$filename
  compare_files "FakeLA2 -> FakeLA3" $fake_la2 $fake_la3
=======
>>>>>>> d51bbeb0
fi

exit 0
<|MERGE_RESOLUTION|>--- conflicted
+++ resolved
@@ -208,13 +208,8 @@
 if [ $RUN_ND -ne 0 ]
 then
   echo Generate fake ND data, HL7!
-<<<<<<< HEAD
-  text=$(./prime data --input-fake 50 --input-schema nd/nd-covid-19 --output-dir $outputdir --target-states ND --output-format=HL7_BATCH)
-  parse_prime_output_for_filename "$text" "/nd"
-=======
-  text=$(./prime data --input-fake 50 --input-schema covid-19 --output-dir $outputdir --target-state ND --output-format=HL7_BATCH)
+  text=$(./prime data --input-fake 50 --input-schema covid-19 --output-dir $outputdir --target-states ND --output-format=HL7_BATCH)
   parse_prime_output_for_filename "$text" "/covid"
->>>>>>> d51bbeb0
 
   echo Now send that fake ND data through the router
   # TODO: can we import HL7?
@@ -262,13 +257,8 @@
 then
   LA_FILE_SEARCH_STR="/la.*\.csv"
   echo Generate synthetic LA data, HL7!
-<<<<<<< HEAD
-  text=$(./prime data --input-fake 50 --input-schema la/la-covid-19-hl7 --output-dir $outputdir --target-states LA --output-format HL7_BATCH)
-  parse_prime_output_for_filename "$text" "/la"
-=======
-  text=$(./prime data --input-fake 50 --input-schema covid-19 --output-dir $outputdir --target-state LA --output-format HL7_BATCH)
+  text=$(./prime data --input-fake 50 --input-schema covid-19 --output-dir $outputdir --target-states LA --output-format HL7_BATCH)
   parse_prime_output_for_filename "$text" "/covid"
->>>>>>> d51bbeb0
 
   echo Now send that fake LA data through the router
   # TODO: can we import HL7?
@@ -276,25 +266,6 @@
 
   echo Now those _those_ LA results back in to their own schema and export again!
   # TODO: once we've imported HL7 we can finish this step
-<<<<<<< HEAD
-
-  echo Now generate fake LA data in CSV
-  text=$(./prime data --input-fake 50 --input-schema la/la-covid-19 --output-dir $outputdir --target-states LA)
-  parse_prime_output_for_filename "$text" $LA_FILE_SEARCH_STR
-  fake_la=$filename
-
-  echo Now send that fake LA data through the router.
-  text=$(./prime data --input-schema la/la-covid-19 --input $fake_la --output-dir $outputdir)
-  parse_prime_output_for_filename "$text" $LA_FILE_SEARCH_STR
-  fake_la2=$filename
-  compare_files "Fake LA Orig -> Fake LA2" $fake_la $fake_la2
-
-  echo Now send _those_ LA results back in to their own schema and export again!
-  text=$(./prime data --input-schema la/la-covid-19 --input $fake_la2 --output-dir $outputdir)
-  fake_la3=$filename
-  compare_files "FakeLA2 -> FakeLA3" $fake_la2 $fake_la3
-=======
->>>>>>> d51bbeb0
 fi
 
 exit 0

#!/usr/bin/env bash

# Learn from my mistakes:
#  If you edit the csv's in Excel, be extremely careful when you save.   I've seen at least two problems:
#    1.  The dates get screwed up.  I had to manually set the dates to yyyy-mm-dd format, or it changes them to mm/dd/yyyy
#    2.  It seems to tweak the use of "" for escaping fields, so that while the csv looks the same in Excel, the ascii has changed.

# This runs prime in a variety of ways on csv files and compare outputs to actuals

outputdir=target/csv_test_files
expecteddir=./src/test/csv_test_files/expected
expected_pima=$expecteddir/simplereport-pima.csv
expected_az=$expecteddir/simplereport-az.csv
# Uncomment to force failure
#expected_az=$expecteddir/junk-az.csv
starter_schema=primedatainput/pdi-covid-19

RED='\033[0;31m'
GREEN='\033[0;32m'
NC='\033[0m' # No Color

# let's make it possible for run for different states
RUN_AZ=0
RUN_FL=0
RUN_LA=0
RUN_ND=0
RUN_NM=0
RUN_TX=0
RUN_VT=0
# always should run, but we'll leave this here for now in case that could change at some point
RUN_STANDARD=1
RUN_ALL=0
RUN_MERGE=0

# If no args, run everything.
if [ $# -eq 0 ] 
then
  RUN_ALL=1
fi

for arg in "$@"
do
  case "$arg" in
    az | AZ) RUN_AZ=1;;
    fl | FL) RUN_FL=1;;
    la | LA) RUN_LA=1;;
    nd | ND) RUN_ND=1;;
    nm | NM) RUN_NM=1;;
    tx | TX) RUN_TX=1;;
    vt | VT) RUN_VT=1;;
    all | ALL) RUN_ALL=1;;
    merge | MERGE) RUN_MERGE=1;;
  esac
done

if [ $RUN_ALL -ne 0 ]
then
  RUN_AZ=1
  RUN_FL=1
  RUN_LA=1
  RUN_ND=1
  RUN_NM=1
  RUN_TX=1
  RUN_VT=1
  RUN_STANDARD=1
  RUN_MERGE=1
fi

mkdir -p $outputdir

# Call this after calling .prime ... to generate output data.  Use this to parse the text output to extract the filename
# Sets a global variable $filename to the last string that matches $match_string in the text $prime_output
filename=0
function parse_prime_output_for_filename {
  prime_output=$1
  match_string=$2
  filename="File_not_found"
  ready=0
  for name in $prime_output ; do
    if grep -q "Creating" <<< $name ; then
      ready=1
    fi
    if [ $ready -eq 1 ] ; then 
      if grep -q $match_string <<< $name ; then
        filename=$name
      fi
    fi
  done

  if [ -f $filename ] ; then
    printf "Data generation ${GREEN}TEST PASSED${NC}: successfully generated data file $filename\n"
  else 
    printf "${RED}*** ERROR ***: ./prime did not generate a file that matches $match_string${NC}\n"
    printf "Output of Prime run is: $prime_output\n"
    exit
  fi
}

function compare_files {
  schemaName=$1
  expected=$2
  actual=$3
  diff $expected $actual >/dev/null
  retval=$?
  if [ $retval -gt 0 ] ; then 
    printf "${RED}*** ERROR ***: DIFFERENCES FOUND for $schemaName.  Run this to see the diff:${NC}\n"
    printf "diff $expected $actual\n"
  else
    printf "File comparison ${GREEN}TEST PASSED${NC}: No differences found in $schemaName data. This is the $schemaName output file:\n\t$actual\n"
  fi
}

# Used in merge testing, below.
function count_lines {
  filename=$1
  searchStr=$2
  expectedNum=$3
  numlines=$(grep -c $searchStr $filename)
  if [ $numlines -ne $expectedNum ] ; then
    printf "${RED}*** ERROR ***:Expecting $expectedNum lines of $searchStr data, but got $numlines${NC}\n"
    printf "Problem found in $filename\n"
  fi
}

# run the standard
if [ $RUN_STANDARD -ne 0 ]
then
  echo First run our canned test file simplereport.csv thru the gauntlet
  text=$(./prime data --input-schema $starter_schema --input ./src/test/csv_test_files/input/simplereport.csv --output-dir $outputdir --route)
fi

AZ_FILE_SEARCH_STR="/az.*\.csv"
PIMA_FILE_SEARCH_STR="/pima.*\.csv"

# run arizona and pima
if [ $RUN_AZ -ne 0 ]
then
  parse_prime_output_for_filename "$text" $AZ_FILE_SEARCH_STR
  actual_az=$filename
  compare_files "SimpleReport->AZ"   $expected_az   $actual_az

  parse_prime_output_for_filename "$text" $PIMA_FILE_SEARCH_STR
  actual_pima=$filename
  compare_files "SimpleReport->PIMA" $expected_pima $actual_pima

  # Add tx.

  # Now read the data back in to their own schema and export again.
  # AZ again
  echo Test sending AZ data into its own Schema:
  text=$(./prime data --input-schema az/az-covid-19 --input $actual_az --output-dir $outputdir)
  parse_prime_output_for_filename "$text" $AZ_FILE_SEARCH_STR
  actual_az2=$filename
  compare_files "AZ->AZ" $expected_az $actual_az2

  # Pima again
  echo Test sending Pima data into its own Schema:
  text=$(./prime data --input-schema az/pima-az-covid-19 --input $actual_pima --output-dir $outputdir)
  parse_prime_output_for_filename "$text" $PIMA_FILE_SEARCH_STR
  actual_pima2=$filename
  compare_files "PIMA->PIMA" $expected_pima $actual_pima2

  echo And now generate some fake simplereport data
  text=$(./prime data --input-fake 50 --input-schema $starter_schema --output-dir $outputdir)
  parse_prime_output_for_filename "$text" "/pdi-covid-19"
  fake_data=$filename

  echo Now send that fake data thru the router.
  # Note that there's no actuals to compare to here.
  text=$(./prime data --input-schema $starter_schema --input $fake_data --output-dir $outputdir --route)
  # Find the AZ file
  parse_prime_output_for_filename "$text" $AZ_FILE_SEARCH_STR
  actual_az3=$filename
  # Find the Pima file
  parse_prime_output_for_filename "$text" $PIMA_FILE_SEARCH_STR
  actual_pima3=$filename

  echo Now send _those_ results back in to their own schema and export again!
  # AZ again again.  This time we can compare the two actuals.
  echo Test sending AZ data generated from fake data into its own Schema:
  text=$(./prime data --input-schema az/az-covid-19 --input $actual_az3 --output-dir $outputdir)
  parse_prime_output_for_filename "$text" $AZ_FILE_SEARCH_STR
  actual_az4=$filename
  compare_files "AZ->AZ" $actual_az3 $actual_az4

  # Pima again again.  Compare the two actuals
  echo Test sending Pima data generated from fake data into its own Schema:
  text=$(./prime data --input-schema az/pima-az-covid-19 --input $actual_pima3 --output-dir $outputdir)
  parse_prime_output_for_filename "$text" $PIMA_FILE_SEARCH_STR
  actual_pima4=$filename
  compare_files "PIMA->PIMA" $actual_pima3 $actual_pima4
fi

<<<<<<< HEAD
=======
# run florida
if [ $RUN_FL -ne 0 ]
then
  FL_FILE_SEARCH_STR="/fl.*\.csv"
  # FLORIDA, MAN
  echo Generate fake FL data
  text=$(./prime data --input-fake 50 --input-schema fl/fl-covid-19 --output-dir $outputdir --target-states FL)
  parse_prime_output_for_filename "$text" $FL_FILE_SEARCH_STR
  fake_fl=$filename

  echo Now send that fake FL data through the router.
  text=$(./prime data --input-schema fl/fl-covid-19 --input $fake_fl --output-dir $outputdir)
  parse_prime_output_for_filename "$text" $FL_FILE_SEARCH_STR
  fake_fl2=$filename
  compare_files "Fake FL Orig -> Fake FL2" $fake_fl $fake_fl2

  echo Now send _those_ FL results back in to their own schema and export again!
  text=$(./prime data --input-schema fl/fl-covid-19 --input $fake_fl2 --output-dir $outputdir)
  fake_fl3=$filename
  compare_files "FakeFL2 -> FakeFL3" $fake_fl2 $fake_fl3
fi

# run north dakota
if [ $RUN_ND -ne 0 ]
then
  echo Generate fake ND data, HL7!
  text=$(./prime data --input-fake 50 --input-schema covid-19 --output-dir $outputdir --target-states ND --output-format=HL7_BATCH)
  parse_prime_output_for_filename "$text" "/covid"

  echo Now send that fake ND data through the router
  # TODO: can we import HL7?
  # TODO: how do we compare HL7?

  echo Now those _those_ ND results back in to their own schema and export again!
  # TODO: once we've imported HL7 we can finish this step
fi

>>>>>>> 9f9dc141
if [ $RUN_MERGE -ne 0 ]
then
  STRAC_FILE_SEARCH_STR="/strac-covid-19.*\.csv"
  numitems=5
  echo Merge testing.  First, generate some fake STRAC data
   # Hack: put some unique strings in each one, so we can count lines.
  text=$(./prime data --input-fake $numitems --input-schema strac/strac-covid-19 --output-dir $outputdir --target-counties lilliput)
  parse_prime_output_for_filename "$text" $STRAC_FILE_SEARCH_STR
  fake1=$filename

 echo More fake STRAC data
  text=$(./prime data --input-fake $numitems --input-schema strac/strac-covid-19 --output-dir $outputdir --target-counties brobdingnag)
  parse_prime_output_for_filename "$text" $STRAC_FILE_SEARCH_STR
  fake2=$filename

 echo 3rd file of fake STRAC data
  text=$(./prime data --input-fake $numitems --input-schema strac/strac-covid-19 --output-dir $outputdir --target-counties houyhnhnm)
  parse_prime_output_for_filename "$text" $STRAC_FILE_SEARCH_STR
  fake3=$filename

  echo Now testing merge:
  text=$(./prime data --merge $fake1,$fake2,$fake3 --input-schema strac/strac-covid-19 --output-dir $outputdir )
  parse_prime_output_for_filename "$text" $STRAC_FILE_SEARCH_STR
  merged_file=$filename

  count_lines $merged_file brobdingnag $numitems
  count_lines $merged_file lilliput $numitems
  count_lines $merged_file houyhnhnm $numitems
  let total=($numitems \* 3)+1 
  # All the lines should have a comma
  count_lines $merged_file , $total
fi

# run louisiana
if [ $RUN_LA -ne 0 ]
then
  LA_FILE_SEARCH_STR="/la.*\.hl7"
  echo Generate synthetic LA data, HL7!
<<<<<<< HEAD
  text=$(./prime data --input-fake 50 --input-schema la/la-covid-19 --output-dir $outputdir --target-state LA --output-format HL7_BATCH)
  parse_prime_output_for_filename "$text" "$LA_FILE_SEARCH_STR"
fi
=======
  text=$(./prime data --input-fake 50 --input-schema covid-19 --output-dir $outputdir --target-states LA --output-format HL7_BATCH)
  parse_prime_output_for_filename "$text" "/covid"
>>>>>>> 9f9dc141


# run florida
if [ $RUN_FL -ne 0 ]
then
  FL_FILE_SEARCH_STR="/fl.*\.hl7"
  # FLORIDA, MAN
  echo Generate fake FL data
  text=$(./prime data --input-fake 50 --input-schema fl/fl-covid-19 --output-dir $outputdir --target-state FL --target-county Broward --output-format HL7_BATCH)
  parse_prime_output_for_filename "$text" $FL_FILE_SEARCH_STR
fi

# run north dakota
if [ $RUN_ND -ne 0 ]
then
  echo Generate fake ND data, HL7!
  text=$(./prime data --input-fake 50 --input-schema nd/nd-covid-19 --output-dir $outputdir --target-state ND --target-county Richland --output-format HL7_BATCH)
  parse_prime_output_for_filename "$text" "/nd.*\.hl7"
fi

# run tx
if [ $RUN_TX -ne 0 ]
then
  echo Generate fake TX data, HL7!
  text=$(./prime data --input-fake 50 --input-schema tx/tx-covid-19 --output-dir $outputdir --target-state TX --target-county Knox --output-format HL7_BATCH)
  parse_prime_output_for_filename "$text" "/tx.*\.hl7"
fi

# run vt
if [ $RUN_VT -ne 0 ]
then
  echo Generate fake VT data, HL7!
  text=$(./prime data --input-fake 50 --input-schema vt/vt-covid-19 --output-dir $outputdir --target-state VT --target-county Essex --output-format HL7_BATCH)
  parse_prime_output_for_filename "$text" "/vt.*\.hl7"
fi

# run nm
if [ $RUN_NM -ne 0 ]
then
  echo Generate fake NM data, HL7!
  text=$(./prime data --input-fake 50 --input-schema nm/nm-covid-19 --output-dir $outputdir --target-state NM --target-county Hidalgo --output-format HL7_BATCH)
  parse_prime_output_for_filename "$text" "/nm.*\.hl7"
fi

exit 0
<|MERGE_RESOLUTION|>--- conflicted
+++ resolved
@@ -191,46 +191,6 @@
   compare_files "PIMA->PIMA" $actual_pima3 $actual_pima4
 fi
 
-<<<<<<< HEAD
-=======
-# run florida
-if [ $RUN_FL -ne 0 ]
-then
-  FL_FILE_SEARCH_STR="/fl.*\.csv"
-  # FLORIDA, MAN
-  echo Generate fake FL data
-  text=$(./prime data --input-fake 50 --input-schema fl/fl-covid-19 --output-dir $outputdir --target-states FL)
-  parse_prime_output_for_filename "$text" $FL_FILE_SEARCH_STR
-  fake_fl=$filename
-
-  echo Now send that fake FL data through the router.
-  text=$(./prime data --input-schema fl/fl-covid-19 --input $fake_fl --output-dir $outputdir)
-  parse_prime_output_for_filename "$text" $FL_FILE_SEARCH_STR
-  fake_fl2=$filename
-  compare_files "Fake FL Orig -> Fake FL2" $fake_fl $fake_fl2
-
-  echo Now send _those_ FL results back in to their own schema and export again!
-  text=$(./prime data --input-schema fl/fl-covid-19 --input $fake_fl2 --output-dir $outputdir)
-  fake_fl3=$filename
-  compare_files "FakeFL2 -> FakeFL3" $fake_fl2 $fake_fl3
-fi
-
-# run north dakota
-if [ $RUN_ND -ne 0 ]
-then
-  echo Generate fake ND data, HL7!
-  text=$(./prime data --input-fake 50 --input-schema covid-19 --output-dir $outputdir --target-states ND --output-format=HL7_BATCH)
-  parse_prime_output_for_filename "$text" "/covid"
-
-  echo Now send that fake ND data through the router
-  # TODO: can we import HL7?
-  # TODO: how do we compare HL7?
-
-  echo Now those _those_ ND results back in to their own schema and export again!
-  # TODO: once we've imported HL7 we can finish this step
-fi
-
->>>>>>> 9f9dc141
 if [ $RUN_MERGE -ne 0 ]
 then
   STRAC_FILE_SEARCH_STR="/strac-covid-19.*\.csv"
@@ -269,14 +229,9 @@
 then
   LA_FILE_SEARCH_STR="/la.*\.hl7"
   echo Generate synthetic LA data, HL7!
-<<<<<<< HEAD
-  text=$(./prime data --input-fake 50 --input-schema la/la-covid-19 --output-dir $outputdir --target-state LA --output-format HL7_BATCH)
+  text=$(./prime data --input-fake 50 --input-schema la/la-covid-19 --output-dir $outputdir --target-states LA --output-format HL7_BATCH)
   parse_prime_output_for_filename "$text" "$LA_FILE_SEARCH_STR"
 fi
-=======
-  text=$(./prime data --input-fake 50 --input-schema covid-19 --output-dir $outputdir --target-states LA --output-format HL7_BATCH)
-  parse_prime_output_for_filename "$text" "/covid"
->>>>>>> 9f9dc141
 
 
 # run florida
@@ -285,7 +240,7 @@
   FL_FILE_SEARCH_STR="/fl.*\.hl7"
   # FLORIDA, MAN
   echo Generate fake FL data
-  text=$(./prime data --input-fake 50 --input-schema fl/fl-covid-19 --output-dir $outputdir --target-state FL --target-county Broward --output-format HL7_BATCH)
+  text=$(./prime data --input-fake 50 --input-schema fl/fl-covid-19 --output-dir $outputdir --target-states FL --target-counties Broward --output-format HL7_BATCH)
   parse_prime_output_for_filename "$text" $FL_FILE_SEARCH_STR
 fi
 
@@ -293,7 +248,7 @@
 if [ $RUN_ND -ne 0 ]
 then
   echo Generate fake ND data, HL7!
-  text=$(./prime data --input-fake 50 --input-schema nd/nd-covid-19 --output-dir $outputdir --target-state ND --target-county Richland --output-format HL7_BATCH)
+  text=$(./prime data --input-fake 50 --input-schema nd/nd-covid-19 --output-dir $outputdir --target-states ND --target-counties Richland --output-format HL7_BATCH)
   parse_prime_output_for_filename "$text" "/nd.*\.hl7"
 fi
 
@@ -301,7 +256,7 @@
 if [ $RUN_TX -ne 0 ]
 then
   echo Generate fake TX data, HL7!
-  text=$(./prime data --input-fake 50 --input-schema tx/tx-covid-19 --output-dir $outputdir --target-state TX --target-county Knox --output-format HL7_BATCH)
+  text=$(./prime data --input-fake 50 --input-schema tx/tx-covid-19 --output-dir $outputdir --target-states TX --target-counties Knox --output-format HL7_BATCH)
   parse_prime_output_for_filename "$text" "/tx.*\.hl7"
 fi
 
@@ -309,7 +264,7 @@
 if [ $RUN_VT -ne 0 ]
 then
   echo Generate fake VT data, HL7!
-  text=$(./prime data --input-fake 50 --input-schema vt/vt-covid-19 --output-dir $outputdir --target-state VT --target-county Essex --output-format HL7_BATCH)
+  text=$(./prime data --input-fake 50 --input-schema vt/vt-covid-19 --output-dir $outputdir --target-states VT --target-counties Essex --output-format HL7_BATCH)
   parse_prime_output_for_filename "$text" "/vt.*\.hl7"
 fi
 
@@ -317,7 +272,7 @@
 if [ $RUN_NM -ne 0 ]
 then
   echo Generate fake NM data, HL7!
-  text=$(./prime data --input-fake 50 --input-schema nm/nm-covid-19 --output-dir $outputdir --target-state NM --target-county Hidalgo --output-format HL7_BATCH)
+  text=$(./prime data --input-fake 50 --input-schema nm/nm-covid-19 --output-dir $outputdir --target-states NM --target-counties Hidalgo --output-format HL7_BATCH)
   parse_prime_output_for_filename "$text" "/nm.*\.hl7"
 fi
 

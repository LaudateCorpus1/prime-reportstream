---
  #
  # Organizations
  #
  - name: simple_report
    description: PRIME's POC testing app
    clients:
      - name: default
        topic: covid-19
        schema: primedatainput/pdi-covid-19
        format: CSV

  - name: strac
    description: STRAC POC testing app
    clients:
      - name: default
        topic: covid-19
        schema: strac/strac-covid-19
        format: CSV

  - name: az-phd
    description: Arizona PHD
    services:
      - name: elr-test
        topic: covid-19
        schema: az/az-covid-19
        jurisdictionalFilter:
          - matches(ordering_facility_state,AZ)
          - "doesNotMatch(ordering_facility_name,Tucson Mountains,Tucson Foothills)"
        transforms: { deidentify: false }
        batch:
          operation: MERGE
          numberPerDay: 6 # Every 4 hours
          initialBatch: 00:00
          timeZone: ARIZONA
        format: CSV
<<<<<<< HEAD

      - name: elr-test-hl7
        topic: covid-19
        schema: az/az-covid-19
        jurisdictionalFilter:
          - matches(ordering_facility_state,AZ)
          - "doesNotMatch(ordering_facility_name,Tucson Mountains)"
        transforms: { deidentify: false }
        batch:
          operation: MERGE
          numberPerDay: 1440 # Every minute
          initialBatch: 00:00
          timeZone: ARIZONA
        format: HL7_BATCH
=======
>>>>>>> 6958b3de
        transports:
          - type: SFTP
            host: hssftp.azdhs.gov
            port: 22
            filePath: ./TEST/IN
      - name: elr-hl7-test
        topic: covid-19
        schema: az/az-covid-19-hl7
        jurisdictionalFilter:
          - matches(ordering_facility_state,AZ)
          - "doesNotMatch(ordering_facility_name,Tucson Mountains,Tucson Foothills)"
        transforms: { deidentify: false }
        # Note: No 'batch:' here, so that step is skipped.   No delay either. Send happens instantly after translate.
        transports:
          - type: SFTP
            host: hssftp.azdhs.gov
            port: 22
            filePath: ./TEST/IN
        format: HL7_BATCH
      - name: elr-prod
        topic: covid-19
        schema: az/az-covid-19
        jurisdictionalFilter:
          - matches(ordering_facility_state,AZ)
          - "matches(ordering_facility_name,Tucson Mountains,Tucson Foothills)"
        transforms: { deidentify: false }
        batch:
          operation: MERGE
          numberPerDay: 6 # Every 4 hours
          initialBatch: 00:00
          timeZone: ARIZONA
        format: CSV
        transports:
          - type: SFTP
            host: hssftp.azdhs.gov
            port: 22
            filePath: ./PROD/IN

  - name: pima-az-phd
    description: Pima County, Arizona PHD
    services:
      - name: elr
        description: Electronic Lab Record
        topic: covid-19
        schema: az/pima-az-covid-19
        jurisdictionalFilter: [ "filterByCounty(AZ, Pima)" ]
        transforms: { deidentify: false }
        batch:
          operation: MERGE
          numberPerDay: 1 # Once a day  NOTE:  In production, they want deliveries once a day at 8am MST.
          initialBatch: 08:00
          timeZone: ARIZONA
        format: CSV

  - name: fl-phd
    description: Florida Department of Health
    services:
      - name: elr
        topic: covid-19
        schema: fl/fl-covid-19
        jurisdictionalFilter: [ "matches(ordering_facility_state, FL)" ]
        transforms: { deidentify: false }
        format: CSV

  - name: pa-phd
    description: Pennsylvania Department of Health
    services:
      - name: elr-bucks-prod
        topic: covid-19
        schema: pa/pa-covid-19-redox
        jurisdictionalFilter: [ "matches(ordering_facility_state, PA)", "matches(ordering_facility_county, Bucks)" ]
        transforms: { deidentify: false }
        defaults:
          processing_mode_code: P
          redox_destination_id: fcafe93a-9e04-4e3f-9aac-203518f6c4c9
          redox_destination_name: "CDC Bucks County PDH Destination (p)"
          redox_source_id: a3834c9d-e3ff-4602-b360-dcb0ad08fce5
          redox_source_name: "Prime Data Hub (Prod)"
        format: REDOX
        transports:
          - type: REDOX
            apiKey: 9e7f9bd1-a876-4f10-9d17-0833dc7bf60d # Redox prod
      - name: elr-chester-prod
        topic: covid-19
        schema: pa/pa-covid-19-redox
        jurisdictionalFilter: [ "matches(ordering_facility_state, PA)", "matches(ordering_facility_county, Chester)" ]
        transforms: { deidentify: false }
        defaults:
          processing_mode_code: P
          redox_destination_id: 5e841ef0-447b-46d0-8a60-49ca4defaf00
          redox_destination_name: "CDC Chester County PDH Destination (p)"
          redox_source_id: a3834c9d-e3ff-4602-b360-dcb0ad08fce5
          redox_source_name: "Prime Data Hub (Prod)"
        format: REDOX
        transports:
          - type: REDOX
            apiKey: 9e7f9bd1-a876-4f10-9d17-0833dc7bf60d # Redox prod
      - name: elr-montgomery-prod
        topic: covid-19
        schema: pa/pa-covid-19-redox
        jurisdictionalFilter: [ "matches(ordering_facility_state, PA)", "matches(ordering_facility_county, Montgomery)" ]
        transforms: { deidentify: false }
        defaults:
          processing_mode_code: P
          redox_destination_id: bb2947af-28dd-470d-9997-7445eb42252f
          redox_destination_name: "CDC Montgomery County PDH Destination (p)"
          redox_source_id: a3834c9d-e3ff-4602-b360-dcb0ad08fce5
          redox_source_name: "Prime Data Hub (Prod)"
        format: REDOX
        transports:
          - type: REDOX
            apiKey: 9e7f9bd1-a876-4f10-9d17-0833dc7bf60d # Redox prod<|MERGE_RESOLUTION|>--- conflicted
+++ resolved
@@ -34,23 +34,6 @@
           initialBatch: 00:00
           timeZone: ARIZONA
         format: CSV
-<<<<<<< HEAD
-
-      - name: elr-test-hl7
-        topic: covid-19
-        schema: az/az-covid-19
-        jurisdictionalFilter:
-          - matches(ordering_facility_state,AZ)
-          - "doesNotMatch(ordering_facility_name,Tucson Mountains)"
-        transforms: { deidentify: false }
-        batch:
-          operation: MERGE
-          numberPerDay: 1440 # Every minute
-          initialBatch: 00:00
-          timeZone: ARIZONA
-        format: HL7_BATCH
-=======
->>>>>>> 6958b3de
         transports:
           - type: SFTP
             host: hssftp.azdhs.gov

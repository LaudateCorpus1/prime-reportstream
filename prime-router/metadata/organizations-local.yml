---
  #
  # Local means a configuration that works on a Docker Compose cluster
  #
  - name: simple_report
    description: PRIME's POC testing app
    clients:
      - name: default
        topic: covid-19
        schema: primedatainput/pdi-covid-19
        format: CSV

  - name: strac
    description: STRAC POC testing app
    clients:
      - name: default
        topic: covid-19
        schema: strac/strac-covid-19
        format: CSV

  - name: az-phd
    description: Arizona PHD
    services:
      - name: elr-test
        topic: covid-19
        schema: az/az-covid-19
        jurisdictionalFilter:
          - matches(ordering_facility_state,AZ)
          - "doesNotMatch(ordering_facility_name,Tucson Mountains,Tucson Foothills,Sierra Vista Canyons)"
        transforms: { deidentify: false }
        batch:
          operation: MERGE
          numberPerDay: 1440 # Every minute
          initialBatch: 00:00
          timeZone: ARIZONA
        transports:
          - type: SFTP
            host: sftp
            port: 22
            filePath: ./upload
          - type: EMAIL
            addresses: 
              - qtv1@cdc.gov
        format: CSV
      - name: elr-hl7-test
        topic: covid-19
        schema: az/az-covid-19-hl7
        jurisdictionalFilter:
          - matches(ordering_facility_state,AZ)
          - "doesNotMatch(ordering_facility_name,Tucson Mountains,Tucson Foothills,Sierra Vista Canyons)"
        transforms: { deidentify: false }
        batch:
          operation: MERGE
          numberPerDay: 1440 # Every minute
          initialBatch: 00:00
          timeZone: ARIZONA
        transports:
          - type: SFTP
            host: sftp
            port: 22
            filePath: ./upload
        format: HL7_BATCH
      - name: elr-prod
        topic: covid-19
        schema: az/az-covid-19
        jurisdictionalFilter:
          - matches(ordering_facility_state,AZ)
          - "matches(ordering_facility_name,Tucson Mountains,Tucson Foothills,Sierra Vista Canyons)"
        transforms: { deidentify: false }
        batch:
          operation: MERGE
          numberPerDay: 1440 # Every minute
          initialBatch: 00:00
          timeZone: ARIZONA
        transports:
          - type: SFTP
            host: sftp
            port: 22
            filePath: ./upload
        format: CSV

  - name: pima-az-phd
    description: Pima County, Arizona PHD
    services:
      - name: elr
        topic: covid-19
        schema: az/pima-az-covid-19
        jurisdictionalFilter:
          - filterByCounty(AZ, Pima)
        transforms: { deidentify: false }
        batch:
          operation: MERGE
          numberPerDay: 1440 # Every minute.  NOTE:  In production, they want deliveries once a day at 8am MST.
          initialBatch: 00:00
          timeZone: ARIZONA
        format: CSV

  - name: co-phd
    description: Colorado Department of Health
    services:
      - name: elr-redox-debug
        topic: covid-19
        schema: co/co-covid-19-redox
        jurisdictionalFilter: [ "matches(ordering_facility_state, CO)" ]
        transforms: { deidentify: false }
        defaults:
          processing_mode_code: T
          redox_destination_id: 62d62d52-3771-4151-aff4-4a3d420a8b7a
          redox_destination_name: "Colorado Dept of Public Health (CDPHE)"
          redox_source_id: d89d4057-930f-4c5b-bb39-8cddb326e928
          redox_source_name: "Prime Data Hub (Staging)"
        format: REDOX

  - name: tx-phd
    description: Texas Department of State Health Services
    services:
      - name: elr-test
        topic: covid-19
        schema: tx/tx-covid-19
        jurisdictionalFilter:
         - "matches(ordering_facility_state, TX)"
         - "matches(processing_mode_code, T)"
        transforms: { deidentify: false }
        transports:
          - type: SFTP
            host: sftp
            port: 22
            filePath: ./upload
        format: HL7
      - name: elr-debug
        topic: covid-19
        schema: tx/tx-covid-19
        jurisdictionalFilter:
          - "matches(ordering_facility_state, TX)"
          - "matches(processing_mode_code, D)"
        transforms: { deidentify: false }
        format: HL7
        
  - name: fl-phd
    description: Florida Department of Health
    services:
      - name: elr
        topic: covid-19
        schema: fl/fl-covid-19
        jurisdictionalFilter: [ "matches(ordering_facility_state, FL)" ]
        transforms: { deidentify: false }
        format: CSV

  - name: pa-phd
    description: Pennsylvania Department of Health
    services:
      - name: elr-bucks-local
        topic: covid-19
        schema: pa/pa-covid-19-redox
        jurisdictionalFilter: [ "matches(ordering_facility_state, PA)", "matches(ordering_facility_county, Bucks)" ]
        transforms: { deidentify: false }
        defaults:
          processing_mode_code: T
          redox_destination_id: e0d33443-c134-4e5f-9c15-69f9ba6340bf
          redox_destination_name: "CDC Bucks County PDH Destination (s)"
          redox_source_id: d89d4057-930f-4c5b-bb39-8cddb326e928
          redox_source_name: "Prime Data Hub (Staging)"
        format: REDOX
      - name: elr-chester-local
        topic: covid-19
        schema: pa/pa-covid-19-redox
        jurisdictionalFilter: [ "matches(ordering_facility_state, PA)", "matches(ordering_facility_county, Chester, Delaware)" ]
        transforms: { deidentify: false }
        defaults:
          processing_mode_code: T
          redox_destination_id: 86aa61ac-8864-417f-860e-d83ae46c951f
          redox_destination_name: "CDC Chester County PDH Destination (s)"
          redox_source_id: d89d4057-930f-4c5b-bb39-8cddb326e928
          redox_source_name: "Prime Data Hub (Staging)"
        format: REDOX
      - name: elr-montgomery-local
        topic: covid-19
        schema: pa/pa-covid-19-redox
        jurisdictionalFilter: [ "matches(ordering_facility_state, PA)", "matches(ordering_facility_county, Montgomery)" ]
        transforms: { deidentify: false }
        defaults:
          processing_mode_code: T
          redox_destination_id: 21485dc8-8a6e-49d3-8b80-46531e015039
          redox_destination_name: "CDC Montgomery County PDH Destination (s)"
          redox_source_id: d89d4057-930f-4c5b-bb39-8cddb326e928
          redox_source_name: "Prime Data Hub (Staging)"
        format: REDOX

  - name: pa-chester-phd
    description: Health Department - Chester County, Pennsylvania
    services:
      - name: elr-chester-download-local
        topic: covid-19
        schema: strac/strac-covid-19
        jurisdictionalFilter: [ "matches(ordering_facility_state, PA)", "matches(ordering_facility_county, Chester, Delaware)" ]
        transforms: { deidentify: false }
        defaults:
          processing_mode_code: T
        format: CSV

  - name: pa-montgomery-phd
    description: Office of Public Health - Montgomery County, Pennsylvania
    services:
      - name: elr-montgomery-download-local
        topic: covid-19
        schema: strac/strac-covid-19
        jurisdictionalFilter: [ "matches(ordering_facility_state, PA)", "matches(ordering_facility_county, Montgomery)" ]
        transforms: { deidentify: false }
        defaults:
          processing_mode_code: T
        format: CSV

  # 'prime' is a test organization, designed to be safely usable across all our environments.
  # It has four receivers, each named _exactly_ the same as the format of data.
  # Each also has a fake "county", also named _exactly_ the same as the format of the data.
  # This is to aid in readability.
  - name: prime
    description: Prime Test Receiver
    services:
      - name: CSV
        topic: covid-19
        schema: fl/fl-covid-19
        jurisdictionalFilter: [ "matches(ordering_facility_state, PM)", "matches(ordering_facility_county, CSV)" ]
        batch:
          operation: MERGE
          numberPerDay: 1440 # Every minute
          initialBatch: 00:00
        format: CSV
        transports:
          - type: SFTP
            host: sftp
            port: 22
            filePath: ./upload
<<<<<<< HEAD
      - name: HL7
        topic: covid-19
        schema: tx/tx-covid-19
        jurisdictionalFilter: [ "matches(ordering_facility_state, PM)", "matches(ordering_facility_county, HL7)" ]
        batch:
          operation: MERGE
          numberPerDay: 1440 # Every minute
          initialBatch: 00:00
        format: HL7
        transports:
          - type: SFTP
            host: sftp
            port: 22
            filePath: ./upload
      - name: HL7_BATCH
=======
  #    - name: hl7-test
  #      topic: covid-19
  #      schema: tx/tx-covid-19-hl7
  #      jurisdictionalFilter: [ "matches(ordering_facility_state, PM)", "matches(ordering_facility_county, HL7)" ]
  #      batch:
  #        operation: MERGE
  #        numberPerDay: 1440 # Every minute
  #        initialBatch: 00:00
  #        timeZone: ARIZONA
  #      format: HL7
  #      transports:
  #        - type: SFTP
  #          host: sftp
  #          port: 22
  #          filePath: ./upload
      - name: hl7-batch-test
>>>>>>> 80748383
        topic: covid-19
        schema: az/az-covid-19-hl7
        jurisdictionalFilter: [ "matches(ordering_facility_state, PM)", "matches(ordering_facility_county, HL7_BATCH)" ]
        batch:
          operation: MERGE
          numberPerDay: 1440 # Every minute
          initialBatch: 00:00
        format: HL7_BATCH
        transports:
          - type: SFTP
            host: sftp
            port: 22
            filePath: ./upload
      - name: REDOX
        topic: covid-19
        schema: pa/pa-covid-19-redox
        jurisdictionalFilter: [ "matches(ordering_facility_state, PM)", "matches(ordering_facility_county, REDOX)" ]
        batch:
          operation: MERGE
          numberPerDay: 1440 # Every minute
          initialBatch: 00:00
        defaults:
          processing_mode_code: T
          redox_destination_id: 62d62d52-3771-4151-aff4-4a3d420a8b7a
          redox_destination_name: "Prime Local Redox Destination"
          redox_source_id: d89d4057-930f-4c5b-bb39-8cddb326e928
          redox_source_name: "Prime Hub (Staging)"
        format: REDOX
        transports:
          - type: REDOX
            apiKey: some_key
            baseUrl: http://redox:1080

<|MERGE_RESOLUTION|>--- conflicted
+++ resolved
@@ -231,7 +231,6 @@
             host: sftp
             port: 22
             filePath: ./upload
-<<<<<<< HEAD
       - name: HL7
         topic: covid-19
         schema: tx/tx-covid-19
@@ -247,24 +246,6 @@
             port: 22
             filePath: ./upload
       - name: HL7_BATCH
-=======
-  #    - name: hl7-test
-  #      topic: covid-19
-  #      schema: tx/tx-covid-19-hl7
-  #      jurisdictionalFilter: [ "matches(ordering_facility_state, PM)", "matches(ordering_facility_county, HL7)" ]
-  #      batch:
-  #        operation: MERGE
-  #        numberPerDay: 1440 # Every minute
-  #        initialBatch: 00:00
-  #        timeZone: ARIZONA
-  #      format: HL7
-  #      transports:
-  #        - type: SFTP
-  #          host: sftp
-  #          port: 22
-  #          filePath: ./upload
-      - name: hl7-batch-test
->>>>>>> 80748383
         topic: covid-19
         schema: az/az-covid-19-hl7
         jurisdictionalFilter: [ "matches(ordering_facility_state, PM)", "matches(ordering_facility_county, HL7_BATCH)" ]

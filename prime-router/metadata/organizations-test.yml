---
  #
  # Organizations
  #
  - name: simple_report
    description: PRIME's POC testing app
    clients:
      - name: default
        topic: covid-19
        schema: primedatainput/pdi-covid-19
        format: CSV

  - name: strac
    description: STRAC POC testing app
    clients:
      - name: default
        topic: covid-19
        schema: strac/strac-covid-19
        format: CSV

  - name: az-phd
    description: Arizona PHD
    services:
      - name: elr-test
        topic: covid-19
        schema: az/az-covid-19
        jurisdictionalFilter:
          - matches(ordering_facility_state,AZ)
          - "doesNotMatch(ordering_facility_name,Tucson Mountains,Tucson Foothills,Sierra Vista Canyons)"
        transforms: { deidentify: false }
        batch:
          operation: MERGE
          numberPerDay: 1440 # Every minute
          initialBatch: 00:00
          timeZone: ARIZONA
        format: CSV
        transports:
        - type: SFTP
          host: 10.0.2.4
          port: 22
          filePath: ./upload
      - name: elr-hl7-test
        topic: covid-19
        schema: az/az-covid-19-hl7
        jurisdictionalFilter:
          - matches(ordering_facility_state,AZ)
          - "doesNotMatch(ordering_facility_name,Tucson Mountains,Tucson Foothills,Sierra Vista Canyons)"
        transforms: { deidentify: false }
        batch:
          operation: MERGE
          numberPerDay: 1440 # Every minute
          initialBatch: 00:00
          timeZone: ARIZONA
        transports:
          - type: SFTP
            host: 10.0.2.4
            port: 22
            filePath: ./upload
        format: HL7_BATCH
      - name: elr-prod
        topic: covid-19
        schema: az/az-covid-19
        jurisdictionalFilter:
          - matches(ordering_facility_state,AZ)
          - "matches(ordering_facility_name,Tucson Mountains,Tucson Foothills,Sierra Vista Canyons)"
        transforms: { deidentify: false }
        batch:
          operation: MERGE
          numberPerDay: 1440 # Every minute
          initialBatch: 00:00
          timeZone: ARIZONA
        format: CSV
        transports:
          - type: SFTP
            host: 10.0.2.4
            port: 22
            filePath: ./upload

  - name: pima-az-phd
    description: Pima County, Arizona PHD
    services:
      - name: elr
        description: Electronic Lab Record
        topic: covid-19
        schema: az/pima-az-covid-19
        jurisdictionalFilter: [ "filterByCounty(AZ, Pima)" ]
        transforms: { deidentify: false }
        batch:
          operation: MERGE
          numberPerDay: 1440 # Every minute
          initialBatch: 00:00
          timeZone: ARIZONA
        format: CSV

  - name: pentest-pima-az-phd
    description: Pen testers feed (configured for Pima)
    services:
      - name: elr
        description: Electronic Lab Record
        topic: covid-19
        schema: az/pima-az-covid-19
        jurisdictionalFilter: [ "filterByCounty(AZ, Pima)" ]
        transforms: { deidentify: false }
        batch:
          operation: MERGE
          numberPerDay: 96 # Every 15 minutes
          initialBatch: 00:00
          timeZone: ARIZONA
        format: CSV

  - name: fl-phd
    description: Florida Department of Health
    services:
      - name: elr
        topic: covid-19
        schema: covid-19
        jurisdictionalFilter: [ "matches(ordering_facility_state, FL)" ]
        transforms: { deidentify: false }
        format: HL7_BATCH

  - name: nd-doh
    description: North Dakota Department of Health
    services:
      - name: elr
        topic: covid-19
        schema: covid-19
        jurisdictionalFilter: [ "matches(ordering_facility_state, ND)" ]
        format: HL7_BATCH
        
  - name: co-phd
    description: Colorado Department of Health
    services:
      - name: elr-redox-staging
        topic: covid-19
        schema: co/co-covid-19-redox
        jurisdictionalFilter: [ "matches(ordering_facility_state, CO)" ]
        transforms: { deidentify: false }
        defaults:
          processing_mode_code: T
          redox_destination_id: 62d62d52-3771-4151-aff4-4a3d420a8b7a
          redox_destination_name: "Colorado Dept of Public Health (CDPHE)"
          redox_source_id: d89d4057-930f-4c5b-bb39-8cddb326e928
          redox_source_name: "Prime Data Hub (Staging)"
        format: REDOX

  - name: pa-phd
    description: Pennsylvania Department of Health
    services:
      - name: elr-bucks-staging
        topic: covid-19
        schema: pa/pa-covid-19-redox
        jurisdictionalFilter: [ "matches(ordering_facility_state, PA)", "matches(ordering_facility_county, Bucks)" ]
        transforms: { deidentify: false }
        defaults:
          processing_mode_code: T
          redox_destination_id: e0d33443-c134-4e5f-9c15-69f9ba6340bf
          redox_destination_name: "CDC Bucks County PDH Destination (s)"
          redox_source_id: d89d4057-930f-4c5b-bb39-8cddb326e928
          redox_source_name: "Prime Data Hub (Staging)"
        format: REDOX
      - name: elr-chester-staging
        topic: covid-19
        schema: pa/pa-covid-19-redox
        jurisdictionalFilter: [ "matches(ordering_facility_state, PA)", "matches(ordering_facility_county, Chester)" ]
        transforms: { deidentify: false }
        defaults:
          processing_mode_code: T
          redox_destination_id: 86aa61ac-8864-417f-860e-d83ae46c951f
          redox_destination_name: "CDC Chester County PDH Destination (s)"
          redox_source_id: d89d4057-930f-4c5b-bb39-8cddb326e928
          redox_source_name: "Prime Data Hub (Staging)"
        format: REDOX
      - name: elr-montgomery-staging
        topic: covid-19
        schema: pa/pa-covid-19-redox
        jurisdictionalFilter: [ "matches(ordering_facility_state, PA)", "matches(ordering_facility_county, Montgomery)" ]
        transforms: { deidentify: false }
        defaults:
          processing_mode_code: T
          redox_destination_id: 21485dc8-8a6e-49d3-8b80-46531e015039
          redox_destination_name: "CDC Montgomery County PDH Destination (s)"
          redox_source_id: d89d4057-930f-4c5b-bb39-8cddb326e928
          redox_source_name: "Prime Data Hub (Staging)"
        format: REDOX

<<<<<<< HEAD
  # 'prime' is a test organization, designed to be safely usable across all our environments.
  # It has four receivers, each named _exactly_ the same as the format of data.
  # Each also has a fake "county", also named _exactly_ the same as the format of the data.
  # This is to aid in readability.
=======
  - name: pa-chester-phd
    description: Health Department - Chester County, Pennsylvania
    services:
      - name: elr-chester-download-test
        topic: covid-19
        schema: strac/strac-covid-19
        jurisdictionalFilter: [ "matches(ordering_facility_state, PA)", "matches(ordering_facility_county, Chester, Delaware)" ]
        transforms: { deidentify: false }
        defaults:
          processing_mode_code: T
        format: CSV
        batch:
          operation: MERGE
          numberPerDay: 1440 # Every minute
          initialBatch: 00:00
          timeZone: EASTERN

  - name: pa-montgomery-phd
    description: Office of Public Health - Montgomery County, Pennsylvania
    services:
      - name: elr-montgomery-download-test
        topic: covid-19
        schema: strac/strac-covid-19
        jurisdictionalFilter: [ "matches(ordering_facility_state, PA)", "matches(ordering_facility_county, Montgomery)" ]
        transforms: { deidentify: false }
        defaults:
          processing_mode_code: T
        format: CSV
        batch:
          operation: MERGE
          numberPerDay: 1440 # Every minute
          initialBatch: 00:00
          timeZone: EASTERN

>>>>>>> 8e15e04b
  - name: prime
    description: Prime Test Receiver
    services:
      - name: CSV
        topic: covid-19
        schema: fl/fl-covid-19
        jurisdictionalFilter: [ "matches(ordering_facility_state, PM)", "matches(ordering_facility_county, CSV)" ]
        batch:
          operation: MERGE
          numberPerDay: 1440 # Every minute
          initialBatch: 00:00
        format: CSV
        transports:
          - type: SFTP
<<<<<<< HEAD
            host: sftp
=======
            host: 10.0.2.4
>>>>>>> 8e15e04b
            port: 22
            filePath: ./upload
      - name: HL7
        topic: covid-19
<<<<<<< HEAD
        schema: tx/tx-covid-19-hl7
=======
        schema: tx/tx-covid-19
>>>>>>> 8e15e04b
        jurisdictionalFilter: [ "matches(ordering_facility_state, PM)", "matches(ordering_facility_county, HL7)" ]
        batch:
          operation: MERGE
          numberPerDay: 1440 # Every minute
          initialBatch: 00:00
<<<<<<< HEAD
          timeZone: ARIZONA
        format: HL7
        transports:
          - type: SFTP
            host: sftp
=======
        format: HL7
        transports:
          - type: SFTP
            host: 10.0.2.4
>>>>>>> 8e15e04b
            port: 22
            filePath: ./upload
      - name: HL7_BATCH
        topic: covid-19
        schema: az/az-covid-19-hl7
        jurisdictionalFilter: [ "matches(ordering_facility_state, PM)", "matches(ordering_facility_county, HL7_BATCH)" ]
        batch:
          operation: MERGE
          numberPerDay: 1440 # Every minute
          initialBatch: 00:00
<<<<<<< HEAD
          timeZone: ARIZONA
        format: HL7_BATCH
        transports:
          - type: SFTP
            host: sftp
=======
        format: HL7_BATCH
        transports:
          - type: SFTP
            host: 10.0.2.4
>>>>>>> 8e15e04b
            port: 22
            filePath: ./upload
      - name: REDOX
        topic: covid-19
        schema: pa/pa-covid-19-redox
        jurisdictionalFilter: [ "matches(ordering_facility_state, PM)", "matches(ordering_facility_county, REDOX)" ]
        batch:
          operation: MERGE
          numberPerDay: 1440 # Every minute
          initialBatch: 00:00
<<<<<<< HEAD
          timeZone: ARIZONA
        defaults:
          processing_mode_code: T
          redox_destination_id: 62d62d52-3771-4151-aff4-4a3d420a8b7a
          redox_destination_name: "Prime Local Redox Destination"
          redox_source_id: d89d4057-930f-4c5b-bb39-8cddb326e928
          redox_source_name: "Prime Hub (Staging)"
        format: REDOX
        transports:
          - type: REDOX
            apiKey: some_key
            baseUrl: http://redox:1080
=======
        defaults:
          processing_mode_code: T
          redox_destination_id: 21485dc8-8a6e-49d3-8b80-46531e015039
          redox_destination_name: "CDC Montgomery County PDH Destination (s) TEST ONLY"
          redox_source_id: d89d4057-930f-4c5b-bb39-8cddb326e928
          redox_source_name: "Prime Data Hub (Staging)"
        format: REDOX
        transports:
          - type: REDOX      # Will fail.
            apiKey: some_key
            baseUrl: some_url
>>>>>>> 8e15e04b
<|MERGE_RESOLUTION|>--- conflicted
+++ resolved
@@ -183,47 +183,44 @@
           redox_source_name: "Prime Data Hub (Staging)"
         format: REDOX
 
-<<<<<<< HEAD
+  - name: pa-chester-phd
+    description: Health Department - Chester County, Pennsylvania
+    services:
+      - name: elr-chester-download-test
+        topic: covid-19
+        schema: strac/strac-covid-19
+        jurisdictionalFilter: [ "matches(ordering_facility_state, PA)", "matches(ordering_facility_county, Chester, Delaware)" ]
+        transforms: { deidentify: false }
+        defaults:
+          processing_mode_code: T
+        format: CSV
+        batch:
+          operation: MERGE
+          numberPerDay: 1440 # Every minute
+          initialBatch: 00:00
+          timeZone: EASTERN
+
+  - name: pa-montgomery-phd
+    description: Office of Public Health - Montgomery County, Pennsylvania
+    services:
+      - name: elr-montgomery-download-test
+        topic: covid-19
+        schema: strac/strac-covid-19
+        jurisdictionalFilter: [ "matches(ordering_facility_state, PA)", "matches(ordering_facility_county, Montgomery)" ]
+        transforms: { deidentify: false }
+        defaults:
+          processing_mode_code: T
+        format: CSV
+        batch:
+          operation: MERGE
+          numberPerDay: 1440 # Every minute
+          initialBatch: 00:00
+          timeZone: EASTERN
+
   # 'prime' is a test organization, designed to be safely usable across all our environments.
   # It has four receivers, each named _exactly_ the same as the format of data.
   # Each also has a fake "county", also named _exactly_ the same as the format of the data.
   # This is to aid in readability.
-=======
-  - name: pa-chester-phd
-    description: Health Department - Chester County, Pennsylvania
-    services:
-      - name: elr-chester-download-test
-        topic: covid-19
-        schema: strac/strac-covid-19
-        jurisdictionalFilter: [ "matches(ordering_facility_state, PA)", "matches(ordering_facility_county, Chester, Delaware)" ]
-        transforms: { deidentify: false }
-        defaults:
-          processing_mode_code: T
-        format: CSV
-        batch:
-          operation: MERGE
-          numberPerDay: 1440 # Every minute
-          initialBatch: 00:00
-          timeZone: EASTERN
-
-  - name: pa-montgomery-phd
-    description: Office of Public Health - Montgomery County, Pennsylvania
-    services:
-      - name: elr-montgomery-download-test
-        topic: covid-19
-        schema: strac/strac-covid-19
-        jurisdictionalFilter: [ "matches(ordering_facility_state, PA)", "matches(ordering_facility_county, Montgomery)" ]
-        transforms: { deidentify: false }
-        defaults:
-          processing_mode_code: T
-        format: CSV
-        batch:
-          operation: MERGE
-          numberPerDay: 1440 # Every minute
-          initialBatch: 00:00
-          timeZone: EASTERN
-
->>>>>>> 8e15e04b
   - name: prime
     description: Prime Test Receiver
     services:
@@ -238,37 +235,21 @@
         format: CSV
         transports:
           - type: SFTP
-<<<<<<< HEAD
-            host: sftp
-=======
-            host: 10.0.2.4
->>>>>>> 8e15e04b
+            host: 10.0.2.4
             port: 22
             filePath: ./upload
       - name: HL7
         topic: covid-19
-<<<<<<< HEAD
-        schema: tx/tx-covid-19-hl7
-=======
         schema: tx/tx-covid-19
->>>>>>> 8e15e04b
         jurisdictionalFilter: [ "matches(ordering_facility_state, PM)", "matches(ordering_facility_county, HL7)" ]
         batch:
           operation: MERGE
           numberPerDay: 1440 # Every minute
           initialBatch: 00:00
-<<<<<<< HEAD
-          timeZone: ARIZONA
         format: HL7
         transports:
           - type: SFTP
-            host: sftp
-=======
-        format: HL7
-        transports:
-          - type: SFTP
-            host: 10.0.2.4
->>>>>>> 8e15e04b
+            host: 10.0.2.4
             port: 22
             filePath: ./upload
       - name: HL7_BATCH
@@ -279,18 +260,10 @@
           operation: MERGE
           numberPerDay: 1440 # Every minute
           initialBatch: 00:00
-<<<<<<< HEAD
-          timeZone: ARIZONA
-        format: HL7_BATCH
-        transports:
-          - type: SFTP
-            host: sftp
-=======
-        format: HL7_BATCH
-        transports:
-          - type: SFTP
-            host: 10.0.2.4
->>>>>>> 8e15e04b
+        format: HL7_BATCH
+        transports:
+          - type: SFTP
+            host: 10.0.2.4
             port: 22
             filePath: ./upload
       - name: REDOX
@@ -301,20 +274,6 @@
           operation: MERGE
           numberPerDay: 1440 # Every minute
           initialBatch: 00:00
-<<<<<<< HEAD
-          timeZone: ARIZONA
-        defaults:
-          processing_mode_code: T
-          redox_destination_id: 62d62d52-3771-4151-aff4-4a3d420a8b7a
-          redox_destination_name: "Prime Local Redox Destination"
-          redox_source_id: d89d4057-930f-4c5b-bb39-8cddb326e928
-          redox_source_name: "Prime Hub (Staging)"
-        format: REDOX
-        transports:
-          - type: REDOX
-            apiKey: some_key
-            baseUrl: http://redox:1080
-=======
         defaults:
           processing_mode_code: T
           redox_destination_id: 21485dc8-8a6e-49d3-8b80-46531e015039
@@ -325,5 +284,4 @@
         transports:
           - type: REDOX      # Will fail.
             apiKey: some_key
-            baseUrl: some_url
->>>>>>> 8e15e04b
+            baseUrl: some_url
--- conflicted
+++ resolved
@@ -1003,12 +1003,7 @@
     tableColumn: Testkit Name ID Type
     reference: Follows guidance for OBX-17 as defined in the HL7 Confluence page
     referenceUrl: https://confluence.hl7.org/display/OO/Proposed+HHS+ELR+Submission+Guidance+using+HL7+v2+Messages#ProposedHHSELRSubmissionGuidanceusingHL7v2Messages-DeviceIdentification
-<<<<<<< HEAD
-    mapper: lookup(equipment_model_name)
-    documentation: Follows guidence for OBX-17 as defined in the HL7 Confluence page
-=======
-    mapper: livdLookup()
->>>>>>> ccf6bc29
+    mapper: livdLookup()
 
   - name: test_kit_name_id_cwe_version
     type: TABLE

<?xml version="1.0" encoding="UTF-8"?>
<project xmlns:xsi="http://www.w3.org/2001/XMLSchema-instance"
         xmlns="http://maven.apache.org/POM/4.0.0"
         xsi:schemaLocation="http://maven.apache.org/POM/4.0.0 http://maven.apache.org/xsd/maven-4.0.0.xsd">
    <modelVersion>4.0.0</modelVersion>

    <artifactId>prime-router</artifactId>
    <groupId>gov.cdc.prime</groupId>
    <version>0.1-SNAPSHOT</version>
    <packaging>jar</packaging>

    <name>prime-router</name>

    <properties>
        <project.build.sourceEncoding>UTF-8</project.build.sourceEncoding>
        <kotlin.code.style>official</kotlin.code.style>
        <kotlin.compiler.jvmTarget>11</kotlin.compiler.jvmTarget>
        <kotlin.compiler.incremental>false</kotlin.compiler.incremental>
        <kotlin.version>1.4.20</kotlin.version>
        <serialization.version>1.0.1</serialization.version>
        <maven.compiler.source>11</maven.compiler.source>
        <maven.compiler.target>11</maven.compiler.target>

        <functions.version>1.4.0</functions.version>
        <azure.functions.maven.plugin.version>1.9.0</azure.functions.maven.plugin.version>
        <functionAppName>prime-data-hub-router</functionAppName>
        <maven.plugin>3.1.0</maven.plugin>
        <stagingDirectory>${project.build.directory}/azure-functions/${functionAppName}</stagingDirectory>

        <jackson.version>2.11.3</jackson.version>
        <hapi.version>2.3</hapi.version>
        <jooq.version>3.14.3</jooq.version>
        <log4j.version>2.8.2</log4j.version>
        <timestamp>${maven.build.timestamp}</timestamp>
        <maven.build.timestamp.format>yyyyMMdd</maven.build.timestamp.format>
        <!-- Define skip flags with common defaults for developers. -->
        <package.skip.azure>false</package.skip.azure>
        <package.skip.cli>true</package.skip.cli>
        <flyway.user>prime</flyway.user>
        <flyway.password>changeIT!</flyway.password>
        <flyway.url>jdbc:postgresql://localhost:5432/prime_data_hub</flyway.url>
    </properties>

    <repositories>
        <repository>
            <id>mavenCentral</id>
            <url>https://repo1.maven.org/maven2/</url>
        </repository>
        <repository>
            <snapshots>
                <enabled>false</enabled>
            </snapshots>
            <id>kotlinx</id>
            <url>https://kotlin.bintray.com/kotlinx</url>
        </repository>
    </repositories>

    <build>
        <sourceDirectory>src/main/kotlin</sourceDirectory>
        <testSourceDirectory>src/test/kotlin</testSourceDirectory>
        <resources>
            <resource>
                <directory>src/main/resources</directory>
                <filtering>true</filtering>
                <includes>
                    <include>*.*</include>
                    <include>**/*.sql</include>
                </includes>
            </resource>
        </resources>
        <plugins>
            <plugin>
                <groupId>com.microsoft.azure</groupId>
                <artifactId>azure-functions-maven-plugin</artifactId>
                <version>${azure.functions.maven.plugin.version}</version>
                <configuration>
                    <skip>${package.skip.azure}</skip>
                    <appName>${functionAppName}</appName>
                    <!-- function pricingTier, default to be consumption if not specified -->
                    <!-- refers https://github.com/microsoft/azure-maven-plugins/tree/develop/azure-functions-maven-plugin#supported-pricing-tiers for all valid values -->
                    <!-- <pricingTier></pricingTier> -->
                    <runtime>
                        <!-- runtime os, could be windows, linux or docker-->
                        <os>linux</os>
                        <javaVersion>11</javaVersion>
                        <!-- for docker function, please set the following parameters
                             <image>[hub-user/]repo-name[:tag]</image>
                             <serverId></serverId>
                             <registryUrl></registryUrl>
                        -->
                    </runtime>
                    <appSettings>
                        <!-- Run azure Function from package file by default -->
                        <property>
                            <name>WEBSITE_RUN_FROM_PACKAGE</name>
                            <value>1</value>
                        </property>
                        <property>
                            <name>FUNCTIONS_EXTENSION_VERSION</name>
                            <value>~3</value>
                        </property>
                        <property>
                            <name>FUNCTIONS_WORKER_RUNTIME</name>
                            <value>java</value>
                        </property>
                    </appSettings>
                </configuration>
                <executions>
                    <execution>
                        <id>package-functions</id>
                        <goals>
                            <goal>package</goal>
                        </goals>
                    </execution>
                </executions>
            </plugin>
            <plugin>
                <groupId>org.apache.maven.plugins</groupId>
                <artifactId>maven-resources-plugin</artifactId>
                <version>${maven.plugin}</version>
                <executions>
                    <execution>
                        <id>copy-resources</id>
                        <phase>package</phase>
                        <goals>
                            <goal>copy-resources</goal>
                        </goals>
                        <configuration>
                            <skip>${package.skip.azure}</skip>
                            <overwrite>true</overwrite>
                            <outputDirectory>${stagingDirectory}</outputDirectory>
                            <resources>
                                <resource>
                                    <directory>${project.basedir}</directory>
                                    <includes>
                                        <include>host.json</include>
                                        <include>local.settings.json</include>
                                        <include>metadata/**/*.yml</include>
                                        <include>metadata/**/*.schema</include>
                                        <include>metadata/**/*.valuesets</include>
                                        <include>metadata/**/*.csv</include>
                                        <include>assets/**/*__inline.html</include>
                                    </includes>
                                </resource>
                            </resources>
                        </configuration>
                    </execution>
                </executions>
            </plugin>
            <plugin>
                <groupId>org.apache.maven.plugins</groupId>
                <artifactId>maven-dependency-plugin</artifactId>
                <version>${maven.plugin}</version>
                <executions>
                    <execution>
                        <id>copy-dependencies</id>
                        <phase>prepare-package</phase>
                        <goals>
                            <goal>copy-dependencies</goal>
                        </goals>
                        <configuration>
                            <skip>${package.skip.azure}</skip>
                            <outputDirectory>${stagingDirectory}/lib</outputDirectory>
                            <overWriteReleases>false</overWriteReleases>
                            <overWriteSnapshots>false</overWriteSnapshots>
                            <overWriteIfNewer>true</overWriteIfNewer>
                            <includeScope>runtime</includeScope>
                            <excludeArtifactIds>azure-functions-java-library</excludeArtifactIds>
                        </configuration>
                    </execution>
                </executions>
            </plugin>
            <plugin>
                <groupId>org.apache.maven.plugins</groupId>
                <artifactId>maven-jar-plugin</artifactId>
                <version>${maven.plugin}</version>
                <configuration>
                    <archive>
                        <!-- Dev Note: This step builds the base jar for both the Azure and the CLI packaging.
                             We put the CLI main class in the manifest at this step as a convenience to allow this jar to be
                             run by the ./prime script. It will be overwritten by the Azure host or the CLI fat jar package.
                        -->
                        <manifest>
                            <addClasspath>true</addClasspath>
                            <classpathPrefix>azure-functions/${functionAppName}/lib</classpathPrefix>
                            <mainClass>gov.cdc.prime.router.cli.MainKt</mainClass>
                        </manifest>
                    </archive>
                </configuration>
            </plugin>
            <plugin>
                <groupId>org.apache.maven.plugins</groupId>
                <artifactId>maven-assembly-plugin</artifactId>
                <version>${maven.plugin}</version>
                <executions>
                    <execution>
                        <id>make-fat-jar</id>
                        <phase>package</phase>
                        <goals>
                            <goal>single</goal>
                        </goals>
                        <configuration>
                            <skipAssembly>${package.skip.cli}</skipAssembly>
                            <archive>
                                <manifest>
                                    <mainClass>gov.cdc.prime.router.cli.MainKt</mainClass>
                                </manifest>
                            </archive>
                            <descriptorRefs>
                                <descriptorRef>jar-with-dependencies</descriptorRef>
                            </descriptorRefs>
                        </configuration>
                    </execution>
                </executions>
            </plugin>
            <plugin>
                <groupId>org.jetbrains.kotlin</groupId>
                <artifactId>kotlin-maven-plugin</artifactId>
                <version>${kotlin.version}</version>
                <executions>
                    <execution>
                        <id>compile</id>
                        <phase>compile</phase>
                        <goals>
                            <goal>compile</goal>
                        </goals>
                    </execution>
                    <execution>
                        <id>test-compile</id>
                        <phase>test-compile</phase>
                        <goals>
                            <goal>test-compile</goal>
                        </goals>
                    </execution>
                </executions>
                <configuration>
                </configuration>
            </plugin>
            <plugin>
                <artifactId>maven-antrun-plugin</artifactId>
                <version>1.8</version>
                <executions>
                    <execution>
                        <phase>package</phase>
                        <configuration>
                            <target>
                                <copy file = "prime" tofile = "target/prime"/>
                                <chmod file = "target/prime" perm = "+x"/>
                                <copy file = "start_func.sh" tofile = "target/start_func.sh"/>
                                <chmod file = "target/start_func.sh" perm = "+x"/>
                            </target>
                        </configuration>
                        <goals>
                            <goal>run</goal>
                        </goals>
                    </execution>
                </executions>
            </plugin>
            <plugin>
                <groupId>org.apache.maven.plugins</groupId>
                <artifactId>maven-surefire-plugin</artifactId>
                <version>3.0.0-M5</version>
            </plugin>
            <plugin>
                <groupId>org.flywaydb</groupId>
                <artifactId>flyway-maven-plugin</artifactId>
                <version>7.3.0</version>
                <executions>
                    <execution>
                        <phase>generate-sources</phase>
                        <goals>
                            <goal>migrate</goal>
                        </goals>
                    </execution>
                </executions>
                <configuration>
                    <url>${flyway.url}</url>
                    <user>${flyway.user}</user>
                    <password>${flyway.password}</password>
                </configuration>
            </plugin>
            <plugin>
                <!-- Specify the maven code generator plugin -->
                <groupId>org.jooq</groupId>
                <artifactId>jooq-codegen-maven</artifactId>
                <version>3.14.3</version>
                <executions>
                    <execution>
                        <id>jooq-codegen</id>
                        <phase>generate-sources</phase>
                        <goals>
                            <goal>generate</goal>
                        </goals>
                    </execution>
                </executions>
                <configuration>
                    <jdbc>
                        <driver>org.postgresql.Driver</driver>
                        <url>jdbc:postgresql://127.0.0.1:5432/prime_data_hub</url>
                        <user>prime</user>
                        <password>changeIT!</password>
                    </jdbc>
                    <generator>
                        <database>
                            <name>org.jooq.meta.postgres.PostgresDatabase</name>
                            <includes>.*</includes>
                            <inputSchema>public</inputSchema>
                        </database>
                        <generate>
                            <javaTimeTypes>true</javaTimeTypes>
                            <fluentSetters>true</fluentSetters>
                            <pojos>true</pojos>
                            <pojosEqualsAndHashCode>true</pojosEqualsAndHashCode>
                            <pojosToString>true</pojosToString>
                            <immutablePojos>true</immutablePojos>
                        </generate>
                        <target>
                            <packageName>gov.cdc.prime.router.azure.db</packageName>
                        </target>
                    </generator>
                </configuration>
            </plugin>
<!--             <plugin>
                <groupId>com.github.gantsign.maven</groupId>
                <artifactId>ktlint-maven-plugin</artifactId>
                <version>1.7.0</version>
                <executions>
                    <execution>
                        <id>format</id>
                        <goals>
                            <goal>format</goal>
                        </goals>
                    </execution>
                </executions>
            </plugin> -->
        </plugins>
    </build>
    <dependencies>
        <!-- Kotlin -->
        <dependency>
            <groupId>org.jetbrains.kotlin</groupId>
            <artifactId>kotlin-test-junit5</artifactId>
            <version>${kotlin.version}</version>
            <scope>test</scope>
        </dependency>
        <dependency>
            <groupId>org.jetbrains.kotlin</groupId>
            <artifactId>kotlin-stdlib-jdk8</artifactId>
            <version>${kotlin.version}</version>
        </dependency>
        <dependency>
            <groupId>org.jetbrains.kotlin</groupId>
            <artifactId>kotlin-stdlib-common</artifactId>
            <version>${kotlin.version}</version>
        </dependency>
        <dependency>
            <groupId>org.jetbrains.kotlin</groupId>
            <artifactId>kotlin-reflect</artifactId>
            <version>${kotlin.version}</version>
        </dependency>

        <!-- azure Java Library -->
        <dependency>
            <groupId>com.microsoft.azure.functions</groupId>
            <artifactId>azure-functions-java-library</artifactId>
            <version>${functions.version}</version>
        </dependency>
        <dependency>
            <groupId>com.azure</groupId>
            <artifactId>azure-storage-blob</artifactId>
            <version>12.9.0</version>
        </dependency>
        <dependency>
            <groupId>com.azure</groupId>
            <artifactId>azure-storage-queue</artifactId>
            <version>12.7.0</version>
        </dependency>

        <!-- Router Dependencies -->
        <dependency>
            <groupId>org.apache.logging.log4j</groupId>
            <artifactId>log4j-api</artifactId>
            <version>${log4j.version}</version>
        </dependency>
        <dependency>
            <groupId>org.apache.logging.log4j</groupId>
            <artifactId>log4j-core</artifactId>
            <version>${log4j.version}</version>
        </dependency>
        <dependency>
            <groupId>org.apache.logging.log4j</groupId>
            <artifactId>log4j-api-kotlin</artifactId>
            <version>1.0.0</version>
        </dependency>
        <dependency>
            <groupId>com.github.doyaaaaaken</groupId>
            <artifactId>kotlin-csv-jvm</artifactId>
            <version>0.13.0</version>
        </dependency>
        <dependency>
            <groupId>tech.tablesaw</groupId>
            <artifactId>tablesaw-core</artifactId>
            <version>0.38.1</version>
        </dependency>
        <dependency>
            <groupId>com.github.ajalt.clikt</groupId>
            <artifactId>clikt-jvm</artifactId>
            <version>3.0.1</version>
        </dependency>
        <dependency>
            <groupId>com.fasterxml.jackson.dataformat</groupId>
            <artifactId>jackson-dataformat-yaml</artifactId>
            <version>${jackson.version}</version>
        </dependency>
        <dependency>
            <groupId>com.fasterxml.jackson.module</groupId>
            <artifactId>jackson-module-kotlin</artifactId>
            <version>${jackson.version}</version>
        </dependency>
        <dependency>
            <groupId>com.fasterxml.jackson.core</groupId>
            <artifactId>jackson-databind</artifactId>
            <version>${jackson.version}</version>
        </dependency>
        <dependency>
            <groupId>com.fasterxml.jackson.datatype</groupId>
            <artifactId>jackson-datatype-jsr310</artifactId>
            <version>${jackson.version}</version>
        </dependency>
        <dependency>
            <groupId>com.github.javafaker</groupId>
            <artifactId>javafaker</artifactId>
            <version>1.0.2</version>
        </dependency>
        <dependency>
            <groupId>ca.uhn.hapi</groupId>
            <artifactId>hapi-base</artifactId>
            <version>${hapi.version}</version>
        </dependency>
        <dependency>
            <groupId>ca.uhn.hapi</groupId>
            <artifactId>hapi-structures-v251</artifactId>
            <version>${hapi.version}</version>
        </dependency>
        <dependency>
            <groupId>com.googlecode.libphonenumber</groupId>
            <artifactId>libphonenumber</artifactId>
            <version>3.5</version>
        </dependency>
<<<<<<< HEAD

        <dependency>
            <groupId>com.hierynomus</groupId>
            <artifactId>sshj</artifactId>
            <version>0.27.0</version>
        </dependency>     

        <dependency>
            <groupId>org.thymeleaf</groupId>
            <artifactId>thymeleaf</artifactId>
            <version>3.0.11.RELEASE</version>
        </dependency>

        <dependency>
            <groupId>com.sendgrid</groupId>
            <artifactId>sendgrid-java</artifactId>
            <version>4.7.1</version>
        </dependency>

=======
        <dependency>
            <groupId>com.github.kittinunf.fuel</groupId>
            <artifactId>fuel</artifactId>
            <version>2.3.1</version>
        </dependency>
        <dependency>
            <groupId>com.github.kittinunf.fuel</groupId>
            <artifactId>fuel-json</artifactId>
            <version>2.3.1</version>
            <exclusions>
                <exclusion>
                    <groupId>org.json</groupId>
                    <artifactId>json</artifactId>
                </exclusion>
            </exclusions>
        </dependency>
        <dependency>
            <groupId>org.json</groupId>
            <artifactId>json</artifactId>
            <version>20201115</version>
        </dependency>
        <dependency>
            <groupId>com.hierynomus</groupId>
            <artifactId>sshj</artifactId>
            <version>0.27.0</version>
        </dependency>
>>>>>>> aed2e6ba
        <dependency>
            <groupId>org.apache.commons</groupId>
            <artifactId>commons-lang3</artifactId>
            <version>3.11</version>
        </dependency>
        <dependency>
            <groupId>org.apache.commons</groupId>
            <artifactId>commons-text</artifactId>
            <version>1.9</version>
        </dependency>
        <dependency>
            <groupId>commons-io</groupId>
            <artifactId>commons-io</artifactId>
            <version>2.8.0</version>
        </dependency>
        <dependency>
            <groupId>io.mockk</groupId>
            <artifactId>mockk</artifactId>
            <version>1.10.2</version>
            <scope>test</scope>
        </dependency>

        <!-- Database dependencies -->
        <dependency>
            <groupId>org.postgresql</groupId>
            <artifactId>postgresql</artifactId>
            <version>42.2.18</version>
        </dependency>
        <dependency>
            <groupId>com.zaxxer</groupId>
            <artifactId>HikariCP</artifactId>
            <version>3.4.5</version>
        </dependency>
        <dependency>
            <groupId>org.flywaydb</groupId>
            <artifactId>flyway-core</artifactId>
            <version>7.3.0</version>
        </dependency>
        <dependency>
            <groupId>org.jooq</groupId>
            <artifactId>jooq</artifactId>
            <version>${jooq.version}</version>
        </dependency>
        <dependency>
            <groupId>org.jooq</groupId>
            <artifactId>jooq-kotlin</artifactId>
            <version>${jooq.version}</version>
        </dependency>
        <dependency>
          <groupId>org.slf4j</groupId>
          <artifactId>slf4j-simple</artifactId>
          <version>1.7.30</version>
        </dependency>
    </dependencies>
</project><|MERGE_RESOLUTION|>--- conflicted
+++ resolved
@@ -447,7 +447,6 @@
             <artifactId>libphonenumber</artifactId>
             <version>3.5</version>
         </dependency>
-<<<<<<< HEAD
 
         <dependency>
             <groupId>com.hierynomus</groupId>
@@ -467,7 +466,6 @@
             <version>4.7.1</version>
         </dependency>
 
-=======
         <dependency>
             <groupId>com.github.kittinunf.fuel</groupId>
             <artifactId>fuel</artifactId>
@@ -489,12 +487,7 @@
             <artifactId>json</artifactId>
             <version>20201115</version>
         </dependency>
-        <dependency>
-            <groupId>com.hierynomus</groupId>
-            <artifactId>sshj</artifactId>
-            <version>0.27.0</version>
-        </dependency>
->>>>>>> aed2e6ba
+
         <dependency>
             <groupId>org.apache.commons</groupId>
             <artifactId>commons-lang3</artifactId>

--- conflicted
+++ resolved
@@ -139,7 +139,6 @@
         assertEquals("b1", oneDeidentified.getString(0, "b"))
     }
 
-<<<<<<< HEAD
     // Tests for Item lineage
     @Test
     fun `test merge item lineage`() {
@@ -272,7 +271,8 @@
         assertEquals(filteredReport.id, lineage[1].childReportId)
         assertEquals(1, lineage[1].childIndex)
         assertEquals("aaa", lineage[1].trackingId)
-=======
+    }
+
     @Test
     fun `test synthesize data with empty strategy map`() {
         // arrange
@@ -407,6 +407,5 @@
         assertNotEquals("sarah", synthesizedReport.getString(0, "first_name"))
         assertNotEquals("mary", synthesizedReport.getString(1, "first_name"))
         assertNotEquals("roberta", synthesizedReport.getString(2, "first_name"))
->>>>>>> d75fb871
     }
 }
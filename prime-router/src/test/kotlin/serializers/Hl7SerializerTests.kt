--- conflicted
+++ resolved
@@ -545,12 +545,8 @@
 
         val facilityPathSpec = serializer.formPathSpec("ORC-23")
         val facilityElement = Element(
-<<<<<<< HEAD
-            "ordering_facility_phone_number", hl7Field = "ORC-23",
-=======
             "ordering_facility_phone_number",
             hl7Field = "ORC-23",
->>>>>>> 6c1ff12d
             type = Element.Type.TELEPHONE
         )
         serializer.setTelephoneComponent(

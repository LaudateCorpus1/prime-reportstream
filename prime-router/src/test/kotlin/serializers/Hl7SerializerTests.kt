--- conflicted
+++ resolved
@@ -821,7 +821,6 @@
     }
 
     @Test
-<<<<<<< HEAD
     fun `check temporal accessor coercion`() {
         // set up our variables and mock
         // arrange
@@ -839,7 +838,10 @@
         }
         OffsetDateTime.from(rightNow.atZone(ZoneId.of("US/Eastern"))).let {
             assertThat(it.toLocalDateTime()).isEqualTo(rightNow.toLocalDateTime(report))
-=======
+        }
+    }
+
+    @Test
     fun `test now timestamp logic`() {
         // arrange our regexes
         // this regex checks for 12 digits, and then the offset sign, and then four more digits
@@ -860,7 +862,6 @@
         ).run {
             val timestampValue = Hl7Serializer.nowTimestamp(this)
             assertThat(highPrecisionTimeStampRegex.containsMatchIn(timestampValue)).isTrue()
->>>>>>> ce77fcb8
         }
     }
 }
package gov.cdc.prime.router.fhirengine.engine.fhirRouterTests

import assertk.assertThat
import assertk.assertions.contains
import assertk.assertions.doesNotContain
import assertk.assertions.hasClass
import assertk.assertions.isEmpty
import assertk.assertions.isEqualTo
import assertk.assertions.isFailure
import assertk.assertions.isFalse
import assertk.assertions.isNotEmpty
import assertk.assertions.isNotNull
import assertk.assertions.isNull
import assertk.assertions.isTrue
import gov.cdc.prime.router.ActionLogger
import gov.cdc.prime.router.CustomerStatus
import gov.cdc.prime.router.DeepOrganization
import gov.cdc.prime.router.FileSettings
import gov.cdc.prime.router.Metadata
import gov.cdc.prime.router.Organization
import gov.cdc.prime.router.Receiver
import gov.cdc.prime.router.Report
import gov.cdc.prime.router.ReportStreamFilterType
import gov.cdc.prime.router.Schema
import gov.cdc.prime.router.SettingsProvider
import gov.cdc.prime.router.TestSource
import gov.cdc.prime.router.Topic
import gov.cdc.prime.router.azure.ActionHistory
import gov.cdc.prime.router.azure.BlobAccess
import gov.cdc.prime.router.azure.DatabaseAccess
import gov.cdc.prime.router.azure.QueueAccess
import gov.cdc.prime.router.azure.db.enums.TaskAction
import gov.cdc.prime.router.fhirengine.engine.FHIREngine
import gov.cdc.prime.router.fhirengine.engine.FHIRRouter
import gov.cdc.prime.router.fhirengine.engine.RawSubmission
import gov.cdc.prime.router.fhirengine.translation.hl7.SchemaException
import gov.cdc.prime.router.fhirengine.translation.hl7.utils.CustomContext
import gov.cdc.prime.router.fhirengine.translation.hl7.utils.FhirPathUtils
import gov.cdc.prime.router.fhirengine.utils.FHIRBundleHelpers
import gov.cdc.prime.router.fhirengine.utils.FhirTranscoder
import gov.cdc.prime.router.metadata.LookupTable
import gov.cdc.prime.router.unittest.UnitTestUtils
import io.mockk.clearAllMocks
import io.mockk.every
import io.mockk.mockk
import io.mockk.mockkClass
import io.mockk.mockkObject
import io.mockk.spyk
import io.mockk.verify
import org.hl7.fhir.r4.model.Bundle
import org.jooq.tools.jdbc.MockConnection
import org.jooq.tools.jdbc.MockDataProvider
import org.jooq.tools.jdbc.MockResult
import org.junit.jupiter.api.BeforeEach
import org.junit.jupiter.api.TestInstance
import java.io.ByteArrayInputStream
import java.io.File
import java.util.UUID
import kotlin.test.Test

@TestInstance(TestInstance.Lifecycle.PER_CLASS)
class RoutingTests {
    val dataProvider = MockDataProvider { emptyArray<MockResult>() }
    val connection = MockConnection(dataProvider)
    val accessSpy = spyk(DatabaseAccess(connection))
    val blobMock = mockkClass(BlobAccess::class)
    val queueMock = mockkClass(QueueAccess::class)
    val oneOrganization = DeepOrganization(
        "co-phd",
        "test",
        Organization.Jurisdiction.FEDERAL,
        receivers = listOf(
            Receiver(
                "full-elr-hl7",
                "co-phd",
                Topic.FULL_ELR,
                CustomerStatus.ACTIVE,
                "one"
            ),
            Receiver(
                "full-elr-hl7-2",
                "co-phd",
                Topic.FULL_ELR,
                CustomerStatus.INACTIVE,
                "one"
            )
        )
    )

    val etorOrganization = DeepOrganization(
        "etor-test",
        "test",
        Organization.Jurisdiction.FEDERAL,
        receivers = listOf(
            Receiver(
                "simulatedlab",
                "etor-test",
                Topic.ETOR_TI,
                CustomerStatus.ACTIVE,
                "one"
            )
        )
    )

    val orgWithReversedQualityFilter = DeepOrganization(
        "co-phd",
        "test",
        Organization.Jurisdiction.FEDERAL,
        receivers = listOf(
            Receiver(
                "full-elr-hl7",
                "co-phd",
                Topic.FULL_ELR,
                CustomerStatus.ACTIVE,
                "one",
                reverseTheQualityFilter = true
            ),
            Receiver(
                "full-elr-hl7-2",
                "co-phd",
                Topic.FULL_ELR,
                CustomerStatus.INACTIVE,
                "one"
            )
        )
    )

    val etorAndElrOrganizations = DeepOrganization(
        "topic-test",
        "test",
        Organization.Jurisdiction.FEDERAL,
        receivers = listOf(
            Receiver(
                "full-elr-hl7",
                "topic-test",
                Topic.FULL_ELR,
                CustomerStatus.ACTIVE,
                "one"
            ),
            Receiver(
                "simulatedlab",
                "topic-test",
                Topic.ETOR_TI,
                CustomerStatus.ACTIVE,
                "one"
            ),
            Receiver(
                "full-elr-hl7-inactive",
                "topic-test",
                Topic.FULL_ELR,
                CustomerStatus.INACTIVE,
                "one"
            ),
            Receiver(
                "simulatedlab-inactive",
                "topic-test",
                Topic.ETOR_TI,
                CustomerStatus.INACTIVE,
                "one"
            )
        )
    )

    val csv = """
            variable,fhirPath
            processingId,Bundle.entry.resource.ofType(MessageHeader).meta.extension('https://reportstream.cdc.gov/fhir/StructureDefinition/source-processing-id').value.coding.code
            messageId,Bundle.entry.resource.ofType(MessageHeader).id
            patient,Bundle.entry.resource.ofType(Patient)
            performerState,Bundle.entry.resource.ofType(ServiceRequest)[0].requester.resolve().organization.resolve().address.state
            patientState,Bundle.entry.resource.ofType(Patient).address.state
            specimen,Bundle.entry.resource.ofType(Specimen)
            serviceRequest,Bundle.entry.resource.ofType(ServiceRequest)
            observation,Bundle.entry.resource.ofType(Observation)
            test-dash,Bundle.test.dash
            test_underscore,Bundle.test.underscore
            test'apostrophe,Bundle.test.apostrophe
    """.trimIndent()

    val shorthandTable = LookupTable.read(inputStream = ByteArrayInputStream(csv.toByteArray()))
    val one = Schema(name = "None", topic = Topic.FULL_ELR, elements = emptyList())
    val metadata = Metadata(schema = one).loadLookupTable("fhirpath_filter_shorthand", shorthandTable)
    val report = Report(one, listOf(listOf("1", "2")), TestSource, metadata = UnitTestUtils.simpleMetadata)
    val receiver = Receiver(
        "myRcvr",
        "topic",
        Topic.TEST,
        CustomerStatus.ACTIVE,
        "mySchema"
    )

    private fun makeFhirEngine(metadata: Metadata, settings: SettingsProvider, taskAction: TaskAction): FHIREngine {
        return FHIREngine.Builder().metadata(metadata).settingsProvider(settings).databaseAccess(accessSpy)
            .blobAccess(blobMock).queueAccess(queueMock).build(taskAction)
    }

    /**
     * Private extension function on FHIRRouter as helper to allow setting all filter mocks in one call
     */
    private fun FHIRRouter.setFiltersOnEngine(
        jurisFilter: List<String>,
        qualFilter: List<String>,
        routingFilter: List<String>,
        procModeFilter: List<String>,
        conditionFilter: List<String> = emptyList(),
    ) {
        every { getJurisFilters(any(), any()) } returns jurisFilter
        every { getQualityFilters(any(), any()) } returns qualFilter
        every { getRoutingFilter(any(), any()) } returns routingFilter
        every { getProcessingModeFilter(any(), any()) } returns procModeFilter
        every { getConditionFilter(any(), any()) } returns conditionFilter
    }

    @BeforeEach
    fun reset() {
        report.filteringResults.clear()
        clearAllMocks()
    }

    @Test
    fun `test applyFilters receiver setting - (reverseTheQualityFilter = true) `() {
        val fhirData = File("src/test/resources/fhirengine/engine/routerDefaults/qual_test_0.fhir").readText()
        val bundle = FhirTranscoder.decode(fhirData)
        val settings = FileSettings().loadOrganizations(orgWithReversedQualityFilter)
        val jurisFilter = listOf("Bundle.entry.resource.ofType(Provenance).count() > 0")
        val qualFilter = listOf("Bundle.entry.resource.ofType(Provenance).count() = 10")
        val routingFilter = listOf("Bundle.entry.resource.ofType(Provenance).count() > 0")
        val procModeFilter = listOf("Bundle.entry.resource.ofType(Provenance).count() > 0")
        val conditionFilter = listOf("Bundle.entry.resource.ofType(Provenance).count() > 0")

        val engine = spyk(makeFhirEngine(metadata, settings, TaskAction.route) as FHIRRouter)
        engine.setFiltersOnEngine(jurisFilter, qualFilter, routingFilter, procModeFilter, conditionFilter)

        // act
        val receivers = engine.applyFilters(bundle, report, Topic.FULL_ELR)

        // assert
        assertThat(receivers).isNotEmpty()
    }

    @Test
    fun `test applyFilters receiver setting - (reverseTheQualityFilter = false) `() {
        val fhirData = File("src/test/resources/fhirengine/engine/routerDefaults/qual_test_0.fhir").readText()
        val bundle = FhirTranscoder.decode(fhirData)
        val settings = FileSettings().loadOrganizations(oneOrganization)
        val jurisFilter = listOf("Bundle.entry.resource.ofType(Provenance).count() > 0")
        val qualFilter = listOf("Bundle.entry.resource.ofType(Provenance).count() > 0")
        val routingFilter = listOf("Bundle.entry.resource.ofType(Provenance).count() > 0")
        val procModeFilter = listOf("Bundle.entry.resource.ofType(Provenance).count() > 0")
        val conditionFilter = listOf("Bundle.entry.resource.ofType(Provenance).count() > 0")

        val engine = spyk(makeFhirEngine(metadata, settings, TaskAction.route) as FHIRRouter)
        engine.setFiltersOnEngine(jurisFilter, qualFilter, routingFilter, procModeFilter, conditionFilter)

        // act
        val receivers = engine.applyFilters(bundle, report, Topic.FULL_ELR)

        // assert
        assertThat(receivers).isNotEmpty()
    }

    @Test
    fun `test applyFilters receiver setting - (conditionFilter no observations) `() {
        val fhirData = File("src/test/resources/fhirengine/engine/lab_order_no_observations.fhir").readText()
        val bundle = FhirTranscoder.decode(fhirData)
        val settings = FileSettings().loadOrganizations(oneOrganization)
        val jurisFilter = listOf("Bundle.entry.resource.ofType(Provenance).count() > 0")
        val qualFilter = listOf("Bundle.entry.resource.ofType(Provenance).count() > 0")
        val routingFilter = listOf("Bundle.entry.resource.ofType(Provenance).count() > 0")
        val procModeFilter = listOf("Bundle.entry.resource.ofType(Provenance).count() > 0")
        val conditionFilter = emptyList<String>()

        val engine = spyk(makeFhirEngine(metadata, settings, TaskAction.route) as FHIRRouter)
        engine.setFiltersOnEngine(jurisFilter, qualFilter, routingFilter, procModeFilter, conditionFilter)

        // act
        val receivers = engine.applyFilters(bundle, report, Topic.FULL_ELR)

        // assert
        assertThat(receivers).isNotEmpty()
    }

    @Test
    fun `test applyFilters receiver setting - (conditionFilter multiple filters, all true) `() {
        val fhirData = File("src/test/resources/fhirengine/engine/routerDefaults/qual_test_0.fhir").readText()
        val bundle = FhirTranscoder.decode(fhirData)
        val settings = FileSettings().loadOrganizations(oneOrganization)
        val jurisFilter = listOf("Bundle.entry.resource.ofType(Provenance).count() > 0")
        val qualFilter = listOf("Bundle.entry.resource.ofType(Provenance).count() > 0")
        val routingFilter = listOf("Bundle.entry.resource.ofType(Provenance).count() > 0")
        val procModeFilter = listOf("Bundle.entry.resource.ofType(Provenance).count() > 0")
        // with multiple condition filters, we are looking for any of them passing
        val conditionFilter = listOf(
            "Bundle.entry.resource.ofType(Provenance).count() > 0", // true
            "Bundle.entry.resource.ofType(Provenance).count() >= 1" // also true
        )

        val engine = spyk(makeFhirEngine(metadata, settings, TaskAction.route) as FHIRRouter)
        engine.setFiltersOnEngine(jurisFilter, qualFilter, routingFilter, procModeFilter, conditionFilter)

        // act
        val receivers = engine.applyFilters(bundle, report, Topic.FULL_ELR)

        // assert
        assertThat(receivers).isNotEmpty()
    }

    @Test
    fun `test applyFilters receiver setting - (conditionFilter multiple filters, one true) `() {
        val fhirData = File("src/test/resources/fhirengine/engine/routerDefaults/qual_test_0.fhir").readText()
        val bundle = FhirTranscoder.decode(fhirData)
        val settings = FileSettings().loadOrganizations(oneOrganization)
        val jurisFilter = listOf("Bundle.entry.resource.ofType(Provenance).count() > 0")
        val qualFilter = listOf("Bundle.entry.resource.ofType(Provenance).count() > 0")
        val routingFilter = listOf("Bundle.entry.resource.ofType(Provenance).count() > 0")
        val procModeFilter = listOf("Bundle.entry.resource.ofType(Provenance).count() > 0")
        // with multiple condition filters, we are looking for any of them passing
        val conditionFilter = listOf(
            "Bundle.entry.resource.ofType(Provenance).count() > 0", // true
            "Bundle.entry.resource.ofType(Provenance).count() > 100" // not true
        )

        val engine = spyk(makeFhirEngine(metadata, settings, TaskAction.route) as FHIRRouter)
        engine.setFiltersOnEngine(jurisFilter, qualFilter, routingFilter, procModeFilter, conditionFilter)

        // act
        val receivers = engine.applyFilters(bundle, report, Topic.FULL_ELR)

        // assert
        assertThat(receivers).isNotEmpty()
    }

    @Test
    fun `test applyFilters receiver setting - (conditionFilter multiple filters, none true) `() {
        val fhirData = File("src/test/resources/fhirengine/engine/routerDefaults/qual_test_0.fhir").readText()
        val bundle = FhirTranscoder.decode(fhirData)
        val settings = FileSettings().loadOrganizations(oneOrganization)
        val jurisFilter = listOf("Bundle.entry.resource.ofType(Provenance).count() > 0")
        val qualFilter = listOf("Bundle.entry.resource.ofType(Provenance).count() > 0")
        val routingFilter = listOf("Bundle.entry.resource.ofType(Provenance).count() > 0")
        val procModeFilter = listOf("Bundle.entry.resource.ofType(Provenance).count() > 0")
        // with multiple condition filters, we are looking for any of them passing
        val conditionFilter = listOf(
            "Bundle.entry.resource.ofType(Provenance).count() > 50", // not true
            "Bundle.entry.resource.ofType(Provenance).count() > 100" // not true
        )

        val engine = spyk(makeFhirEngine(metadata, settings, TaskAction.route) as FHIRRouter)
        engine.setFiltersOnEngine(jurisFilter, qualFilter, routingFilter, procModeFilter, conditionFilter)

        // act
        val receivers = engine.applyFilters(bundle, report, Topic.FULL_ELR)

        // assert
        assertThat(receivers).isEmpty()
    }

    @Test
    fun `test reverseQualityFilter flag only reverses the quality filter`() {
        val fhirData = File("src/test/resources/fhirengine/engine/routerDefaults/qual_test_0.fhir").readText()
        val bundle = FhirTranscoder.decode(fhirData)
<<<<<<< HEAD
        // Using receiver with reverseQualityFilter set to true
        val settings = FileSettings().loadOrganizations(orgWithReversedQualityFilter)
=======
        // Using receiver with reverseFilter set to true
        val settings = FileSettings().loadOrganizations(twoOrganization)
>>>>>>> 3a881ba3
        // This Jurisdictional filter evaluates to true.
        val jurisFilter = listOf("Bundle.entry.resource.ofType(Provenance).count() > 0")
        // This quality filter evaluates to true, but is reversed to false
        val qualFilter = listOf("Bundle.entry.resource.ofType(Provenance).count() > 0")
        // This routing filter evaluates to true
        val routingFilter = listOf("Bundle.entry.resource.ofType(Provenance).count() > 0")
        // This processing mode filter evaluates to true
        val procModeFilter = listOf("Bundle.entry.resource.ofType(Provenance).count() > 0")
        val engine = spyk(makeFhirEngine(metadata, settings, TaskAction.route) as FHIRRouter)
        engine.setFiltersOnEngine(jurisFilter, qualFilter, routingFilter, procModeFilter)

        // act
        val receivers = engine.applyFilters(bundle, report, Topic.FULL_ELR)

        // assert only the quality filter didn't pass
        assertThat(report.filteringResults).isNotEmpty()
        assertThat(report.filteringResults.count()).isEqualTo(1)
        assertThat(report.filteringResults[0].filterType).isEqualTo(ReportStreamFilterType.QUALITY_FILTER)
        assertThat(receivers).isEmpty()
    }

    @Test
    fun `0 test qualFilter default - succeed, basic covid FHIR`() {
        val fhirData = File("src/test/resources/fhirengine/engine/routerDefaults/qual_test_0.fhir").readText()
        val bundle = FhirTranscoder.decode(fhirData)
        val settings = FileSettings().loadOrganizations(oneOrganization)
        val engine = spyk(makeFhirEngine(metadata, settings, TaskAction.route) as FHIRRouter)

        // act
        val qualDefaultResult = engine.evaluateFilterConditionAsAnd(
            engine.qualityFilterDefault,
            bundle,
            false
        )

        // assert
        assertThat(qualDefaultResult.first).isTrue()
        assertThat(qualDefaultResult.second).isNull()
    }

    @Test
    fun `fail - jurisfilter does not pass`() {
        val fhirData = File("src/test/resources/fhirengine/engine/routing/valid.fhir").readText()

        mockkObject(BlobAccess)
        mockkObject(FHIRBundleHelpers)

        // set up
        val settings = FileSettings().loadOrganizations(oneOrganization)

        val actionHistory = mockk<ActionHistory>()
        val actionLogger = mockk<ActionLogger>()

        val engine = spyk(makeFhirEngine(metadata, settings, TaskAction.route) as FHIRRouter)
        val message = spyk(
            RawSubmission(
                UUID.randomUUID(),
                "http://blob.url",
                "test",
                "test-sender",
                topic = Topic.FULL_ELR
            )
        )

        val bodyFormat = Report.Format.FHIR
        val bodyUrl = "http://anyblob.com"

        // filters
        val jurisFilter = listOf("Bundle.entry.resource.ofType(Provenance).count() = 10")
        val qualFilter = emptyList<String>()
        val routingFilter = emptyList<String>()
        val procModeFilter = emptyList<String>()

        every { actionLogger.hasErrors() } returns false
        every { message.downloadContent() }.returns(fhirData)
        every { BlobAccess.uploadBlob(any(), any()) } returns "test"
        every { accessSpy.insertTask(any(), bodyFormat.toString(), bodyUrl, any()) }.returns(Unit)
        every { actionHistory.trackCreatedReport(any(), any(), any()) }.returns(Unit)
        every { actionHistory.trackExistingInputReport(any()) }.returns(Unit)
        every { queueMock.sendMessage(any(), any()) }
            .returns(Unit)
        every { FHIRBundleHelpers.addReceivers(any(), any(), any()) } returns Unit
        engine.setFiltersOnEngine(jurisFilter, qualFilter, routingFilter, procModeFilter)

        // act
        engine.doWork(message, actionLogger, actionHistory)

        // assert
        verify(exactly = 0) {
            FHIRBundleHelpers.addReceivers(any(), any(), any())
        }
    }

    @Test
    fun `fail - jurisfilter passes, qual filter does not`() {
        val fhirData = File("src/test/resources/fhirengine/engine/routing/valid.fhir").readText()

        mockkObject(BlobAccess)
        mockkObject(FHIRBundleHelpers)

        // set up
        val settings = FileSettings().loadOrganizations(oneOrganization)
        val actionHistory = mockk<ActionHistory>()
        val actionLogger = mockk<ActionLogger>()

        val engine = spyk(makeFhirEngine(metadata, settings, TaskAction.route) as FHIRRouter)
        val message = spyk(
            RawSubmission(
                UUID.randomUUID(),
                "http://blob.url",
                "test",
                "test-sender",
                topic = Topic.FULL_ELR
            )
        )

        val bodyFormat = Report.Format.FHIR
        val bodyUrl = "http://anyblob.com"

        // filters
        val jurisFilter = listOf("Bundle.entry.resource.ofType(Provenance).count() > 0")
        val qualFilter = listOf("Bundle.entry.resource.ofType(Provenance).count() = 10")
        val routingFilter = emptyList<String>()
        val procModeFilter = emptyList<String>()

        every { actionLogger.hasErrors() } returns false
        every { message.downloadContent() }.returns(fhirData)
        every { BlobAccess.uploadBlob(any(), any()) } returns "test"
        every { accessSpy.insertTask(any(), bodyFormat.toString(), bodyUrl, any()) }.returns(Unit)
        every { actionHistory.trackCreatedReport(any(), any(), any()) }.returns(Unit)
        every { actionHistory.trackExistingInputReport(any()) }.returns(Unit)
        every { queueMock.sendMessage(any(), any()) }
            .returns(Unit)
        every { FHIRBundleHelpers.addReceivers(any(), any(), any()) } returns Unit
        engine.setFiltersOnEngine(jurisFilter, qualFilter, routingFilter, procModeFilter)

        // act
        engine.doWork(message, actionLogger, actionHistory)

        // assert
        verify(exactly = 0) {
            FHIRBundleHelpers.addReceivers(any(), any(), any())
        }
    }

    @Test
    fun `fail - jurisfilter passes, qual filter passes, routing filter does not`() {
        val fhirData = File("src/test/resources/fhirengine/engine/routing/valid.fhir").readText()

        mockkObject(BlobAccess)
        mockkObject(FHIRBundleHelpers)

        // set up
        val settings = FileSettings().loadOrganizations(oneOrganization)
        val actionHistory = mockk<ActionHistory>()
        val actionLogger = mockk<ActionLogger>()

        val engine = spyk(makeFhirEngine(metadata, settings, TaskAction.route) as FHIRRouter)
        val message = spyk(
            RawSubmission(
                UUID.randomUUID(),
                "http://blob.url",
                "test",
                "test-sender",
                topic = Topic.FULL_ELR,
            )
        )

        val bodyFormat = Report.Format.FHIR
        val bodyUrl = "http://anyblob.com"

        // filters
        val jurisFilter = listOf("Bundle.entry.resource.ofType(Provenance).count() > 0")
        val qualFilter = listOf("Bundle.entry.resource.ofType(Provenance).count() > 0")
        val routingFilter = listOf("Bundle.entry.resource.ofType(Provenance).count() = 10")
        val procModeFilter = emptyList<String>()

        every { actionLogger.hasErrors() } returns false
        every { message.downloadContent() }.returns(fhirData)
        every { BlobAccess.uploadBlob(any(), any()) } returns "test"
        every { accessSpy.insertTask(any(), bodyFormat.toString(), bodyUrl, any()) }.returns(Unit)
        every { actionHistory.trackCreatedReport(any(), any(), any()) }.returns(Unit)
        every { actionHistory.trackExistingInputReport(any()) }.returns(Unit)
        every { queueMock.sendMessage(any(), any()) }
            .returns(Unit)
        every { FHIRBundleHelpers.addReceivers(any(), any(), any()) } returns Unit
        engine.setFiltersOnEngine(jurisFilter, qualFilter, routingFilter, procModeFilter)

        // act
        engine.doWork(message, actionLogger, actionHistory)

        // assert
        verify(exactly = 0) {
            FHIRBundleHelpers.addReceivers(any(), any(), any())
        }
    }

    @Test
    fun `fail - jurisfilter passes, qual filter passes, routing filter passes, proc mode does not`() {
        val fhirData = File("src/test/resources/fhirengine/engine/routing/valid.fhir").readText()

        mockkObject(BlobAccess)
        mockkObject(FHIRBundleHelpers)

        // set up
        val settings = FileSettings().loadOrganizations(oneOrganization)
        val actionHistory = mockk<ActionHistory>()
        val actionLogger = mockk<ActionLogger>()

        val engine = spyk(makeFhirEngine(metadata, settings, TaskAction.route) as FHIRRouter)
        val message = spyk(
            RawSubmission(
                UUID.randomUUID(),
                "http://blob.url",
                "test",
                "test-sender",
                topic = Topic.FULL_ELR,
            )
        )

        val bodyFormat = Report.Format.FHIR
        val bodyUrl = "http://anyblob.com"

        // filters
        val jurisFilter = listOf("Bundle.entry.resource.ofType(Provenance).count() > 0")
        val qualFilter = listOf("Bundle.entry.resource.ofType(Provenance).count() > 0")
        val routingFilter = listOf("Bundle.entry.resource.ofType(Provenance).count() > 0")
        val procModeFilter = listOf("Bundle.entry.resource.ofType(Provenance).count() = 10")

        every { actionLogger.hasErrors() } returns false
        every { message.downloadContent() }.returns(fhirData)
        every { BlobAccess.uploadBlob(any(), any()) } returns "test"
        every { accessSpy.insertTask(any(), bodyFormat.toString(), bodyUrl, any()) }.returns(Unit)
        every { actionHistory.trackCreatedReport(any(), any(), any()) }.returns(Unit)
        every { actionHistory.trackExistingInputReport(any()) }.returns(Unit)
        every { queueMock.sendMessage(any(), any()) }
            .returns(Unit)
        every { FHIRBundleHelpers.addReceivers(any(), any(), any()) } returns Unit
        engine.setFiltersOnEngine(jurisFilter, qualFilter, routingFilter, procModeFilter)

        // act
        engine.doWork(message, actionLogger, actionHistory)

        // assert
        verify(exactly = 0) {
            FHIRBundleHelpers.addReceivers(any(), any(), any())
        }
    }

    @Test
    fun `fail - all pass other than the condition filter fails`() {
        val fhirData = File("src/test/resources/fhirengine/engine/routing/valid.fhir").readText()

        mockkObject(BlobAccess)
        mockkObject(FHIRBundleHelpers)

        // set up
        val settings = FileSettings().loadOrganizations(oneOrganization)
        val actionHistory = mockk<ActionHistory>()
        val actionLogger = mockk<ActionLogger>()

        val engine = spyk(makeFhirEngine(metadata, settings, TaskAction.route) as FHIRRouter)
        val message = spyk(
            RawSubmission(
                UUID.randomUUID(),
                "http://blob.url",
                "test",
                "test-sender",
                topic = Topic.FULL_ELR,
            )
        )

        val bodyFormat = Report.Format.FHIR
        val bodyUrl = "http://anyblob.com"

        // filters
        val jurisFilter = listOf("Bundle.entry.resource.ofType(Provenance).count() > 0")
        val qualFilter = listOf("Bundle.entry.resource.ofType(Provenance).count() > 0")
        val routingFilter = listOf("Bundle.entry.resource.ofType(Provenance).count() > 0")
        val procModeFilter = listOf("Bundle.entry.resource.ofType(Provenance).count() > 0")
        val conditionFilter = listOf("Bundle.entry.resource.ofType(Provenance).count() = 10")

        every { actionLogger.hasErrors() } returns false
        every { message.downloadContent() }.returns(fhirData)
        every { BlobAccess.uploadBlob(any(), any()) } returns "test"
        every { accessSpy.insertTask(any(), bodyFormat.toString(), bodyUrl, any()) }.returns(Unit)
        every { actionHistory.trackCreatedReport(any(), any(), any()) }.returns(Unit)
        every { actionHistory.trackExistingInputReport(any()) }.returns(Unit)
        every { queueMock.sendMessage(any(), any()) }
            .returns(Unit)
        every { FHIRBundleHelpers.addReceivers(any(), any(), any()) } returns Unit
        engine.setFiltersOnEngine(jurisFilter, qualFilter, routingFilter, procModeFilter, conditionFilter)

        // act
        engine.doWork(message, actionLogger, actionHistory)

        // assert
        verify(exactly = 0) {
            FHIRBundleHelpers.addReceivers(any(), any(), any())
        }
    }

    @Test
    fun `success - jurisfilter, qualfilter, routing filter, proc mode passes, and condition filter passes`() {
        val fhirData = File("src/test/resources/fhirengine/engine/routing/valid.fhir").readText()

        mockkObject(BlobAccess)
        mockkObject(FHIRBundleHelpers)

        // set up
        val settings = FileSettings().loadOrganizations(oneOrganization)
        val actionHistory = mockk<ActionHistory>()
        val actionLogger = mockk<ActionLogger>()

        val engine = spyk(makeFhirEngine(metadata, settings, TaskAction.route) as FHIRRouter)
        val message = spyk(
            RawSubmission(
                UUID.randomUUID(),
                "http://blob.url",
                "test",
                "test-sender",
                topic = Topic.FULL_ELR,
            )
        )

        val bodyFormat = Report.Format.FHIR
        val bodyUrl = "http://anyblob.com"

        // filters
        val jurisFilter = listOf("Bundle.entry.resource.ofType(Provenance).count() > 0")
        val qualFilter = listOf("Bundle.entry.resource.ofType(Provenance).count() > 0")
        val routingFilter = listOf("Bundle.entry.resource.ofType(Provenance).count() > 0")
        val procModeFilter = listOf("Bundle.entry.resource.ofType(Provenance).count() > 0")
        val conditionFilter = listOf("Bundle.entry.resource.ofType(Provenance).count() > 0")

        every { actionLogger.hasErrors() } returns false
        every { message.downloadContent() }.returns(fhirData)
        every { BlobAccess.uploadBlob(any(), any()) } returns "test"
        every { accessSpy.insertTask(any(), bodyFormat.toString(), bodyUrl, any()) }.returns(Unit)
        every { actionHistory.trackCreatedReport(any(), any(), any()) }.returns(Unit)
        every { actionHistory.trackExistingInputReport(any()) }.returns(Unit)
        every { queueMock.sendMessage(any(), any()) }
            .returns(Unit)
        every { FHIRBundleHelpers.addReceivers(any(), any(), any()) } returns Unit
        engine.setFiltersOnEngine(jurisFilter, qualFilter, routingFilter, procModeFilter, conditionFilter)

        // act
        engine.doWork(message, actionLogger, actionHistory)

        // assert
        verify(exactly = 1) {
            actionHistory.trackExistingInputReport(any())
            actionHistory.trackCreatedReport(any(), any(), any())
            BlobAccess.Companion.uploadBlob(any(), any())
            queueMock.sendMessage(any(), any())
            accessSpy.insertTask(any(), any(), any(), any())
            FHIRBundleHelpers.addReceivers(any(), any(), any())
        }
    }

    @Test
    fun `test bundle with no receivers is not routed to translate function`() {
        val fhirData = File("src/test/resources/fhirengine/engine/routing/valid.fhir").readText()

        mockkObject(BlobAccess)
        mockkObject(FHIRBundleHelpers)

        // set up
        val settings = FileSettings().loadOrganizations(oneOrganization)
        val actionHistory = mockk<ActionHistory>()
        val actionLogger = mockk<ActionLogger>()

        val engine = spyk(makeFhirEngine(metadata, settings, TaskAction.route) as FHIRRouter)
        val message =
            spyk(RawSubmission(UUID.randomUUID(), "http://blob.url", "test", "test-sender", topic = Topic.FULL_ELR))

        val bodyFormat = Report.Format.FHIR
        val bodyUrl = "http://anyblob.com"

        every { engine.applyFilters(any(), any(), any()) } returns emptyList()

        every { actionLogger.hasErrors() } returns false
        every { message.downloadContent() }.returns(fhirData)
        every { BlobAccess.uploadBlob(any(), any()) } returns "test"
        every { accessSpy.insertTask(any(), bodyFormat.toString(), bodyUrl, any()) }.returns(Unit)
        every { actionHistory.trackCreatedReport(any(), any(), any()) }.returns(Unit)
        every { actionHistory.trackExistingInputReport(any()) }.returns(Unit)
        every { queueMock.sendMessage(any(), any()) }
            .returns(Unit)
        every { FHIRBundleHelpers.addReceivers(any(), any(), any()) } returns Unit

        // act
        engine.doWork(message, actionLogger, actionHistory)

        // assert
        verify(exactly = 1) {
            actionHistory.trackExistingInputReport(any())
            actionHistory.trackCreatedReport(any(), any(), any())
        }
        verify(exactly = 0) {
            queueMock.sendMessage(any(), any())
            accessSpy.insertTask(any(), any(), any(), any())
            FHIRBundleHelpers.addReceivers(any(), any(), any())
            BlobAccess.Companion.uploadBlob(any(), any())
        }
    }

    @Test
    fun ` test constantResolver for routing constants - succeed`() {
        val fhirData = File("src/test/resources/fhirengine/engine/routing/valid.fhir").readText()
        val bundle = FhirTranscoder.decode(fhirData)

        // set up
        val settings = FileSettings().loadOrganizations(oneOrganization)

        val engine = spyk(makeFhirEngine(metadata, settings, TaskAction.route) as FHIRRouter)
        val filter = listOf(
            "(%performerState.exists() and %performerState = 'CA') or (%patientState.exists() " +
                "and %patientState = 'CA')"
        )
        val result = engine.evaluateFilterConditionAsAnd(
            filter,
            bundle,
            false
        )

        // assert
        assertThat(result.first).isTrue()
        assertThat(result.second).isNull()
    }

    @Test
    fun ` test constants - succeed, no patient state`() {
        val fhirData = File("src/test/resources/fhirengine/engine/routing/no_patient_state.fhir").readText()
        val bundle = FhirTranscoder.decode(fhirData)

        // set up
        val settings = FileSettings().loadOrganizations(oneOrganization)

        val engine = spyk(makeFhirEngine(metadata, settings, TaskAction.route) as FHIRRouter)
        val filter = listOf(
            "(%performerState.exists() and %performerState = 'CA') or (%patientState.exists() " +
                "and %patientState = 'CA')"
        )
        val result = engine.evaluateFilterConditionAsAnd(
            filter,
            bundle,
            false
        )

        // assert
        assertThat(result.first).isTrue()
        assertThat(result.second).isNull()
    }

    @Test
    fun ` test constants - succeed, no performer state`() {
        val fhirData = File("src/test/resources/fhirengine/engine/routing/no_performer_state.fhir").readText()
        val bundle = FhirTranscoder.decode(fhirData)

        // set up
        val settings = FileSettings().loadOrganizations(oneOrganization)

        val engine = spyk(makeFhirEngine(metadata, settings, TaskAction.route) as FHIRRouter)
        val filter = listOf(
            "(%performerState.exists() and %performerState = 'CA') or (%patientState.exists() " +
                "and %patientState = 'CA')"
        )
        val result = engine.evaluateFilterConditionAsAnd(
            filter,
            bundle,
            false
        )

        // assert
        assertThat(result.first).isTrue()
        assertThat(result.second).isNull()
    }

    @Test
    fun `test logFilterResults`() {
        val fhirData = File("src/test/resources/fhirengine/engine/routerDefaults/qual_test_0.fhir").readText()
        val bundle = FhirTranscoder.decode(fhirData)
        val report = Report(one, listOf(listOf("1", "2")), TestSource, metadata = UnitTestUtils.simpleMetadata)
        val settings = FileSettings().loadOrganizations(oneOrganization)

        val qualFilter = listOf("Bundle.entry.resource.ofType(Provenance).count() > 0")

        val engine = spyk(makeFhirEngine(metadata, settings, TaskAction.route) as FHIRRouter)

        assertThat(report.filteringResults.count()).isEqualTo(0)
        engine.logFilterResults(
            qualFilter.toString(),
            bundle,
            report,
            receiver,
            ReportStreamFilterType.QUALITY_FILTER,
            bundle
        )
        assertThat(report.filteringResults.count()).isEqualTo(1)
        assertThat(report.filteringResults[0].filterName).isEqualTo(qualFilter.toString())
    }

    @Test
    fun `test actionLogger trigger during evaluateFilterCondition`() {
        val fhirData = File("src/test/resources/fhirengine/engine/routing/valid.fhir").readText()

        mockkObject(BlobAccess)
        mockkObject(FHIRBundleHelpers)
        mockkObject(FhirPathUtils)

        // set up
        val settings = FileSettings().loadOrganizations(oneOrganization)

        val actionHistory = mockk<ActionHistory>()
        val actionLogger = ActionLogger()

        val engine = spyk(makeFhirEngine(metadata, settings, TaskAction.route) as FHIRRouter)
        val message = spyk(
            RawSubmission(
                UUID.randomUUID(),
                "http://blob.url",
                "test",
                "test-sender",
                topic = Topic.FULL_ELR,
            )
        )

        val bodyFormat = Report.Format.FHIR
        val bodyUrl = "http://anyblob.com"

        // filters
        val jurisFilter = listOf("Bundle.entry.resource.ofType(Provenance).count() = 10")

        every { message.downloadContent() }.returns(fhirData)
        every { BlobAccess.uploadBlob(any(), any()) } returns "test"
        every { accessSpy.insertTask(any(), bodyFormat.toString(), bodyUrl, any()) }.returns(Unit)
        every { actionHistory.trackCreatedReport(any(), any(), any()) }.returns(Unit)
        every { actionHistory.trackExistingInputReport(any()) }.returns(Unit)
        every { queueMock.sendMessage(any(), any()) }
            .returns(Unit)
        every { FHIRBundleHelpers.addReceivers(any(), any(), any()) } returns Unit
        engine.setFiltersOnEngine(
            jurisFilter,
            engine.qualityFilterDefault,
            routingFilter = emptyList(),
            engine.processingModeFilterDefault,
        )

        val nonBooleanMsg = "Condition did not evaluate to a boolean type"
        every { FhirPathUtils.evaluateCondition(any(), any(), any(), any()) } throws SchemaException(nonBooleanMsg)

        // act
        engine.doWork(message, actionLogger, actionHistory)

        // assert
        assertThat(actionLogger.hasWarnings()).isTrue()
        assertThat(actionLogger.warnings[0].detail.message).isEqualTo(nonBooleanMsg)
    }

    @Test
    fun `test evaluateFilterAndLogResult`() {
        val fhirData = File("src/test/resources/fhirengine/engine/bundle_multiple_observations.fhir").readText()
        val bundle = FhirTranscoder.decode(fhirData)
        val report = Report(one, listOf(listOf("1", "2")), TestSource, metadata = UnitTestUtils.simpleMetadata)
        val settings = FileSettings().loadOrganizations(oneOrganization)
        val filter = listOf("Bundle.entry.resource.ofType(Provenance).count() > 0")
        val type = ReportStreamFilterType.QUALITY_FILTER

        val engine = spyk(makeFhirEngine(metadata, settings, TaskAction.route) as FHIRRouter)

        every {
            engine.evaluateFilterConditionAsAnd(any(), any(), true, any(), any())
        } returns Pair(true, null)
        every {
            engine.evaluateFilterConditionAsAnd(any(), any(), false, any(), any())
        } returns Pair(false, filter.toString())

        every {
            engine.evaluateFilterConditionAsOr(any(), any(), true, any(), any())
        } returns Pair(true, null)
        every {
            engine.evaluateFilterConditionAsOr(any(), any(), false, any(), any())
        } returns Pair(false, filter.toString())

        engine.evaluateFilterAndLogResult(filter, bundle, report, receiver, type, true)
        verify(exactly = 0) {
            engine.logFilterResults(any(), any(), any(), any(), any(), any())
        }
        engine.evaluateFilterAndLogResult(filter, bundle, report, receiver, type, false)
        verify(exactly = 1) {
            engine.logFilterResults(any(), any(), any(), any(), any(), any())
        }

        // use case for condition filter
        val observation = FhirPathUtils.evaluate(
            CustomContext(bundle, bundle, emptyMap<String, String>().toMutableMap()),
            bundle,
            bundle,
            "Bundle.entry.resource.ofType(DiagnosticReport).result.resolve()"
        ).first()

        engine.evaluateFilterAndLogResult(
            filter,
            bundle,
            report,
            receiver,
            ReportStreamFilterType.CONDITION_FILTER,
            defaultResponse = true,
            reverseFilter = false,
            focusResource = observation,
            useOr = true
        )
        verify(exactly = 1) {
            engine.logFilterResults(any(), any(), any(), any(), any(), any())
        }
    }

    @Test
    fun `test etor topic routing`() {
        val fhirData = File("src/test/resources/fhirengine/engine/routerDefaults/qual_test_0.fhir").readText()
        val bundle = FhirTranscoder.decode(fhirData)
        val settings = FileSettings().loadOrganizations(etorOrganization)
        // All filters evaluate to true.
        val jurisFilter = listOf("Bundle.entry.resource.ofType(Provenance).count() > 0")
        val qualFilter = listOf("Bundle.entry.resource.ofType(Provenance).count() > 0")
        val routingFilter = listOf("Bundle.entry.resource.ofType(Provenance).count() > 0")
        val procModeFilter = listOf("Bundle.entry.resource.ofType(Provenance).count() > 0")
        val engine = spyk(makeFhirEngine(metadata, settings, TaskAction.route) as FHIRRouter)
        engine.setFiltersOnEngine(jurisFilter, qualFilter, routingFilter, procModeFilter)

        // when doing routing for full-elr, verify that etor receiver isn't included (not even in logged results)
        var receivers = engine.applyFilters(bundle, report, Topic.FULL_ELR)
        assertThat(report.filteringResults).isEmpty()
        assertThat(receivers).isEmpty()

        // when doing routing for etor, verify that etor receiver is included
        receivers = engine.applyFilters(bundle, report, Topic.ETOR_TI)
        assertThat(report.filteringResults).isEmpty()
        assertThat(receivers.size).isEqualTo(1)
        assertThat(receivers[0]).isEqualTo(etorOrganization.receivers[0])
    }

    @Test
    fun `test elr topic routing`() {
        val fhirData = File("src/test/resources/fhirengine/engine/routerDefaults/qual_test_0.fhir").readText()
        val bundle = FhirTranscoder.decode(fhirData)
        val settings = FileSettings().loadOrganizations(oneOrganization)
        // All filters evaluate to true.
        val jurisFilter = listOf("Bundle.entry.resource.ofType(Provenance).count() > 0")
        val qualFilter = listOf("Bundle.entry.resource.ofType(Provenance).count() > 0")
        val routingFilter = listOf("Bundle.entry.resource.ofType(Provenance).count() > 0")
        val procModeFilter = listOf("Bundle.entry.resource.ofType(Provenance).count() > 0")
        val engine = spyk(makeFhirEngine(metadata, settings, TaskAction.route) as FHIRRouter)
        engine.setFiltersOnEngine(jurisFilter, qualFilter, routingFilter, procModeFilter)

        // when doing routing for etor, verify that full-elr receiver isn't included (not even in logged results)
        var receivers = engine.applyFilters(bundle, report, Topic.ETOR_TI)
        assertThat(report.filteringResults).isEmpty()
        assertThat(receivers).isEmpty()

        // when doing routing for full-elr, verify that full-elr receiver is included
        receivers = engine.applyFilters(bundle, report, Topic.FULL_ELR)
        assertThat(report.filteringResults).isEmpty()
        assertThat(receivers.size).isEqualTo(1)
        assertThat(receivers[0]).isEqualTo(oneOrganization.receivers[0])
    }

    @Test
    fun `test combined topic routing`() {
        val fhirData = File("src/test/resources/fhirengine/engine/routerDefaults/qual_test_0.fhir").readText()
        val bundle = FhirTranscoder.decode(fhirData)
        val settings = FileSettings().loadOrganizations(etorAndElrOrganizations)
        // All filters evaluate to true.
        val jurisFilter = listOf("Bundle.entry.resource.ofType(Provenance).count() > 0")
        val qualFilter = listOf("Bundle.entry.resource.ofType(Provenance).count() > 0")
        val routingFilter = listOf("Bundle.entry.resource.ofType(Provenance).count() > 0")
        val procModeFilter = listOf("Bundle.entry.resource.ofType(Provenance).count() > 0")
        val engine = spyk(makeFhirEngine(metadata, settings, TaskAction.route) as FHIRRouter)
        engine.setFiltersOnEngine(jurisFilter, qualFilter, routingFilter, procModeFilter)

        // when routing for etor, verify that only the active etor receiver is included (even in logged results)
        var receivers = engine.applyFilters(bundle, report, Topic.ETOR_TI)
        assertThat(report.filteringResults).isEmpty()
        assertThat(receivers.size).isEqualTo(1)
        assertThat(receivers[0].name).isEqualTo("simulatedlab")

        // when routing for full-elr, verify that only the active full-elr receiver is included (even in logged results)
        receivers = engine.applyFilters(bundle, report, Topic.FULL_ELR)
        assertThat(report.filteringResults).isEmpty()
        assertThat(receivers.size).isEqualTo(1)
        assertThat(receivers[0].name).isEqualTo("full-elr-hl7")

        // Verify error when using non-UP topic
        assertThat { engine.applyFilters(bundle, report, Topic.COVID_19) }.isFailure()
            .hasClass(java.lang.IllegalStateException::class.java)
    }

    @Test
    fun `test applyFilters logs results for routing filters`() {
        val fhirData = File("src/test/resources/fhirengine/engine/routerDefaults/qual_test_0.fhir").readText()
        val bundle = FhirTranscoder.decode(fhirData)
<<<<<<< HEAD
=======
        // Using receiver with reverseFilter set to true
>>>>>>> 3a881ba3
        val settings = FileSettings().loadOrganizations(oneOrganization)
        // This Jurisdictional filter evaluates to true.
        val jurisFilter = listOf("Bundle.entry.resource.ofType(Provenance).count() > 0")
        // This quality filter evaluates to true
        val qualFilter = listOf("Bundle.entry.resource.ofType(Provenance).count() > 0")
        // This routing filter evaluates to false
        val routingFilter = listOf("Bundle.entry.resource.ofType(Provenance).count() > 10")
        // This processing mode filter evaluates to true
        val procModeFilter = listOf("Bundle.entry.resource.ofType(Provenance).count() > 0")
        // This condition filter evaluates to true
        val condFilter = listOf("Bundle.entry.resource.ofType(Provenance).count() > 0")
        val engine = spyk(makeFhirEngine(metadata, settings, TaskAction.route) as FHIRRouter)
<<<<<<< HEAD
        engine.setFiltersOnEngine(jurisFilter, qualFilter, routingFilter, procModeFilter)
=======
        every { engine.getJurisFilters(any(), any()) } returns jurisFilter
        every { engine.getQualityFilters(any(), any()) } returns qualFilter
        every { engine.getRoutingFilter(any(), any()) } returns routingFilter
        every { engine.getProcessingModeFilter(any(), any()) } returns procModeFilter
        every { engine.getConditionFilter(any(), any()) } returns condFilter
>>>>>>> 3a881ba3

        // act
        val receivers = engine.applyFilters(bundle, report, Topic.FULL_ELR)

        // assert only the quality filter didn't pass

        assertThat(report.filteringResults).isNotEmpty()
        assertThat(report.filteringResults.count()).isEqualTo(1)
        assertThat(report.filteringResults[0].filterType).isEqualTo(ReportStreamFilterType.ROUTING_FILTER)
        assertThat(receivers).isEmpty()
    }

    @Test
    fun `test applyFilters logs results for processing mode filters`() {
        val fhirData = File("src/test/resources/fhirengine/engine/routerDefaults/qual_test_0.fhir").readText()
        val bundle = FhirTranscoder.decode(fhirData)
<<<<<<< HEAD
=======
        // Using receiver with reverseFilter set to true
>>>>>>> 3a881ba3
        val settings = FileSettings().loadOrganizations(oneOrganization)
        // This Jurisdictional filter evaluates to true.
        val jurisFilter = listOf("Bundle.entry.resource.ofType(Provenance).count() > 0")
        // This quality filter evaluates to true
        val qualFilter = listOf("Bundle.entry.resource.ofType(Provenance).count() > 0")
        // This routing filter evaluates to true
        val routingFilter = listOf("Bundle.entry.resource.ofType(Provenance).count() > 0")
        // This processing mode filter evaluates to false
        val procModeFilter = listOf("Bundle.entry.resource.ofType(Provenance).count() > 10")
        // This condition filter evaluates to true
        val condFilter = listOf("Bundle.entry.resource.ofType(Provenance).count() > 0")
        val engine = spyk(makeFhirEngine(metadata, settings, TaskAction.route) as FHIRRouter)
<<<<<<< HEAD
        engine.setFiltersOnEngine(jurisFilter, qualFilter, routingFilter, procModeFilter)
=======
        every { engine.getJurisFilters(any(), any()) } returns jurisFilter
        every { engine.getQualityFilters(any(), any()) } returns qualFilter
        every { engine.getRoutingFilter(any(), any()) } returns routingFilter
        every { engine.getProcessingModeFilter(any(), any()) } returns procModeFilter
        every { engine.getConditionFilter(any(), any()) } returns condFilter
>>>>>>> 3a881ba3

        // act
        val receivers = engine.applyFilters(bundle, report, Topic.FULL_ELR)

        // assert only the processing mode filter didn't pass

        assertThat(report.filteringResults).isNotEmpty()
        assertThat(report.filteringResults.count()).isEqualTo(1)
        assertThat(report.filteringResults[0].filterType).isEqualTo(ReportStreamFilterType.PROCESSING_MODE_FILTER)
        assertThat(receivers).isEmpty()
    }

    @Test
    fun `test applyFilters logs results for condition filters`() {
        val fhirData = File("src/test/resources/fhirengine/engine/routerDefaults/qual_test_0.fhir").readText()
        val bundle = FhirTranscoder.decode(fhirData)
        // Using receiver with reverseFilter set to true
        val settings = FileSettings().loadOrganizations(oneOrganization)
        // This Jurisdictional filter evaluates to true.
        val jurisFilter = listOf("Bundle.entry.resource.ofType(Provenance).count() > 0")
        // This quality filter evaluates to true
        val qualFilter = listOf("Bundle.entry.resource.ofType(Provenance).count() > 0")
        // This routing filter evaluates to true
        val routingFilter = listOf("Bundle.entry.resource.ofType(Provenance).count() > 0")
        // This processing mode filter evaluates to true
        val procModeFilter = listOf("Bundle.entry.resource.ofType(Provenance).count() > 0")
        // This condition filter evaluates to false
        val condFilter = listOf("Bundle.entry.resource.ofType(Provenance).count() > 10")
        val engine = spyk(makeFhirEngine(metadata, settings, TaskAction.route) as FHIRRouter)
        every { engine.getJurisFilters(any(), any()) } returns jurisFilter
        every { engine.getQualityFilters(any(), any()) } returns qualFilter
        every { engine.getRoutingFilter(any(), any()) } returns routingFilter
        every { engine.getProcessingModeFilter(any(), any()) } returns procModeFilter
        every { engine.getConditionFilter(any(), any()) } returns condFilter

        // act
        val receivers = engine.applyFilters(bundle, report)

        // assert only the condition mode filter didn't pass
        // and check that the observation was logged
        assertThat(report.filteringResults).isNotEmpty()
        assertThat(report.filteringResults.count()).isEqualTo(5)
        assertThat(report.filteringResults[0].filterType).isEqualTo(ReportStreamFilterType.CONDITION_FILTER)
        assertThat(report.filteringResults[0].filteredTrackingElement.contains("loinc.org"))
        assertThat(receivers).isEmpty()
    }

    @Test
    fun `test tagging default filter in logs`() {
        // content is not important, just get a Bundle
        val bundle = Bundle()
        val settings = FileSettings().loadOrganizations(oneOrganization)
        // This processing mode filter evaluates to false, is equivalent to the default processindModeFilter
        val procModeFilter = listOf("%processingId = 'P'")
        val engine = spyk(makeFhirEngine(metadata, settings, TaskAction.route) as FHIRRouter)
        every { engine.evaluateFilterConditionAsAnd(any(), any(), any(), any(), any()) } returns Pair<Boolean, String?>(
            false,
            procModeFilter.toString()
        )

        // act
        val result = engine.evaluateFilterAndLogResult(
            procModeFilter,
            bundle,
            report,
            oneOrganization.receivers[0],
            ReportStreamFilterType.PROCESSING_MODE_FILTER,
            false,
        )

        assertThat(result).isFalse()
        assertThat(report.filteringResults).isNotEmpty()
        assertThat(report.filteringResults.count()).isEqualTo(1)
        assertThat(report.filteringResults[0].filterType).isEqualTo(ReportStreamFilterType.PROCESSING_MODE_FILTER)
        assertThat(report.filteringResults[0].message).doesNotContain("default filter")

        report.filteringResults.clear()

        val result2 = engine.evaluateFilterAndLogResult(
            engine.processingModeFilterDefault,
            bundle,
            report,
            oneOrganization.receivers[0],
            ReportStreamFilterType.PROCESSING_MODE_FILTER,
            false,
        )

        assertThat(result2).isFalse()
        assertThat(report.filteringResults).isNotEmpty()
        assertThat(report.filteringResults.count()).isEqualTo(1)
        assertThat(report.filteringResults[0].filterType).isEqualTo(ReportStreamFilterType.PROCESSING_MODE_FILTER)
        assertThat(report.filteringResults[0].message).contains("default filter")
    }

    @Test
    fun `test tagging exceptions filter in logs`() {
        // content is not important, just get a Bundle
        val bundle = Bundle()
        val settings = FileSettings().loadOrganizations(oneOrganization)
        // This processing mode filter evaluates to false, is equivalent to the default processindModeFilter
        val nonBooleanFilter = listOf("'Non-Boolean Filter'")
        val engine = spyk(makeFhirEngine(metadata, settings, TaskAction.route) as FHIRRouter)

        val nonBooleanMsg = "Condition did not evaluate to a boolean type"
        mockkObject(FhirPathUtils)
        every { FhirPathUtils.evaluateCondition(any(), any(), any(), any()) } throws SchemaException(nonBooleanMsg)

        // act
        val result = engine.evaluateFilterAndLogResult(
            nonBooleanFilter,
            bundle,
            report,
            oneOrganization.receivers[0],
            ReportStreamFilterType.PROCESSING_MODE_FILTER,
            false,
        )

        assertThat(result).isFalse()
        assertThat(report.filteringResults).isNotEmpty()
        assertThat(report.filteringResults.count()).isEqualTo(1)
        assertThat(report.filteringResults[0].filterType).isEqualTo(ReportStreamFilterType.PROCESSING_MODE_FILTER)
        assertThat(report.filteringResults[0].message).contains("exception found")

        val result2 = engine.evaluateFilterConditionAsAnd(
            nonBooleanFilter,
            bundle,
            defaultResponse = false,
            reverseFilter = false,
            bundle,
        )

        assertThat(result2.first).isFalse()
        assertThat(result2.second).isNotNull()
        assertThat(result2.second!!).contains("exception found")

        val result3 = engine.evaluateFilterConditionAsOr(
            nonBooleanFilter,
            bundle,
            defaultResponse = false,
            reverseFilter = false,
            bundle,
        )

        assertThat(result3.first).isFalse()
        assertThat(result3.second).isNotNull()
        assertThat(result3.second!!).contains("exception found")

        val result4 = engine.evaluateFilterConditionAsOr(
            nonBooleanFilter,
            bundle,
            defaultResponse = false,
            reverseFilter = true,
            bundle,
        )

        assertThat(result4.first).isFalse()
        assertThat(result4.second).isNotNull()
        assertThat(result4.second!!).contains("exception found")
    }

    @Test
    fun `test is default filter`() {
        val settings = FileSettings().loadOrganizations(oneOrganization)
        val engine = spyk(makeFhirEngine(metadata, settings, TaskAction.route) as FHIRRouter)
        val nonDefaultEquivalentQualityFilter: List<String> = ArrayList(engine.qualityFilterDefault)
        val nonDefaultEquivalentProcModeFilter: List<String> = ArrayList(engine.processingModeFilterDefault)
        val nonDefaultQualityFilter = listOf("Bundle.entry.resource.ofType(Provenance).count() > 0")
        val routingFilter = listOf("Bundle.entry.resource.ofType(Provenance).count() > 0")
        val nonDefaultProcModeFilter = listOf("%processingId = 'P'")
        val conditionFilter = listOf("Bundle.entry.resource.ofType(Provenance).count() > 0")

        assertThat(engine.isDefaultFilter(ReportStreamFilterType.QUALITY_FILTER, engine.qualityFilterDefault)).isTrue()
        assertThat(
            engine.isDefaultFilter(
                ReportStreamFilterType.QUALITY_FILTER,
                nonDefaultEquivalentQualityFilter
            )
        ).isFalse()
        assertThat(
            engine.isDefaultFilter(
                ReportStreamFilterType.QUALITY_FILTER,
                nonDefaultQualityFilter
            )
        ).isFalse()

        assertThat(engine.isDefaultFilter(ReportStreamFilterType.ROUTING_FILTER, routingFilter)).isFalse()

        assertThat(
            engine.isDefaultFilter(
                ReportStreamFilterType.PROCESSING_MODE_FILTER,
                engine.processingModeFilterDefault
            )
        ).isTrue()
        assertThat(
            engine.isDefaultFilter(
                ReportStreamFilterType.PROCESSING_MODE_FILTER,
                nonDefaultEquivalentProcModeFilter
            )
        ).isFalse()
        assertThat(
            engine.isDefaultFilter(
                ReportStreamFilterType.PROCESSING_MODE_FILTER,
                nonDefaultProcModeFilter
            )
        ).isFalse()

        assertThat(engine.isDefaultFilter(ReportStreamFilterType.CONDITION_FILTER, conditionFilter)).isFalse()
    }
}<|MERGE_RESOLUTION|>--- conflicted
+++ resolved
@@ -358,13 +358,8 @@
     fun `test reverseQualityFilter flag only reverses the quality filter`() {
         val fhirData = File("src/test/resources/fhirengine/engine/routerDefaults/qual_test_0.fhir").readText()
         val bundle = FhirTranscoder.decode(fhirData)
-<<<<<<< HEAD
         // Using receiver with reverseQualityFilter set to true
         val settings = FileSettings().loadOrganizations(orgWithReversedQualityFilter)
-=======
-        // Using receiver with reverseFilter set to true
-        val settings = FileSettings().loadOrganizations(twoOrganization)
->>>>>>> 3a881ba3
         // This Jurisdictional filter evaluates to true.
         val jurisFilter = listOf("Bundle.entry.resource.ofType(Provenance).count() > 0")
         // This quality filter evaluates to true, but is reversed to false
@@ -1067,10 +1062,6 @@
     fun `test applyFilters logs results for routing filters`() {
         val fhirData = File("src/test/resources/fhirengine/engine/routerDefaults/qual_test_0.fhir").readText()
         val bundle = FhirTranscoder.decode(fhirData)
-<<<<<<< HEAD
-=======
-        // Using receiver with reverseFilter set to true
->>>>>>> 3a881ba3
         val settings = FileSettings().loadOrganizations(oneOrganization)
         // This Jurisdictional filter evaluates to true.
         val jurisFilter = listOf("Bundle.entry.resource.ofType(Provenance).count() > 0")
@@ -1083,15 +1074,7 @@
         // This condition filter evaluates to true
         val condFilter = listOf("Bundle.entry.resource.ofType(Provenance).count() > 0")
         val engine = spyk(makeFhirEngine(metadata, settings, TaskAction.route) as FHIRRouter)
-<<<<<<< HEAD
-        engine.setFiltersOnEngine(jurisFilter, qualFilter, routingFilter, procModeFilter)
-=======
-        every { engine.getJurisFilters(any(), any()) } returns jurisFilter
-        every { engine.getQualityFilters(any(), any()) } returns qualFilter
-        every { engine.getRoutingFilter(any(), any()) } returns routingFilter
-        every { engine.getProcessingModeFilter(any(), any()) } returns procModeFilter
-        every { engine.getConditionFilter(any(), any()) } returns condFilter
->>>>>>> 3a881ba3
+        engine.setFiltersOnEngine(jurisFilter, qualFilter, routingFilter, procModeFilter, condFilter)
 
         // act
         val receivers = engine.applyFilters(bundle, report, Topic.FULL_ELR)
@@ -1108,10 +1091,6 @@
     fun `test applyFilters logs results for processing mode filters`() {
         val fhirData = File("src/test/resources/fhirengine/engine/routerDefaults/qual_test_0.fhir").readText()
         val bundle = FhirTranscoder.decode(fhirData)
-<<<<<<< HEAD
-=======
-        // Using receiver with reverseFilter set to true
->>>>>>> 3a881ba3
         val settings = FileSettings().loadOrganizations(oneOrganization)
         // This Jurisdictional filter evaluates to true.
         val jurisFilter = listOf("Bundle.entry.resource.ofType(Provenance).count() > 0")
@@ -1124,15 +1103,7 @@
         // This condition filter evaluates to true
         val condFilter = listOf("Bundle.entry.resource.ofType(Provenance).count() > 0")
         val engine = spyk(makeFhirEngine(metadata, settings, TaskAction.route) as FHIRRouter)
-<<<<<<< HEAD
-        engine.setFiltersOnEngine(jurisFilter, qualFilter, routingFilter, procModeFilter)
-=======
-        every { engine.getJurisFilters(any(), any()) } returns jurisFilter
-        every { engine.getQualityFilters(any(), any()) } returns qualFilter
-        every { engine.getRoutingFilter(any(), any()) } returns routingFilter
-        every { engine.getProcessingModeFilter(any(), any()) } returns procModeFilter
-        every { engine.getConditionFilter(any(), any()) } returns condFilter
->>>>>>> 3a881ba3
+        engine.setFiltersOnEngine(jurisFilter, qualFilter, routingFilter, procModeFilter, condFilter)
 
         // act
         val receivers = engine.applyFilters(bundle, report, Topic.FULL_ELR)

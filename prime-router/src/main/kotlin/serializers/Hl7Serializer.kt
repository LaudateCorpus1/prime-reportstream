package gov.cdc.prime.router.serializers

import ca.uhn.hl7v2.DefaultHapiContext
import ca.uhn.hl7v2.HL7Exception
import ca.uhn.hl7v2.model.Type
import ca.uhn.hl7v2.model.v251.datatype.DR
import ca.uhn.hl7v2.model.v251.datatype.DT
import ca.uhn.hl7v2.model.v251.datatype.TS
import ca.uhn.hl7v2.model.v251.datatype.XTN
import ca.uhn.hl7v2.model.v251.message.ORU_R01
import ca.uhn.hl7v2.parser.CanonicalModelClassFactory
import ca.uhn.hl7v2.parser.EncodingNotSupportedException
import ca.uhn.hl7v2.parser.ModelClassFactory
import ca.uhn.hl7v2.preparser.PreParser
import ca.uhn.hl7v2.util.Terser
import gov.cdc.prime.router.Element
import gov.cdc.prime.router.ElementAndValue
import gov.cdc.prime.router.Hl7Configuration
import gov.cdc.prime.router.LookupTable
import gov.cdc.prime.router.Mapper
import gov.cdc.prime.router.Metadata
import gov.cdc.prime.router.Report
import gov.cdc.prime.router.ResultDetail
import gov.cdc.prime.router.Schema
import gov.cdc.prime.router.SettingsProvider
import gov.cdc.prime.router.Source
import gov.cdc.prime.router.ValueSet
import org.apache.logging.log4j.kotlin.Logging
import java.io.InputStream
import java.io.OutputStream
import java.lang.IllegalStateException
import java.time.Instant
import java.time.LocalDate
import java.time.OffsetDateTime
import java.time.ZoneId
import java.time.format.DateTimeFormatter
import java.util.Properties
import java.util.TimeZone
import kotlin.math.min

class Hl7Serializer(
    val metadata: Metadata,
    val settings: SettingsProvider
) : Logging {
    data class Hl7Mapping(
        val mappedRows: Map<String, List<String>>,
        val rows: List<RowResult>,
        val errors: List<String>,
        val warnings: List<String>,
    )
    data class RowResult(
        val row: Map<String, List<String>>,
        val errors: List<String>,
        val warnings: List<String>,
    )

    private val hl7SegmentDelimiter: String = "\r"
    private val hapiContext = DefaultHapiContext()
    private val modelClassFactory: ModelClassFactory = CanonicalModelClassFactory(HL7_SPEC_VERSION)
    private val buildVersion: String
    private val buildDate: String
    private val formatter = DateTimeFormatter.ofPattern("yyyyMMddHHmmss.SSSSZZZ")
    private var hl7Config: Hl7Configuration? = null
    private val hdFieldMaximumLength: Int? get() = if (hl7Config?.truncateHDNamespaceIds == true) {
        HD_TRUNCATION_LIMIT
    } else {
        null
    }
    private val ncesTable = lazy {  }

    init {
        val buildProperties = Properties()
        val propFileStream = this::class.java.classLoader.getResourceAsStream("build.properties")
            ?: error("Could not find the properties file")
        propFileStream.use {
            buildProperties.load(it)
            buildVersion = buildProperties.getProperty("buildVersion", "0.0.0.0")
            buildDate = buildProperties.getProperty("buildDate", "20200101")
        }
        hapiContext.modelClassFactory = modelClassFactory
    }

    /**
     * Write a report with a single item
     */
    fun write(report: Report, outputStream: OutputStream) {
        if (report.itemCount != 1)
            error("Internal Error: multiple item report cannot be written as a single HL7 message")
        val message = createMessage(report, 0)
        outputStream.write(message.toByteArray())
    }

    /**
     * Write a report with BHS and FHS segments and multiple items
     */
    fun writeBatch(
        report: Report,
        outputStream: OutputStream,
    ) {
        // Dev Note: HAPI doesn't support a batch of messages, so this code creates
        // these segments by hand
        outputStream.write(createHeaders(report).toByteArray())
        report.itemIndices.map {
            val message = createMessage(report, it)
            outputStream.write(message.toByteArray())
        }
        outputStream.write(createFooters(report).toByteArray())
    }

    /*
     * Read in a file
     */
    fun convertBatchMessagesToMap(message: String, schema: Schema): Hl7Mapping {
        val mappedRows: MutableMap<String, MutableList<String>> = mutableMapOf()
        val errors = mutableListOf<String>()
        val warnings = mutableListOf<String>()
        val rowResults = mutableListOf<RowResult>()
        val reg = "[\r\n]".toRegex()
        val cleanedMessage = reg.replace(message, hl7SegmentDelimiter)
        val messageLines = cleanedMessage.split(hl7SegmentDelimiter)
        val nextMessage = StringBuilder()
        var reportNumber = 1

        /**
         * Parse an HL7 [message] from a string.
         */
        fun parseStringMessage(message: String) {
            val parsedMessage = convertMessageToMap(message, schema)
            parsedMessage.errors.forEach {
                errors.add("Report $reportNumber: $it")
            }
            parsedMessage.warnings.forEach {
                warnings.add("Report $reportNumber: $it")
            }
            if (parsedMessage.row.isNotEmpty())
                rowResults.add(parsedMessage)
            parsedMessage.row.forEach { (k, v) ->
                if (!mappedRows.containsKey(k))
                    mappedRows[k] = mutableListOf()

                mappedRows[k]?.addAll(v)
            }
        }

        messageLines.forEach {
            if (it.startsWith("FHS"))
                return@forEach
            if (it.startsWith("BHS"))
                return@forEach
            if (it.startsWith("BTS"))
                return@forEach
            if (it.startsWith("FTS"))
                return@forEach

            if (nextMessage.isNotBlank() && it.startsWith("MSH")) {
                parseStringMessage(nextMessage.toString())
                nextMessage.clear()
                reportNumber++
            }

            if (it.isNotBlank()) {
                nextMessage.append("$it\r")
            }
        }

        // catch the last message
        if (nextMessage.isNotBlank()) {
            parseStringMessage(nextMessage.toString())
        }

        return Hl7Mapping(mappedRows, rowResults, errors, warnings)
    }

    /**
     * Convert an HL7 [message] based on the specified [schema].
     * @returns the resulting data
     */
    fun convertMessageToMap(message: String, schema: Schema): RowResult {
        /**
         * Query the terser and get a value.
         * @param terser the HAPI terser
         * @param terserSpec the HL7 field to fetch as a terser spec
         * @param errors the list of errors for this message decoding
         * @return the value from the HL7 message or an empty string if no value found
         */
        fun queryTerserForValue(
            terser: Terser,
            terserSpec: String,
            errors: MutableList<String>,
        ): String {
            val parsedValue = try {
                terser.get(terserSpec)
            } catch (e: HL7Exception) {
                errors.add("Exception for $terserSpec: ${e.message}")
                null
            }

            return parsedValue ?: ""
        }

        /**
         * Decode answers to AOE questions
         * @param element the element for the AOE question
         * @param terser the HAPI terser
         * @param errors the list of errors for this message decoding
         * @return the value from the HL7 message or an empty string if no value found
         */
        fun decodeAOEQuestion(
            element: Element,
            terser: Terser,
            errors: MutableList<String>
        ): String {
            var value = ""
            val question = element.hl7AOEQuestion!!
            val countObservations = 10
            // todo: map each AOE by the AOE question ID
            for (c in 0 until countObservations) {
                var spec = "/.OBSERVATION($c)/OBX-3-1"
                val questionCode = try {
                    terser.get(spec)
                } catch (e: HL7Exception) {
                    // todo: convert to result detail, maybe
                    errors.add("Exception for $spec: ${e.message}")
                    null
                }
                if (questionCode?.startsWith(question) == true) {
                    spec = "/.OBSERVATION($c)/OBX-5"
                    value = queryTerserForValue(terser, spec, errors)
                }
            }
            return value
        }

        val errors = mutableListOf<String>()
        val warnings = mutableListOf<String>()
        // key of the map is the column header, list is the values in the column
        val mappedRows: MutableMap<String, MutableSet<String>> = mutableMapOf()
        hapiContext.modelClassFactory = modelClassFactory
        val parser = hapiContext.pipeParser
        val reg = "[\r\n]".toRegex()
        val cleanedMessage = reg.replace(message, hl7SegmentDelimiter).trim()
        // if the message is empty, return a row result that warns of empty data
        if (cleanedMessage.isEmpty()) {
            logger.debug("Skipping empty message during parsing")
            return RowResult(emptyMap(), emptyList(), listOf("Cannot parse empty HL7 message"))
        }

        val hapiMsg = try {
            // First check that we have an HL7 message we can parse.  Note some older messages may have
            // only MSH 9-1 and MSH-9-2, or even just MSH-9-1, so we need use those two fields to compare
            val msgType = PreParser.getFields(cleanedMessage, "MSH-9-1", "MSH-9-2")
            when {
                msgType.isNullOrEmpty() || msgType[0] == null -> {
                    errors.add("Missing required HL7 message type field MSH-9")
                    return RowResult(emptyMap(), errors, warnings)
                }
                arrayOf("ORU", "R01") contentEquals msgType -> parser.parse(cleanedMessage)
                else -> {
                    warnings.add("Ignoring unsupported HL7 message type ${msgType.joinToString(",")}")
                    return RowResult(emptyMap(), errors, warnings)
                }
            }
        } catch (e: HL7Exception) {
            logger.error("${e.localizedMessage} ${e.stackTraceToString()}")
            if (e is EncodingNotSupportedException) {
                // This exception error message is a bit cryptic, so let's provide a better one.
                errors.add("Error parsing HL7 message: Invalid HL7 message format")
            } else {
                errors.add("Error parsing HL7 message: ${e.localizedMessage}")
            }
            return RowResult(emptyMap(), errors, warnings)
        }

        try {
            val terser = Terser(hapiMsg)

            // First, extract any data elements from the HL7 message.
            schema.elements.forEach { element ->
                // If there is no value for the key, then initialize it.
                if (!mappedRows.containsKey(element.name) || mappedRows[element.name] == null) {
                    mappedRows[element.name] = mutableSetOf()
                }

                // Make a list of all the HL7 primary and alternate fields to look into.
                // Note that the hl7Fields list will be empty if no fields is specified
                val hl7Fields = ArrayList<String>()
                if (!element.hl7Field.isNullOrEmpty()) hl7Fields.add(element.hl7Field)
                if (!element.hl7OutputFields.isNullOrEmpty()) hl7Fields.addAll(element.hl7OutputFields)
                var value = ""
                for (i in 0 until hl7Fields.size) {
                    val hl7Field = hl7Fields[i]
                    value = when {
                        // Decode a phone number
                        element.type == Element.Type.TELEPHONE ||
                            element.type == Element.Type.EMAIL ->
                            decodeHl7TelecomData(terser, element, hl7Field)

                        // Decode a timestamp
                        element.type == Element.Type.DATETIME ||
                            element.type == Element.Type.DATE ->
                            decodeHl7DateTime(terser, element, hl7Field, warnings)

                        // Decode an AOE question
                        hl7Field == "AOE" ->
                            decodeAOEQuestion(element, terser, errors)

                        // Process a CODE type field.  IMPORTANT: Must be checked after AOE as AOE is a CODE field
                        element.type == Element.Type.CODE -> {
                            val rawValue = queryTerserForValue(
                                terser, getTerserSpec(hl7Field), errors
                            )
                            // This verifies the code received is good.  Note the translated value will be the same as
                            // the raw value for valuesets and altvalues
                            try {
                                when {
                                    rawValue.isBlank() -> ""

                                    element.altValues != null && element.altValues.isNotEmpty() ->
                                        element.toNormalized(rawValue, Element.altDisplayToken)

                                    !element.valueSet.isNullOrEmpty() ->
                                        element.toNormalized(rawValue, Element.codeToken)

                                    else -> rawValue
                                }
                            } catch (e: IllegalStateException) {
                                warnings.add("The code $rawValue for field $hl7Field is invalid.")
                                ""
                            }
                        }

                        // No special case here, so get a value from an HL7 field
                        else ->
                            queryTerserForValue(
                                terser, getTerserSpec(hl7Field), errors
                            )
                    }
                    if (value.isNotBlank()) break
                }

                if (value.isNotBlank()) {
                    mappedRows[element.name]!!.add(value)
                }
            }

            // Second, we process the mappers if we have no value from an HL7 field
            schema.elements.forEach { element ->
                if (element.mapperRef != null && mappedRows[element.name]!!.isEmpty()) {
                    // This gets the requiredvalue names, then gets the value from mappedRows that has the data
                    val args = element.mapperArgs ?: emptyList()
                    val valueNames = element.mapperRef.valueNames(element, args)
                    val valuesForMapper = valueNames.mapNotNull { elementName ->
                        val valueElement = schema.findElement(elementName)
                        if (valueElement != null && mappedRows.containsKey(elementName) &&
                            !mappedRows[elementName].isNullOrEmpty()
                        ) {
                            ElementAndValue(valueElement, mappedRows[elementName]!!.first())
                        } else {
                            null
                        }
                    }
                    // Only overwrite an existing value if the mapper returns a string
                    val value = element.mapperRef.apply(element, args, valuesForMapper)
                    if (value != null) {
                        mappedRows[element.name] = mutableSetOf(value)
                    }
                }

                // Finally, add a default value or empty string to elements that still have a null value.
                if (mappedRows[element.name].isNullOrEmpty()) {
                    if (!element.default.isNullOrBlank()) {
                        mappedRows[element.name]!!.add(element.default)
                    } else {
                        mappedRows[element.name]?.add("")
                    }
                }
            }
        } catch (e: Exception) {
            val msg = "${e.localizedMessage} ${e.stackTraceToString()}"
            logger.error(msg)
            errors.add(msg)
        }

        // Check for required fields now that we are done processing all the fields
        schema.elements.forEach { element ->
            if (!element.isOptional) {
                var isValueEmpty = true
                mappedRows[element.name]?.forEach { elementValues ->
                    if (elementValues.isNotEmpty()) {
                        isValueEmpty = false
                    }
                }
                if (isValueEmpty) {
                    errors.add("The Value for ${element.name} for field ${element.hl7Field} is required")
                }
            }
        }

        // convert sets to lists
        val rows = mappedRows.keys.associateWith {
            (mappedRows[it]?.toList() ?: emptyList())
        }

        return RowResult(rows, errors, warnings)
    }

    fun readExternal(
        schemaName: String,
        input: InputStream,
        source: Source
    ): ReadResult {
        val errors = mutableListOf<ResultDetail>()
        val warnings = mutableListOf<ResultDetail>()
        val messageBody = input.bufferedReader().use { it.readText() }
        val schema = metadata.findSchema(schemaName) ?: error("Schema name $schemaName not found")
        val mapping = convertBatchMessagesToMap(messageBody, schema)
        val mappedRows = mapping.mappedRows
        errors.addAll(mapping.errors.map { ResultDetail(ResultDetail.DetailScope.ITEM, "", it) })
        warnings.addAll(mapping.warnings.map { ResultDetail(ResultDetail.DetailScope.ITEM, "", it) })
        mappedRows.forEach {
            logger.debug("${it.key} -> ${it.value.joinToString()}")
        }
        val report = if (errors.size > 0) null else Report(schema, mappedRows, source, metadata = metadata)
        return ReadResult(report, errors, warnings)
    }

    internal fun createMessage(report: Report, row: Int): String {
        val message = ORU_R01()
        val hl7Config = report.destination?.translation as? Hl7Configuration?
        val processingId = if (hl7Config?.useTestProcessingMode == true) {
            "T"
        } else {
            "P"
        }
        message.initQuickstart(MESSAGE_CODE, MESSAGE_TRIGGER_EVENT, processingId)
        buildMessage(message, report, row, processingId)
        hapiContext.modelClassFactory = modelClassFactory
        return hapiContext.pipeParser.encode(message)
    }

    private fun buildMessage(
        message: ORU_R01,
        report: Report,
        row: Int,
        processingId: String = "T",
    ) {
        // set up our configuration
        val hl7Config = report.destination?.translation as? Hl7Configuration
        val replaceValue = hl7Config?.replaceValue ?: emptyMap()
        val suppressQst = hl7Config?.suppressQstForAoe ?: false
        val suppressAoe = hl7Config?.suppressAoe ?: false
<<<<<<< HEAD
        val enrichFacilityName = hl7Config?.useNCESFacilityName ?: false
=======

>>>>>>> 8852b3c2
        // and we have some fields to suppress
        val suppressedFields = hl7Config
            ?.suppressHl7Fields
            ?.split(",")
            ?.map { it.trim() } ?: emptyList()
        // or maybe we're going to suppress UNK/ASKU for some fields
        val blanksForUnknownFields = hl7Config
            ?.useBlankInsteadOfUnknown
            ?.split(",")
            ?.map { it.lowercase().trim() } ?: emptyList()
        val convertTimestampToDateTimeFields = hl7Config
            ?.convertTimestampToDateTime
            ?.split(",")
            ?.map { it.trim() } ?: emptyList()
        // start processing
        var aoeSequence = 1
        val terser = Terser(message)
        setLiterals(terser)
        // serialize the rest of the elements
        report.schema.elements.forEach { element ->
            val value = report.getString(row, element.name).let {
                if (it.isNullOrEmpty()) {
                    element.default ?: ""
                } else {
                    it
                }
            }

            if (suppressedFields.contains(element.hl7Field) && element.hl7OutputFields.isNullOrEmpty())
                return@forEach

            if (element.hl7Field == "AOE" && suppressAoe)
                return@forEach

            // some fields need to be blank instead of passing in UNK
            // so in this case we'll just go by field name and set the value to blank
            if (blanksForUnknownFields.contains(element.name) &&
                element.hl7Field != null &&
                (value.equals("ASKU", true) || value.equals("UNK", true))
            ) {
                setComponent(terser, element, element.hl7Field, "", report)
                return@forEach
            }

            if (element.hl7OutputFields != null) {
                element.hl7OutputFields.forEach outputFields@{ hl7Field ->
                    if (suppressedFields.contains(hl7Field))
                        return@outputFields

                    // some of our schema elements are actually subcomponents of the HL7 fields, and are individually
                    // text, but need to be truncated because they're the first part of an HD field. For example,
                    // ORC-2-2 and ORC-3-2, so we are manually pulling them aside to truncate them
                    val truncatedValue = if (
                        value.length > HD_TRUNCATION_LIMIT &&
                        element.type == Element.Type.TEXT &&
                        hl7Field in HD_FIELDS_LOCAL &&
                        hl7Config?.truncateHDNamespaceIds == true
                    ) {
                        value.substring(0, getTruncationLimitWithEncoding(value, HD_TRUNCATION_LIMIT))
                    } else {
                        value
                    }
                    if (element.hl7Field != null && element.mapperRef != null && element.type == Element.Type.TABLE) {
                        setComponentForTable(terser, element, hl7Field, report, row, hl7Config)
                    } else {
                        setComponent(terser, element, hl7Field, truncatedValue, report)
                    }
                }
            } else if (element.hl7Field == "AOE" && element.type == Element.Type.NUMBER && !suppressAoe) {
                if (value.isNotBlank()) {
                    val units = report.getString(row, "${element.name}_units")
                    val date = report.getString(row, "specimen_collection_date_time") ?: ""
                    setAOE(terser, element, aoeSequence++, date, value, report, row, units, suppressQst)
                }
            } else if (element.hl7Field == "AOE" && !suppressAoe) {
                if (value.isNotBlank()) {
                    val date = report.getString(row, "specimen_collection_date_time") ?: ""
                    setAOE(terser, element, aoeSequence++, date, value, report, row, suppressQst = suppressQst)
                } else {
                    // if the value is null but we're defaulting
                    if (hl7Config?.defaultAoeToUnknown == true) {
                        val date = report.getString(row, "specimen_collection_date_time") ?: ""
                        setAOE(terser, element, aoeSequence++, date, "UNK", report, row, suppressQst = suppressQst)
                    }
                }
            } else if (element.hl7Field == "ORC-21-1" && enrichFacilityName) {
                setFacilityNameComponent(terser, element, report, row, value)
            } else if (element.hl7Field == "NTE-3") {
                setNote(terser, value)
            } else if (element.hl7Field == "MSH-7") {
                setComponent(terser, element, "MSH-7", formatter.format(report.createdDateTime), report)
            } else if (element.hl7Field == "MSH-11") {
                setComponent(terser, element, "MSH-11", processingId, report)
            } else if (element.hl7Field != null && element.mapperRef != null && element.type == Element.Type.TABLE) {
                setComponentForTable(terser, element, report, row, hl7Config)
            } else if (
                element.type == Element.Type.TEXT &&
                !element.hl7Field.isNullOrEmpty() &&
                element.hl7Field in HD_FIELDS_LOCAL
            ) {
                // some of our schema elements are actually subcomponents of the HL7 fields, and are individually
                // text, but need to be truncated because they're the first part of an HD field. For example,
                // ORC-2-2 and ORC-3-2, so we are manually pulling them aside to truncate them
                val truncatedValue = if (
                    value.length > HD_TRUNCATION_LIMIT &&
                    hl7Config?.truncateHDNamespaceIds == true
                ) {
                    value.substring(0, getTruncationLimitWithEncoding(value, HD_TRUNCATION_LIMIT))
                } else {
                    value
                }
                setComponent(terser, element, element.hl7Field, truncatedValue, report)
            } else if (!element.hl7Field.isNullOrEmpty()) {
                setComponent(terser, element, element.hl7Field, value, report)
            }
        }
        // make sure all fields we're suppressing are empty
        suppressedFields.forEach {
            val pathSpec = formPathSpec(it)
            terser.set(pathSpec, "")
        }
        convertTimestampToDateTimeFields.forEach {
            val pathSpec = formPathSpec(it)
            val tsValue = terser.get(pathSpec)
            if (!tsValue.isNullOrEmpty()) {
                try {
                    val dtFormatter = DateTimeFormatter.ofPattern("yyyMMddHHmmss")
                    val parsedDate = OffsetDateTime.parse(tsValue, formatter).format(dtFormatter)
                    terser.set(pathSpec, parsedDate)
                } catch (_: Exception) {
                    // for now do nothing
                }
            }
        }
        // check for reporting facility overrides
        if (!hl7Config?.reportingFacilityName.isNullOrEmpty()) {
            val pathSpec = formPathSpec("MSH-4-1")
            terser.set(pathSpec, hl7Config?.reportingFacilityName)
        }
        if (!hl7Config?.reportingFacilityId.isNullOrEmpty()) {
            var pathSpec = formPathSpec("MSH-4-2")
            terser.set(pathSpec, hl7Config?.reportingFacilityId)
            if (!hl7Config?.reportingFacilityIdType.isNullOrEmpty()) {
                pathSpec = formPathSpec("MSH-4-3")
                terser.set(pathSpec, hl7Config?.reportingFacilityIdType)
            }
        }

        // check for alt CLIA for out of state testing
        if (!hl7Config?.cliaForOutOfStateTesting.isNullOrEmpty()) {
            val testingStateField = "OBX-24-4"
            val pathSpecTestingState = formPathSpec(testingStateField)
            val testingState = terser.get(pathSpecTestingState)

            val stateCode = report.destination?.let { settings.findOrganization(it.organizationName)?.stateCode }

            if (!testingState.equals(stateCode)) {
                val sendingFacility = "MSH-4-2"
                val pathSpecSendingFacility = formPathSpec(sendingFacility)
                terser.set(pathSpecSendingFacility, hl7Config?.cliaForOutOfStateTesting)
            }
        }

        // after all values have been set or blanked, check for values that need replacement
        // isNotEmpty returns true only when a value exists. Whitespace only is considered a value
        replaceValue.forEach { element ->
            if (element.key.substring(0, 3) == "OBX") {
                val observationReps = message.patienT_RESULT.ordeR_OBSERVATION.observationReps

                for (i in 0..observationReps.minus(1)) {
                    val pathSpec = formPathSpec(element.key, i)
                    val valueInMessage = terser.get(pathSpec) ?: ""
                    if (valueInMessage.isNotEmpty()) {
                        terser.set(pathSpec, element.value)
                    }
                }
            } else {
                val pathSpec = formPathSpec(element.key)
                val valueInMessage = terser.get(pathSpec) ?: ""
                if (valueInMessage.isNotEmpty()) {
                    terser.set(pathSpec, element.value)
                }
            }
        }
    }

<<<<<<< HEAD
    /**
     * Set the ORC-21-1 component name. If possible,
     * do a NCES lookup to enrich the facility name.
     */
    private fun setFacilityNameComponent(
=======
    private fun setComponentForTable(
>>>>>>> 8852b3c2
        terser: Terser,
        element: Element,
        report: Report,
        row: Int,
<<<<<<< HEAD
        value: String
    ) {
        val facilityName = if (report.getString(row, "site_of_care") == "k12") {
            // The NCES table comes from the NCES organization
            // The fields are: SCH_NAME, NCESSCH, LSTREET1,	LCITY, LSTATE, LZIP, PHONE
            val zipCode = report.getString(row, "ordering_facility_zip_code", 5) ?: ""
            val ncesId = ncesLookupTable.value.lookupValues(
                indexValues = listOf("LZIP" to zipCode, "SCH_NAME" to value),
                lookupColumn = "NCESSCH"
            )
            if (ncesId != null) {
                "${value}_NCES_$ncesId"
            } else {
                value
            }
        } else {
            value
        }
        setComponent(terser, element, element.hl7Field!!, facilityName, report)
    }

    private fun setComponentForTable(terser: Terser, element: Element, report: Report, row: Int) {
        setComponentForTable(terser, element, element.hl7Field!!, report, row)
=======
        config: Hl7Configuration? = null
    ) {
        setComponentForTable(terser, element, element.hl7Field!!, report, row, config)
>>>>>>> 8852b3c2
    }

    private fun setComponentForTable(
        terser: Terser,
        element: Element,
        hl7Field: String,
        report: Report,
        row: Int,
        config: Hl7Configuration? = null
    ) {
        val lookupValues = mutableMapOf<String, String>()
        val pathSpec = formPathSpec(hl7Field)
        val mapper: Mapper? = element.mapperRef
        val args = element.mapperArgs ?: emptyList()
        val valueNames = mapper?.valueNames(element, args)
        report.schema.elements.forEach {
            lookupValues[it.name] = report.getString(row, it.name) ?: element.default ?: ""
        }
        val valuesForMapper = valueNames?.mapNotNull { elementName ->
            val valueElement = report.schema.findElement(elementName) ?: return@mapNotNull null
            val value = lookupValues[elementName] ?: return@mapNotNull null
            ElementAndValue(valueElement, value)
        }
        if (valuesForMapper == null) {
            terser.set(pathSpec, "")
        } else {
            val mappedValue = mapper.apply(element, args, valuesForMapper) ?: ""
            // there are instances where we need to replace the DII value that comes from the LIVD
            // table with an OID that reflects that this is an equipment UID instead. NH raised this
            // as an issue, and the HHS spec on confluence supports their configuration, but we need
            // to isolate out this option, so we don't affect other states we're already in production with
            if (mappedValue == "DII" && config?.replaceDiiWithOid == true && hl7Field == "OBX-18-3") {
                terser.set(formPathSpec("OBX-18-3"), OBX_18_EQUIPMENT_UID_OID)
                terser.set(formPathSpec("OBX-18-4"), "ISO")
            } else {
                terser.set(pathSpec, mappedValue)
            }
        }
    }

    private fun setComponent(
        terser: Terser,
        element: Element,
        hl7Field: String,
        value: String,
        report: Report
    ) {
        val hl7Config = report.destination?.translation as? Hl7Configuration?
        val hdFieldMaximumLength = if (hl7Config?.truncateHDNamespaceIds == true) {
            getTruncationLimitWithEncoding(value, HD_TRUNCATION_LIMIT)
        } else {
            null
        }
        val pathSpec = formPathSpec(hl7Field)
        when (element.type) {
            Element.Type.ID_CLIA -> setCliaComponent(terser, value, hl7Field)
            Element.Type.HD -> {
                if (value.isNotEmpty()) {
                    val hd = Element.parseHD(value, hdFieldMaximumLength)
                    if (hd.universalId != null && hd.universalIdSystem != null) {
                        terser.set("$pathSpec-1", hd.name)
                        terser.set("$pathSpec-2", hd.universalId)
                        terser.set("$pathSpec-3", hd.universalIdSystem)
                    } else {
                        terser.set(pathSpec, hd.name)
                    }
                }
            }
            Element.Type.EI -> {
                if (value.isNotEmpty()) {
                    val ei = Element.parseEI(value)
                    if (ei.universalId != null && ei.universalIdSystem != null) {
                        terser.set("$pathSpec-1", ei.name)
                        terser.set("$pathSpec-2", ei.namespace)
                        terser.set("$pathSpec-3", ei.universalId)
                        terser.set("$pathSpec-4", ei.universalIdSystem)
                    } else {
                        terser.set(pathSpec, ei.name)
                    }
                }
            }
            Element.Type.CODE -> setCodeComponent(terser, value, pathSpec, element.valueSet)
            Element.Type.TELEPHONE -> {
                if (value.isNotEmpty()) {
                    val phoneNumberFormatting = hl7Config?.phoneNumberFormatting
                        ?: Hl7Configuration.PhoneNumberFormatting.STANDARD
                    setTelephoneComponent(terser, value, pathSpec, element, phoneNumberFormatting)
                }
            }
            Element.Type.EMAIL -> {
                if (value.isNotEmpty()) {
                    setEmailComponent(terser, value, element, hl7Config)
                }
            }
            Element.Type.POSTAL_CODE -> setPostalComponent(terser, value, pathSpec, element)
            else -> terser.set(pathSpec, value)
        }
    }

    private fun setCodeComponent(terser: Terser, value: String, pathSpec: String, valueSetName: String?) {
        if (valueSetName == null) error("Schema Error: Missing valueSet for '$pathSpec'")
        val valueSet = metadata.findValueSet(valueSetName)
            ?: error("Schema Error: Cannot find '$valueSetName'")
        when (valueSet.system) {
            ValueSet.SetSystem.HL7,
            ValueSet.SetSystem.LOINC,
            ValueSet.SetSystem.UCUM,
            ValueSet.SetSystem.SNOMED_CT -> {
                // if it is a component spec then set all sub-components
                if (isField(pathSpec)) {
                    if (value.isNotEmpty()) {
                        terser.set("$pathSpec-1", value)
                        terser.set("$pathSpec-2", valueSet.toDisplayFromCode(value))
                        terser.set("$pathSpec-3", valueSet.toSystemFromCode(value))
                        valueSet.toVersionFromCode(value)?.let {
                            terser.set("$pathSpec-7", it)
                        }
                    }
                } else {
                    terser.set(pathSpec, value)
                }
            }
            else -> {
                terser.set(pathSpec, value)
            }
        }
    }

    /**
     * Set the [value] into the [hl7Field] in the passed in [terser].
     * If [hl7Field] points to a universal HD field, set [value] as the Universal ID field
     * and set 'CLIA' as the Universal ID Type.
     * If [hl7Field] points to CE field, set [value] as the Identifier and 'CLIA' as the Text.
     */
    internal fun setCliaComponent(terser: Terser, value: String, hl7Field: String) {
        if (value.isEmpty()) return

        val pathSpec = formPathSpec(hl7Field)
        terser.set(pathSpec, value)

        when (hl7Field) {
            in HD_FIELDS_UNIVERSAL,
            in CE_FIELDS -> {
                val nextComponent = nextComponent(pathSpec)
                terser.set(nextComponent, "CLIA")
            }
        }
    }

    /**
     * Set the XTN component using [phoneNumberFormatting] to control details
     */
    internal fun setTelephoneComponent(
        terser: Terser,
        value: String,
        pathSpec: String,
        element: Element,
        phoneNumberFormatting: Hl7Configuration.PhoneNumberFormatting
    ) {
        val parts = value.split(Element.phoneDelimiter)
        val areaCode = parts[0].substring(0, 3)
        val local = parts[0].substring(3)
        val country = parts[1]
        val extension = parts[2]
        val localWithDash = if (local.length == 7) "${local.slice(0..2)}-${local.slice(3..6)}" else local

        fun setComponents(pathSpec: String, component1: String) {
            // Note from the HL7 2.5.1 specification about components 1 and 2:
            // This component has been retained for backward compatibility only as of version 2.3.
            // Definition: Specifies the telephone number in a predetermined format that includes an
            // optional extension, beeper number and comment.
            // Format: [NN] [(999)]999-9999[X99999][B99999][C any text]
            // The optional first two digits are the country code. The optional X portion gives an extension.
            // The optional B portion gives a beeper code.
            // The optional C portion may be used for comments like, After 6:00.

            when (phoneNumberFormatting) {
                Hl7Configuration.PhoneNumberFormatting.STANDARD -> {
                    val phoneNumber = "($areaCode)$localWithDash" +
                        if (extension.isNotEmpty()) "X$extension" else ""
                    terser.set(buildComponent(pathSpec, 1), phoneNumber)
                    terser.set(buildComponent(pathSpec, 2), component1)
                }
                Hl7Configuration.PhoneNumberFormatting.ONLY_DIGITS_IN_COMPONENT_ONE -> {
                    terser.set(buildComponent(pathSpec, 1), "$areaCode$local")
                    terser.set(buildComponent(pathSpec, 2), component1)
                }
                Hl7Configuration.PhoneNumberFormatting.AREA_LOCAL_IN_COMPONENT_ONE -> {
                    // Added for backward compatibility
                    terser.set(buildComponent(pathSpec, 1), "($areaCode)$local")
                    terser.set(buildComponent(pathSpec, 2), component1)
                }
            }
            // it's a phone
            terser.set(buildComponent(pathSpec, 3), "PH")
            terser.set(buildComponent(pathSpec, 5), country)
            terser.set(buildComponent(pathSpec, 6), areaCode)
            terser.set(buildComponent(pathSpec, 7), local)
            if (extension.isNotEmpty()) terser.set(buildComponent(pathSpec, 8), extension)
        }

        if (element.nameContains("patient")) {
            // PID-13 is repeatable, which means we could have more than one phone #
            // or email etc, so we need to increment until we get empty for PID-13-2
            var rep = 0
            while (terser.get("/PATIENT_RESULT/PATIENT/PID-13($rep)-2")?.isEmpty() == false) {
                rep += 1
            }
            setComponents("/PATIENT_RESULT/PATIENT/PID-13($rep)", "PRN")
        } else {
            setComponents(pathSpec, "WPN")
        }
    }

    private fun setEmailComponent(terser: Terser, value: String, element: Element, hl7Config: Hl7Configuration?) {
        // branch on element name. maybe we'll pass through ordering provider email information as well
        if (element.nameContains("patient_email")) {
            // for some state systems, they cannot handle repetition in the PID-13 field, despite what
            // the HL7 specification calls for. In that case, the patient email is not imported. A common
            // workaround is to shove the patient_email into PID-14 which is the business phone
            if (hl7Config?.usePid14ForPatientEmail == true) {
                // this is an email address
                terser.set("/PATIENT_RESULT/PATIENT/PID-14-2", "NET")
                // specifies it's an internet telecommunications type
                terser.set("/PATIENT_RESULT/PATIENT/PID-14-3", "Internet")
                terser.set("/PATIENT_RESULT/PATIENT/PID-14-4", value)
            } else {
                // PID-13 is repeatable, which means we could have more than one phone #
                // or email etc, so we need to increment until we get empty for PID-13-2
                var rep = 0
                while (terser.get("/PATIENT_RESULT/PATIENT/PID-13($rep)-2")?.isEmpty() == false) {
                    rep += 1
                }
                // this is an email address
                terser.set("/PATIENT_RESULT/PATIENT/PID-13($rep)-2", "NET")
                // specifies it's an internet telecommunications type
                terser.set("/PATIENT_RESULT/PATIENT/PID-13($rep)-3", "Internet")
                terser.set("/PATIENT_RESULT/PATIENT/PID-13($rep)-4", value)
            }
        }
    }

    private fun setPostalComponent(terser: Terser, value: String, pathSpec: String, element: Element) {
        val zipFive = element.toFormatted(value, Element.zipFiveToken)
        terser.set(pathSpec, zipFive)
    }

    private fun setAOE(
        terser: Terser,
        element: Element,
        aoeRep: Int,
        date: String,
        value: String,
        report: Report,
        row: Int,
        units: String? = null,
        suppressQst: Boolean = false,
    ) {
        // if the value type is a date, we need to specify that for the AOE questions
        val valueType = when (element.type) {
            Element.Type.DATE -> "DT"
            Element.Type.NUMBER -> "NM"
            Element.Type.CODE -> "CWE"
            else -> "ST"
        }
        terser.set(formPathSpec("OBX-1", aoeRep), (aoeRep + 1).toString())
        terser.set(formPathSpec("OBX-2", aoeRep), valueType)
        val aoeQuestion = element.hl7AOEQuestion
            ?: error("Schema Error: missing hl7AOEQuestion for '${element.name}'")
        setCodeComponent(terser, aoeQuestion, formPathSpec("OBX-3", aoeRep), "covid-19/aoe")

        when (element.type) {
            Element.Type.CODE -> setCodeComponent(terser, value, formPathSpec("OBX-5", aoeRep), element.valueSet)
            Element.Type.NUMBER -> {
                if (element.name != "patient_age") TODO("support other types of AOE numbers")
                if (units == null) error("Schema Error: expected age units")
                setComponent(terser, element, formPathSpec("OBX-5", aoeRep), value, report)
                setCodeComponent(terser, units, formPathSpec("OBX-6", aoeRep), "patient_age_units")
            }
            else -> setComponent(terser, element, formPathSpec("OBX-5", aoeRep), value, report)
        }

        terser.set(formPathSpec("OBX-11", aoeRep), "F")
        terser.set(formPathSpec("OBX-14", aoeRep), date)
        // some states want the observation date for the AOE questions as well
        terser.set(formPathSpec("OBX-19", aoeRep), report.getString(row, "test_result_date"))
        terser.set(formPathSpec("OBX-23-7", aoeRep), "XX")
        // many states can't accept the QST datapoint out at the end because it is nonstandard
        // we need to pass this in via the translation configuration
        if (!suppressQst) terser.set(formPathSpec("OBX-29", aoeRep), "QST")
        // all of these values must be set on the OBX AOE's for validation
        terser.set(formPathSpec("OBX-23-1", aoeRep), report.getStringByHl7Field(row, "OBX-23-1"))
        // set to a default value, but look below
        // terser.set(formPathSpec("OBX-23-6", aoeRep), report.getStringByHl7Field(row, "OBX-23-6"))
        terser.set(formPathSpec("OBX-23-10", aoeRep), report.getString(row, "testing_lab_clia"))
        terser.set(formPathSpec("OBX-15", aoeRep), report.getString(row, "testing_lab_clia"))
        terser.set(formPathSpec("OBX-24-1", aoeRep), report.getStringByHl7Field(row, "OBX-24-1"))
        terser.set(formPathSpec("OBX-24-2", aoeRep), report.getStringByHl7Field(row, "OBX-24-2"))
        terser.set(formPathSpec("OBX-24-3", aoeRep), report.getStringByHl7Field(row, "OBX-24-3"))
        terser.set(formPathSpec("OBX-24-4", aoeRep), report.getStringByHl7Field(row, "OBX-24-4"))
        terser.set(formPathSpec("OBX-24-5", aoeRep), report.getStringByHl7Field(row, "OBX-24-5"))
        terser.set(formPathSpec("OBX-24-9", aoeRep), report.getStringByHl7Field(row, "OBX-24-9"))
        // check for the OBX-23-6 value. it needs to be split apart
        val testingLabIdAssigner = report.getString(row, "testing_lab_id_assigner")
        if (testingLabIdAssigner?.contains("^") == true) {
            val testingLabIdAssignerParts = testingLabIdAssigner.split("^")
            testingLabIdAssignerParts.forEachIndexed { index, s ->
                terser.set(formPathSpec("OBX-23-6-${index + 1}", aoeRep), s)
            }
        }
    }

    private fun setNote(terser: Terser, value: String) {
        if (value.isBlank()) return
        terser.set(formPathSpec("NTE-3"), value)
        terser.set(formPathSpec("NTE-4-1"), "RE")
        terser.set(formPathSpec("NTE-4-2"), "Remark")
        terser.set(formPathSpec("NTE-4-3"), "HL70364")
        terser.set(formPathSpec("NTE-4-7"), HL7_SPEC_VERSION)
    }

    private fun setLiterals(terser: Terser) {
        // Value that NIST requires (although # is not part of 2.5.1)
        terser.set("MSH-12", HL7_SPEC_VERSION)
        terser.set("MSH-15", "NE")
        terser.set("MSH-16", "NE")
        terser.set("MSH-17", "USA")
        terser.set("MSH-18", "UNICODE UTF-8")
        terser.set("MSH-19", "")
        terser.set("MSH-20", "")
        /*
        terser.set("MSH-21-1", "PHLabReport-NoAck")
        terser.set("MSH-21-2", "ELR_Receiver")
        terser.set("MSH-21-3", "2.16.840.1.113883.9.11")
        terser.set("MSH-21-4", "ISO")
         */
        terser.set("SFT-1", SOFTWARE_VENDOR_ORGANIZATION)
        terser.set("SFT-2", buildVersion)
        terser.set("SFT-3", SOFTWARE_PRODUCT_NAME)
        terser.set("SFT-4", buildVersion)
        terser.set("SFT-6", buildDate)
        terser.set("/PATIENT_RESULT/PATIENT/PID-1", "1")
        terser.set("/PATIENT_RESULT/ORDER_OBSERVATION/ORC-1", "RE")
        terser.set("/PATIENT_RESULT/ORDER_OBSERVATION/OBR-1", "1")
        terser.set("/PATIENT_RESULT/ORDER_OBSERVATION/SPECIMEN/SPM-1", "1")
        terser.set("/PATIENT_RESULT/ORDER_OBSERVATION/OBSERVATION/OBX-1", "1")
        terser.set("/PATIENT_RESULT/ORDER_OBSERVATION/OBSERVATION/OBX-2", "CWE")
        terser.set("/PATIENT_RESULT/ORDER_OBSERVATION/OBSERVATION/OBX-23-7", "XX")
    }

    /**
     * Get a new truncation limit accounting for the encoding of HL7 special characters.
     * @param value string value to search for HL7 special characters
     * @param truncationLimit the starting limit
     * @return the new truncation limit or starting limit if no special characters are found
     */
    internal fun getTruncationLimitWithEncoding(value: String, truncationLimit: Int): Int {
        val regex = "[&^~|]".toRegex()
        val endIndex = min(value.length, truncationLimit)
        val matchCount = regex.findAll(value.substring(0, endIndex)).count()

        return if (matchCount > 0) {
            truncationLimit.minus(matchCount.times(2))
        } else {
            truncationLimit
        }
    }

    private fun createHeaders(report: Report): String {
        val sendingApplicationReport = report.getString(0, "sending_application") ?: ""
        val receivingApplicationReport = report.getString(0, "receiving_application") ?: ""
        val receivingFacilityReport = report.getString(0, "receiving_facility") ?: ""

        var sendingAppTruncationLimit: Int? = null
        var receivingAppTruncationLimit: Int? = null
        var receivingFacilityTruncationLimit: Int? = null

        val hl7Config = report.destination?.translation as? Hl7Configuration?
        if (hl7Config?.truncateHDNamespaceIds == true) {
            sendingAppTruncationLimit = getTruncationLimitWithEncoding(sendingApplicationReport, HD_TRUNCATION_LIMIT)
            receivingAppTruncationLimit = getTruncationLimitWithEncoding(
                receivingApplicationReport,
                HD_TRUNCATION_LIMIT
            )
            receivingFacilityTruncationLimit = getTruncationLimitWithEncoding(
                receivingFacilityReport,
                HD_TRUNCATION_LIMIT
            )
        }

        val encodingCharacters = "^~\\&"
        val sendingApp = formatHD(
            Element.parseHD(sendingApplicationReport, sendingAppTruncationLimit)
        )
        val sendingFacility = formatHD(
            Element.parseHD(sendingApplicationReport, sendingAppTruncationLimit)
        )
        val receivingApp = formatHD(
            Element.parseHD(receivingApplicationReport, receivingAppTruncationLimit)
        )
        val receivingFacility = formatHD(
            Element.parseHD(receivingFacilityReport, receivingFacilityTruncationLimit)
        )

        return "FHS|$encodingCharacters|" +
            "$sendingApp|" +
            "$sendingFacility|" +
            "$receivingApp|" +
            "$receivingFacility|" +
            nowTimestamp() +
            hl7SegmentDelimiter +
            "BHS|$encodingCharacters|" +
            "$sendingApp|" +
            "$sendingFacility|" +
            "$receivingApp|" +
            "$receivingFacility|" +
            nowTimestamp() +
            hl7SegmentDelimiter
    }

    private fun createFooters(report: Report): String {
        return "BTS|${report.itemCount}$hl7SegmentDelimiter" +
            "FTS|1$hl7SegmentDelimiter"
    }

    private fun nowTimestamp(): String {
        val timestamp = OffsetDateTime.now(ZoneId.systemDefault())
        return Element.datetimeFormatter.format(timestamp)
    }

    private fun buildComponent(spec: String, component: Int = 1): String {
        if (!isField(spec)) error("Not a component path spec")
        return "$spec-$component"
    }

    private fun isField(spec: String): Boolean {
        // Support the SEG-# and the SEG-#(#) repeat pattern
        val pattern = Regex("[A-Z][A-Z][A-Z]-[0-9]+(?:\\([0-9]+\\))?$")
        return pattern.containsMatchIn(spec)
    }

    private fun nextComponent(spec: String, increment: Int = 1): String {
        val componentPattern = Regex("[A-Z][A-Z][A-Z]-[0-9]+-([0-9]+)$")
        componentPattern.find(spec)?.groups?.get(1)?.let {
            val nextComponent = it.value.toInt() + increment
            return spec.replaceRange(it.range, nextComponent.toString())
        }
        val subComponentPattern = Regex("[A-Z][A-Z][A-Z]-[0-9]+-[0-9]+-([0-9]+)$")
        subComponentPattern.find(spec)?.groups?.get(1)?.let {
            val nextComponent = it.value.toInt() + increment
            return spec.replaceRange(it.range, nextComponent.toString())
        }
        error("Did match on component or subcomponent")
    }

    internal fun formPathSpec(spec: String, rep: Int? = null): String {
        val segment = spec.substring(0, 3)
        val components = spec.substring(3)
        val repSpec = rep?.let { "($rep)" } ?: ""
        return when (segment) {
            "OBR" -> "/PATIENT_RESULT/ORDER_OBSERVATION/OBR$components"
            "ORC" -> "/PATIENT_RESULT/ORDER_OBSERVATION/ORC$components"
            "SPM" -> "/PATIENT_RESULT/ORDER_OBSERVATION/SPECIMEN/SPM$components"
            "PID" -> "/PATIENT_RESULT/PATIENT/PID$components"
            "OBX" -> "/PATIENT_RESULT/ORDER_OBSERVATION/OBSERVATION$repSpec/OBX$components"
            "NTE" -> "/PATIENT_RESULT/ORDER_OBSERVATION/OBSERVATION/NTE$components"
            else -> spec
        }
    }

    private fun formatHD(hdFields: Element.HDFields, separator: String = "^"): String {
        return if (hdFields.universalId != null && hdFields.universalIdSystem != null) {
            "${hdFields.name}$separator${hdFields.universalId}$separator${hdFields.universalIdSystem}"
        } else {
            hdFields.name
        }
    }

    private fun formatEI(eiFields: Element.EIFields, separator: String = "^"): String {
        return if (eiFields.namespace != null && eiFields.universalId != null && eiFields.universalIdSystem != null) {
            "${eiFields.name}$separator${eiFields.namespace}" +
                "$separator${eiFields.universalId}$separator${eiFields.universalIdSystem}"
        } else {
            eiFields.name
        }
    }

    /**
     * Get a phone number from an XTN (e.g. phone number) field of an HL7 message.
     * @param terser the HL7 terser
     * @param element the element to decode
     * @return the phone number or empty string
     */
    internal fun decodeHl7TelecomData(terser: Terser, element: Element, hl7Field: String): String {

        /**
         * Extract a phone number from a value [xtnValue] of an XTN HL7 field.
         * @return a normalized phone number or empty if no phone number was found
         */
        fun getTelecomValue(xtnValue: Type): String {
            var strValue = ""
            if (xtnValue is XTN) {
                when (element.type) {
                    Element.Type.TELEPHONE -> {
                        // If we have an area code or local number then let's use the new fields, otherwise try the deprecated field
                        if (!xtnValue.areaCityCode.isEmpty || !xtnValue.localNumber.isEmpty) {
                            // If the phone number type is specified then make sure it is a phone, otherwise assume it is.
                            if (xtnValue.telecommunicationEquipmentType.isEmpty ||
                                xtnValue.telecommunicationEquipmentType.valueOrEmpty == "PH"
                            ) {
                                strValue = "${xtnValue.areaCityCode.value ?: ""}${xtnValue.localNumber.value ?: ""}:" +
                                    "${xtnValue.countryCode.value ?: ""}:${xtnValue.extension.value ?: ""}"
                            }
                        } else if (!xtnValue.telephoneNumber.isEmpty) {
                            strValue = element.toNormalized(xtnValue.telephoneNumber.valueOrEmpty)
                        }
                    }
                    Element.Type.EMAIL -> {
                        if (xtnValue.telecommunicationEquipmentType.isEmpty ||
                            xtnValue.telecommunicationEquipmentType.valueOrEmpty == "Internet"
                        ) {
                            strValue = element.toNormalized(xtnValue.emailAddress.valueOrEmpty)
                        }
                    }
                    else -> error("${element.type} is unsupported to decode telecom data.")
                }
            }
            return strValue
        }

        var telecomValue = ""

        // Get the field values by going through the terser segment.  This method gives us an
        // array with a maximum number of repetitions, but it may return multiple array elements even if
        // there is no data
        val fieldParts = getTerserSpec(hl7Field).split("-")
        if (fieldParts.size > 1) {
            val segment = terser.getSegment(fieldParts[0])
            val fieldNumber = fieldParts[1].toIntOrNull()
            if (segment != null && fieldNumber != null) {
                segment.getField(fieldNumber)?.forEach {
                    // The first phone number wins
                    if (telecomValue.isBlank()) {
                        telecomValue = getTelecomValue(it)
                    }
                }
            }
        }

        return telecomValue
    }

    /**
     * Get a date time from a TS date time field of an HL7 message.
     * @param terser the HL7 terser
     * @param element the element to decode
     * @param warnings the list of warnings
     * @return the date time or empty string
     */
    internal fun decodeHl7DateTime(
        terser: Terser,
        element: Element,
        hl7Field: String,
        warnings: MutableList<String>
    ): String {
        var valueString = ""
        val fieldParts = getTerserSpec(hl7Field).split("-")
        if (fieldParts.size > 1) {
            val segment = terser.getSegment(fieldParts[0])
            val fieldNumber = fieldParts[1].toIntOrNull()
            if (segment != null && fieldNumber != null) {
                var dtm: Instant? = null
                var rawValue = ""
                when (val value = segment.getField(fieldNumber, 0)) {
                    // Timestamp
                    is TS -> {
                        // If the offset was not specified then set the timezone to UTC instead of the system default
                        // -99 is the value returned from HAPI when no offset is specified
                        if (value.time?.gmtOffset == -99) {
                            val cal = value.time?.valueAsCalendar
                            cal?.let { it.timeZone = TimeZone.getTimeZone("GMT") }
                            dtm = cal?.toInstant()
                        } else dtm = value.time?.valueAsDate?.toInstant()
                        rawValue = value.toString()
                    }
                    // Date range. For getting a date time, use the start of the range
                    is DR -> {
                        dtm = value.rangeStartDateTime?.time?.valueAsDate?.toInstant()
                        rawValue = value.toString()
                    }
                    is DT -> {
                        dtm = LocalDate.of(value.year, value.month, value.day)
                            .atStartOfDay(ZoneId.systemDefault()).toInstant()
                        rawValue = value.toString()
                    }
                }

                dtm?.let {
                    // Now check to see if we have all the precision we want
                    when (element.type) {
                        Element.Type.DATETIME -> {
                            valueString = DateTimeFormatter.ofPattern(Element.datetimePattern)
                                .format(OffsetDateTime.ofInstant(dtm, ZoneId.of("Z")))
                            val r = Regex("^[A-Z]+\\[[0-9]{12,}\\.?[0-9]{0,4}[+-][0-9]{4}]\$")
                            if (!r.matches(rawValue)) {
                                warnings.add(
                                    "Timestamp for $hl7Field - ${element.name} should provide more " +
                                        "precision. Should be formatted as YYYYMMDDHHMM[SS[.S[S[S[S]+/-ZZZZ"
                                )
                            }
                        }
                        Element.Type.DATE -> {
                            valueString = DateTimeFormatter.ofPattern(Element.datePattern)
                                .format(OffsetDateTime.ofInstant(dtm, ZoneId.of("Z")))
                            // Note that some schema fields of type date could be derived from HL7 date time fields
                            val r = Regex("^[A-Z]+\\[[0-9]{8,}.*")
                            if (!r.matches(rawValue)) {
                                warnings.add(
                                    "Date for $hl7Field - ${element.name} should provide more " +
                                        "precision. Should be formatted as YYYYMMDD"
                                )
                            }
                        }
                        else -> throw IllegalStateException("${element.type} not supported by decodeHl7DateTime")
                    }
                }
            }
        }
        return valueString
    }

    /**
     * Gets the HAPI Terser spec from the provided [hl7Field] string.
     * @returns the HAPI Terser spec
     */
    internal fun getTerserSpec(hl7Field: String): String {
        return if (hl7Field.isNotBlank() && hl7Field.startsWith("MSH")) {
            "/$hl7Field"
        } else {
            "/.$hl7Field"
        }
    }

    companion object {
        const val HD_TRUNCATION_LIMIT = 20
        const val HL7_SPEC_VERSION: String = "2.5.1"
        const val MESSAGE_CODE = "ORU"
        const val MESSAGE_TRIGGER_EVENT = "R01"
        const val SOFTWARE_VENDOR_ORGANIZATION: String = "Centers for Disease Control and Prevention"
        const val SOFTWARE_PRODUCT_NAME: String = "PRIME ReportStream"
<<<<<<< HEAD
        const val ORDERING_FACILITY_NAME_SEGMENT = "ORC-21-1"
=======
        const val OBX_18_EQUIPMENT_UID_OID: String = "2.16.840.1.113883.3.3719"
>>>>>>> 8852b3c2

        /*
        From the HL7 2.5.1 Ch 2A spec...

        The Hierarchical Designator identifies an entity that has responsibility for managing or
        assigning a defined set of instance identifiers.

        The HD is designed to be used either as a local identifier (with only the <namespace ID> valued)
        or a publicly-assigned identifier, a UID (<universal ID> and <universal ID type> both valued)
         */

        /**
         * List of fields that have the local HD type.
         */
        val HD_FIELDS_LOCAL = listOf(
            "MSH-4-1", "OBR-3-2", "OBR-2-2", "ORC-3-2", "ORC-2-2", "ORC-4-2",
            "PID-3-4-1", "PID-3-6-1", "SPM-2-1-2", "SPM-2-2-2"
        )

        /**
         * List of fields that have the universal HD type
         */
        val HD_FIELDS_UNIVERSAL = listOf(
            "MSH-4-2", "OBR-3-3", "OBR-2-3", "ORC-3-3", "ORC-2-3", "ORC-4-3",
            "PID-3-4-2", "PID-3-6-2", "SPM-2-1-3", "SPM-2-2-3"
        )

        /**
         * List of fields that have a CE type
         */
        val CE_FIELDS = listOf("OBX-15-1")

        val ncesLookupTable = lazy {
            LookupTable.read("./metadata/tables/nces_id.tsv")
        }
    }
}<|MERGE_RESOLUTION|>--- conflicted
+++ resolved
@@ -449,11 +449,8 @@
         val replaceValue = hl7Config?.replaceValue ?: emptyMap()
         val suppressQst = hl7Config?.suppressQstForAoe ?: false
         val suppressAoe = hl7Config?.suppressAoe ?: false
-<<<<<<< HEAD
         val enrichFacilityName = hl7Config?.useNCESFacilityName ?: false
-=======
-
->>>>>>> 8852b3c2
+
         // and we have some fields to suppress
         val suppressedFields = hl7Config
             ?.suppressHl7Fields
@@ -640,20 +637,16 @@
         }
     }
 
-<<<<<<< HEAD
+
     /**
      * Set the ORC-21-1 component name. If possible,
      * do a NCES lookup to enrich the facility name.
      */
     private fun setFacilityNameComponent(
-=======
-    private fun setComponentForTable(
->>>>>>> 8852b3c2
         terser: Terser,
         element: Element,
         report: Report,
         row: Int,
-<<<<<<< HEAD
         value: String
     ) {
         val facilityName = if (report.getString(row, "site_of_care") == "k12") {
@@ -675,13 +668,14 @@
         setComponent(terser, element, element.hl7Field!!, facilityName, report)
     }
 
-    private fun setComponentForTable(terser: Terser, element: Element, report: Report, row: Int) {
-        setComponentForTable(terser, element, element.hl7Field!!, report, row)
-=======
+    private fun setComponentForTable(
+        terser: Terser,
+        element: Element,
+        report: Report,
+        row: Int,
         config: Hl7Configuration? = null
     ) {
         setComponentForTable(terser, element, element.hl7Field!!, report, row, config)
->>>>>>> 8852b3c2
     }
 
     private fun setComponentForTable(
@@ -1332,11 +1326,8 @@
         const val MESSAGE_TRIGGER_EVENT = "R01"
         const val SOFTWARE_VENDOR_ORGANIZATION: String = "Centers for Disease Control and Prevention"
         const val SOFTWARE_PRODUCT_NAME: String = "PRIME ReportStream"
-<<<<<<< HEAD
         const val ORDERING_FACILITY_NAME_SEGMENT = "ORC-21-1"
-=======
         const val OBX_18_EQUIPMENT_UID_OID: String = "2.16.840.1.113883.3.3719"
->>>>>>> 8852b3c2
 
         /*
         From the HL7 2.5.1 Ch 2A spec...

--- conflicted
+++ resolved
@@ -186,13 +186,8 @@
         return when (sender.format) {
             Sender.Format.CSV -> {
                 try {
-<<<<<<< HEAD
-                    val readResult = engine.csvSerializer.read(
+                    val readResult = engine.csvSerializer.readExternal(
                         schemaName = sender.schemaName,
-=======
-                    val readResult = engine.csvSerializer.readExternal(
-                        schemaName = client.schema,
->>>>>>> 893d988e
                         input = ByteArrayInputStream(content.toByteArray()),
                         sources = listOf(ClientSource(organization = sender.organizationName, client = sender.name)),
                         defaultValues = defaults
@@ -263,26 +258,16 @@
                 val time = receiver.timing.nextTime()
                 // Always force a batched report to be saved in our INTERNAL format
                 val batchReport = report.copy(bodyFormat = Report.Format.INTERNAL)
-<<<<<<< HEAD
-                destinations += "Sending ${batchReport.itemCount} items to $receiverDescription at $time"
-                val event = ReceiverEvent(Event.EventAction.BATCH, receiver.fullName, time)
-=======
                 // todo remove this.
                 destinations += "Sending ${batchReport.itemCount} items to $serviceDescription at $time"
                 val event = ReceiverEvent(Event.EventAction.BATCH, service.fullName, time)
->>>>>>> 893d988e
                 workflowEngine.dispatchReport(event, batchReport, txn)
                 actionHistory.trackCreatedReport(event, batchReport, receiver)
                 loggerMsg = "Queue: ${event.toQueueMessage()}"
             }
-<<<<<<< HEAD
-            receiver.format == Report.Format.HL7 -> {
-                destinations += "Sending ${report.itemCount} reports to $receiverDescription immediately"
-=======
             service.format == Report.Format.HL7 -> {
                 // todo Remove this.   Furthermore, this 'immediately' is no longer always true.
                 destinations += "Sending ${report.itemCount} reports to $serviceDescription immediately"
->>>>>>> 893d988e
                 report
                     .split()
                     .forEach {

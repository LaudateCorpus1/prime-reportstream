--- conflicted
+++ resolved
@@ -43,13 +43,8 @@
         val fileName: String? = null,
     )
 
-<<<<<<< HEAD
-    var orgName = ""
-    var userName = ""
-    var organization: Organization? = null
-
-=======
->>>>>>> e53fe587
+    var organization: Organization? = null // todo hack.   Move into the run method.
+
     @FunctionName("download")
     @StorageAccount("AzureWebJobsStorage")
     fun run(
@@ -60,25 +55,14 @@
         ) request: HttpRequestMessage<String?>,
         context: ExecutionContext,
     ): HttpResponseMessage {
-<<<<<<< HEAD
-        if (checkAuthenticated(request)) {
-            organization = WorkflowEngine().metadata.findOrganization(orgName.replace('_', '-'))
-            if (organization == null) {
-                return serveAuthenticatePage(request)
-            }
-=======
         var authenticated = checkAuthenticated(request)
         if (authenticated.first) {
->>>>>>> e53fe587
+            organization = WorkflowEngine().metadata.findOrganization(authenticated.third.replace('_', '-'))
             val file: String = request.queryParameters["file"] ?: ""
             if (file.isBlank())
                 return responsePage(request, authenticated.second, authenticated.third)
             else
-<<<<<<< HEAD
-                return responseFile(request, file, context)
-=======
-                return responseFile(request, file, authenticated.second, authenticated.third)
->>>>>>> e53fe587
+                return responseFile(request, file, authenticated.second, authenticated.third, context)
         } else {
             return serveAuthenticatePage(request)
         }
@@ -162,34 +146,30 @@
         return response
     }
 
-<<<<<<< HEAD
-    private fun responseFile(request: HttpRequestMessage<String?>, requestedFile: String, context: ExecutionContext): HttpResponseMessage {
+    private fun responseFile(
+        request: HttpRequestMessage<String?>,
+        requestedFile: String,
+        userName: String,
+        orgName: String,
+        context: ExecutionContext
+    ): HttpResponseMessage {
         val reportId = ReportId.fromString(requestedFile)
         val header = DatabaseAccess(dataSource = DatabaseAccess.dataSource).fetchHeader(reportId, orgName)
-=======
-    private fun responseFile(request: HttpRequestMessage<String?>, fileName: String, userName: String, orgName: String): HttpResponseMessage {
-        val header = DatabaseAccess(dataSource = DatabaseAccess.dataSource).fetchHeader(ReportId.fromString(fileName), orgName)
->>>>>>> e53fe587
         var response: HttpResponseMessage
 
-        val createdAt = header.task.createdAt.format(DateTimeFormatter.ofPattern("yyyy-MM-dd"))
         try {
             val body = WorkflowEngine().readBody(header)
             if (body.size <= 0)
                 response = responsePage(request, userName, orgName)
             else {
                 // Give the external report a new UUID, so we can track its history distinct from the
-                // internal blob.
+                // internal blob.   This is going to be very confusing.
                 val externalReportId = UUID.randomUUID()
-                val filename = Report.formExternalFilename(header.task.receiverName, externalReportId, header.task.bodyFormat)
+                val filename = Report.formExternalFilename(header.task.receiverName, reportId, header.task.bodyFormat)
                 response = request
                     .createResponseBuilder(HttpStatus.OK)
                     .header("Content-Type", "text/csv")
-<<<<<<< HEAD
                     .header("Content-Disposition", "attachment; filename=$filename")
-=======
-                    .header("Content-Disposition", "attachment; filename=test-results--$orgName-$createdAt.csv")
->>>>>>> e53fe587
                     .body(body)
                     .build()
                 val actionHistory = ActionHistory(TaskAction.download, context)
@@ -202,7 +182,6 @@
             context.logger.log(Level.WARNING, "Exception during download of $requestedFile", ex)
             response = request.createResponseBuilder(HttpStatus.NOT_FOUND).build()
         }
-
         return response
     }
 

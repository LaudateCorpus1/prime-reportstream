--- conflicted
+++ resolved
@@ -7,11 +7,8 @@
 import com.azure.storage.blob.models.BlobErrorCode
 import com.azure.storage.blob.models.BlobStorageException
 import gov.cdc.prime.router.Report
-<<<<<<< HEAD
-=======
 import gov.cdc.prime.router.serializers.CsvSerializer
 import gov.cdc.prime.router.serializers.Hl7Serializer
->>>>>>> 4604c25b
 import org.apache.commons.io.FilenameUtils
 import org.apache.logging.log4j.kotlin.Logging
 import java.io.ByteArrayInputStream
@@ -24,25 +21,10 @@
 
 const val defaultBlobContainerName = "reports"
 
-<<<<<<< HEAD
-class BlobAccess : Logging {
-    private val defaultConnEnvVar = "AzureWebJobsStorage"
-
-    /**
-     * Metadata of a blob container.
-     */
-    private data class BlobContainerMetadata(val name: String, val connectionString: String)
-
-    /**
-     * THe blob containers.
-     */
-    private val blobContainerClients = mutableMapOf<BlobContainerMetadata, BlobContainerClient>()
-=======
 class BlobAccess(
     private val csvSerializer: CsvSerializer? = null,
     private val hl7Serializer: Hl7Serializer? = null
 ) : Logging {
->>>>>>> 4604c25b
 
     // Basic info about a blob: its format, url in azure, and its sha256 hash
     data class BlobInfo(
@@ -64,47 +46,6 @@
     }
 
     /**
-<<<<<<< HEAD
-     * Upload a raw [blobBytes] in the [bodyFormat] for a given [reportName].  The [action] is used to determine
-     * the folder to store the blob in.  A [subfolderName] name is optional.
-     * @return the information about the uploaded blob
-     */
-    fun uploadBody(
-        bodyFormat: Report.Format,
-        blobBytes: ByteArray,
-        reportName: String,
-        subfolderName: String? = null,
-        action: Event.EventAction = Event.EventAction.NONE
-    ): BlobInfo {
-        val subfolderNameChecked = if (subfolderName.isNullOrBlank()) "" else "$subfolderName/"
-        val blobName = when (action) {
-            Event.EventAction.RECEIVE -> "receive/$subfolderNameChecked$reportName"
-            Event.EventAction.SEND -> "ready/$subfolderNameChecked$reportName"
-            Event.EventAction.BATCH -> "batch/$subfolderNameChecked$reportName"
-            Event.EventAction.PROCESS -> "process/$subfolderNameChecked$reportName"
-            else -> "other/$subfolderNameChecked$reportName"
-        }
-        val digest = sha256Digest(blobBytes)
-        val blobUrl = uploadBlob(blobName, blobBytes)
-        return BlobInfo(bodyFormat, blobUrl, digest)
-    }
-
-    private fun uploadBlob(
-        blobName: String,
-        bytes: ByteArray,
-        blobContainerName: String = defaultBlobContainerName,
-        blobConnEnvVar: String = defaultConnEnvVar
-    ): String {
-        logger.info("Starting uploadBlob of $blobName")
-        val blobClient = getBlobContainer(blobContainerName, blobConnEnvVar).getBlobClient(blobName)
-        blobClient.upload(
-            ByteArrayInputStream(bytes),
-            bytes.size.toLong()
-        )
-        logger.info("Done uploadBlob of $blobName")
-        return blobClient.blobUrl
-    }
-=======
      * Upload the [report] to the blob store using the [action] to determine a folder as needed.  A [subfolderName]
      * is optional and is added as a prefix to the blob filename.
      * @return the information about the uploaded blob
@@ -157,7 +98,6 @@
 
     companion object : Logging {
         private val defaultConnEnvVar = "AzureWebJobsStorage"
->>>>>>> 4604c25b
 
         /**
          * Metadata of a blob container.

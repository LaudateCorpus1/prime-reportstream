package gov.cdc.prime.router.azure

import com.microsoft.azure.functions.ExecutionContext
import com.microsoft.azure.functions.HttpMethod
import com.microsoft.azure.functions.HttpRequestMessage
import com.microsoft.azure.functions.HttpResponseMessage
import com.microsoft.azure.functions.HttpStatus
import com.microsoft.azure.functions.annotation.AuthorizationLevel
import com.microsoft.azure.functions.annotation.BindingName
import com.microsoft.azure.functions.annotation.FunctionName
import com.microsoft.azure.functions.annotation.HttpTrigger
import com.microsoft.azure.functions.annotation.StorageAccount
import com.okta.jwt.JwtVerifiers
import fuzzycsv.FuzzyCSVTable
import fuzzycsv.FuzzyStaticApi.count
import gov.cdc.prime.router.Organization
import gov.cdc.prime.router.Report
import gov.cdc.prime.router.ReportId
import gov.cdc.prime.router.azure.WorkflowEngine.Header
import gov.cdc.prime.router.azure.db.enums.TaskAction
import org.apache.logging.log4j.kotlin.Logging
import java.io.StringReader
import java.time.OffsetDateTime
import java.time.temporal.ChronoUnit
import java.util.UUID
import java.util.logging.Level
import kotlin.collections.ArrayList

class Facility private constructor(
    val organization: String?,
    val facility: String?,
    val CLIA: String?,
    val positive: Long?,
    val total: Long?
) {

    data class Builder(
        var organization: String? = null,
        var facility: String? = null,
        var CLIA: String? = null,
        var positive: Long? = null,
        var total: Long? = null
    ) {

        fun organization(organization: String) = apply { this.organization = organization }
        fun facility(facility: String) = apply { this.facility = facility }
        fun CLIA(CLIA: String) = apply { this.CLIA = CLIA }
        fun positive(positive: Long) = apply { this.positive = positive }
        fun total(total: Long) = apply { this.total = total }
        fun build() = Facility(organization, facility, CLIA, positive, total)
    }
}

class Action private constructor(
    val date: String?,
    val user: String?,
    val action: String?
) {

    data class Builder(
        var date: String? = null,
        var user: String? = null,
        var action: String? = null
    ) {

        fun date(date: String) = apply { this.date = date }
        fun user(user: String) = apply { this.user = user }
        fun action(action: String) = apply { this.action = action }
        fun build() = Action(date, user, action)
    }
}

class ReportView private constructor(
    val sent: Long?,
    val via: String?,
    val positive: Long?,
    val total: Long?,
    val fileType: String?,
    val type: String?,
    val reportId: String?,
    val expires: Long?,
    val sendingOrg: String?,
    val receivingOrg: String?,
    val facilities: ArrayList<Facility>?,
    val actions: ArrayList<Action>?,
    val content: String?,
    val fileName: String?,
    val mimeType: String?
) {

    data class Builder(
        var sent: Long? = null,
        var via: String? = null,
        var positive: Long? = null,
        var total: Long? = null,
        var fileType: String? = null,
        var type: String? = null,
        var reportId: String? = null,
        var expires: Long? = null,
        var sendingOrg: String? = null,
        var receivingOrg: String? = null,
        var facilities: ArrayList<Facility>? = ArrayList<Facility>(),
        var actions: ArrayList<Action>? = ArrayList<Action>(),
        var content: String? = null,
        var fileName: String? = null,
        var mimeType: String? = null

    ) {

        fun sent(sent: Long) = apply { this.sent = sent }
        fun via(via: String) = apply { this.via = via }
        fun positive(positive: Long) = apply { this.positive = positive }
        fun total(total: Long) = apply { this.total = total }
        fun fileType(fileType: String) = apply { this.fileType = fileType }
        fun type(type: String) = apply { this.type = type }
        fun reportId(reportId: String) = apply { this.reportId = reportId }
        fun expires(expires: Long) = apply { this.expires = expires }
        fun sendingOrg(sendingOrg: String) = apply { this.sendingOrg = sendingOrg }
        fun receivingOrg(receivingOrg: String) = apply { this.receivingOrg = receivingOrg }
        fun facilities(facilities: ArrayList<Facility>) = apply { this.facilities = facilities }
        fun actions(actions: ArrayList<Action>) = apply { this.actions = actions }
        fun content(content: String) = apply { this.content = content }
        fun fileName(fileName: String) = apply { this.fileName = fileName }
        fun mimeType(mimeType: String) = apply { this.mimeType = mimeType }

        fun build() = ReportView(
            sent,
            via,
            positive,
            total,
            fileType,
            type,
            reportId,
            expires,
            sendingOrg,
            receivingOrg,
            facilities,
            actions,
            content,
            fileName,
            mimeType
        )
    }
}

class CardView private constructor(
    val id: String?,
    val title: String?,
    val subtitle: String?,
    val daily: Long?,
    val last: Double?,
    val positive: Boolean?,
    val change: Double?,
    val pct_change: Double?,
    val data: Array<Long>?
) {

    data class Builder(
        var id: String? = null,
        var title: String? = null,
        var subtitle: String? = null,
        var daily: Long? = null,
        var last: Double? = null,
        var positive: Boolean? = null,
        var change: Double? = null,
        var pct_change: Double? = null,
        var data: Array<Long>? = emptyArray<Long>()
    ) {

        fun id(id: String) = apply { this.id = id }
        fun title(title: String) = apply { this.title = title }
        fun subtitle(subtitle: String) = apply { this.subtitle = subtitle }
        fun daily(daily: Long) = apply { this.daily = daily }
        fun last(last: Double) = apply { this.last = last }
        fun positive(positive: Boolean) = apply { this.positive = positive }
        fun change(change: Double) = apply { this.change = change }
        fun pct_change(pct_change: Double) = apply { this.pct_change = pct_change }
        fun data(data: Array<Long>) = apply { this.data = data }
        fun build() = CardView(id, title, subtitle, daily, last, positive, change, pct_change, data)
    }
}

data class FileReturn(val content: String, val filename: String, val mimetype: String)

class GetReports :
    BaseHistoryFunction() {

    @FunctionName("getReports")
    @StorageAccount("AzureWebJobsStorage")
    fun run(
        @HttpTrigger(
            name = "getReports",
            methods = [HttpMethod.GET, HttpMethod.HEAD, HttpMethod.OPTIONS],
            authLevel = AuthorizationLevel.ANONYMOUS,
            route = "history/report"
        ) request: HttpRequestMessage<String?>,
        context: ExecutionContext,
    ): HttpResponseMessage {
        return getReports(request, context)
    }
}

class GetReportsByOrganization :
    BaseHistoryFunction() {
    @FunctionName("getReportsByOrganization")
    @StorageAccount("AzureWebJobsStorage")
    fun run(
        @HttpTrigger(
            name = "getReportsByOrganization",
            methods = [HttpMethod.GET, HttpMethod.HEAD, HttpMethod.OPTIONS],
            authLevel = AuthorizationLevel.ANONYMOUS,
            route = "history/reports/{organizationName}"
        ) request: HttpRequestMessage<String?>,
        @BindingName("organizationName") organizationName: String,
        context: ExecutionContext,
    ): HttpResponseMessage {
        return getReports(request, context, organizationName)
    }
}

class GetReportById :
    BaseHistoryFunction() {
    @FunctionName("getReportById")
    @StorageAccount("AzureWebJobsStorage")
    fun run(
        @HttpTrigger(
            name = "getReportById",
            methods = [HttpMethod.GET],
            authLevel = AuthorizationLevel.ANONYMOUS,
            route = "history/report/{reportId}"
        ) request: HttpRequestMessage<String?>,
        @BindingName("reportId") reportId: String,
        context: ExecutionContext,
    ): HttpResponseMessage {
        return GetReportById(request, reportId, context)
    }
}

class GetSummaryTests :
    BaseHistoryFunction() {

    @FunctionName("getSummaryTests")
    @StorageAccount("AzureWebJobsStorage")
    fun run(
        @HttpTrigger(
            name = "getSummaryTest",
            methods = [HttpMethod.GET],
            authLevel = AuthorizationLevel.ANONYMOUS,
            route = "history/summary/tests"
        ) request: HttpRequestMessage<String?>,
        context: ExecutionContext
    ): HttpResponseMessage {
        return GetSummaryTests(request, context)
    }
}

class GetSummary : BaseHistoryFunction() {
    @FunctionName("getSummary")
    @StorageAccount("AzureWebJobsStorage")
    fun run(
        @HttpTrigger(
            name = "getSummary",
            methods = [HttpMethod.GET],
            authLevel = AuthorizationLevel.ANONYMOUS,
            route = "history/summary/field/{field}"
        ) request: HttpRequestMessage<String?>,
        @BindingName("field") field: String,
        context: ExecutionContext
    ): HttpResponseMessage {
        return GetSummary(request, field, context)
    }
}

open class BaseHistoryFunction : Logging {
    val DAYS_TO_SHOW = 30L
    val workflowEngine = WorkflowEngine()

    fun getReports(
        request: HttpRequestMessage<String?>,
        context: ExecutionContext,
        organizationName: String? = null
    ): HttpResponseMessage {
        logger.info("Checking authorization for getReports")
        val authClaims = checkAuthenticated(request, context)
            ?: return request.createResponseBuilder(HttpStatus.UNAUTHORIZED).build()
        var response: HttpResponseMessage
        try {
            logger.info("Getting reports for ${organizationName ?: authClaims.organization.name}")
            val headers = workflowEngine.db.fetchDownloadableReportFiles(
                OffsetDateTime.now().minusDays(DAYS_TO_SHOW),
                organizationName ?: authClaims.organization.name
            )

            @Suppress("NEW_INFERENCE_NO_INFORMATION_FOR_PARAMETER")
            val reports = headers.sortedByDescending { it.createdAt }.map {
                var facilities = arrayListOf<Facility>()
                if (it.bodyFormat == "CSV")
                    try {
                        facilities = getFieldSummaryForReportId(
                            arrayOf("Testing_lab_name", "Testing_lab_CLIA"), it.reportId.toString(), authClaims
                        )
                    } catch (ex: Exception) {
                        // context.logger.info( "Exception during getFieldSummaryForReportId - TestingLabName was not found - no facilities data will be published" );
                    }
                val actions = getActionsForReportId(it.reportId.toString(), authClaims)

                val header = workflowEngine.fetchHeader(it.reportId, authClaims.organization)

                val content = if (header.content !== null) String(header.content) else ""
                val filename = Report.formExternalFilename(header)
                val mimeType = Report.Format.safeValueOf(header.reportFile.bodyFormat).mimeType

                ReportView.Builder()
                    .reportId(it.reportId.toString())
                    .sent(it.createdAt.toEpochSecond() * 1000)
                    .via(it.bodyFormat)
                    .total(it.itemCount.toLong())
                    .fileType(it.bodyFormat)
                    .type("ELR")
                    .expires(it.createdAt.plusDays(DAYS_TO_SHOW).toEpochSecond() * 1000)
                    .facilities(facilities)
                    .actions(actions)
                    .content(content)
                    .fileName(filename)
                    .mimeType(mimeType)
                    .build()
            }

            response = request.createResponseBuilder(HttpStatus.OK)
                .body(reports)
                .header("Content-Type", "application/json")
                .build()
        } catch (ex: Exception) {
            context.logger.info("Exception during creating of reports list - file not found")
            response = request.createResponseBuilder(HttpStatus.NOT_FOUND)
                .body("File not found")
                .header("Content-Type", "text/html")
                .build()
        }
        return response
    }

    fun GetReportById(
        request: HttpRequestMessage<String?>,
        reportIdIn: String,
        context: ExecutionContext
    ): HttpResponseMessage {

        val authClaims = checkAuthenticated(request, context)
            ?: return request.createResponseBuilder(HttpStatus.UNAUTHORIZED).build()

        var response: HttpResponseMessage
        try {
            val reportId = ReportId.fromString(reportIdIn)
            val header = workflowEngine.fetchHeader(reportId, authClaims.organization)
            if (header.content == null || header.content.isEmpty())
                response = request.createResponseBuilder(HttpStatus.NOT_FOUND).build()
            else {
                val filename = Report.formExternalFilename(header)
                val mimeType = Report.Format.safeValueOf(header.reportFile.bodyFormat).mimeType

                val fileReturn = FileReturn(String(header.content), filename, mimeType)
                response = request
                    .createResponseBuilder(HttpStatus.OK)
                    .header("Content-Type", "application/json")
                    .body(fileReturn)
                    .build()

                val actionHistory = ActionHistory(TaskAction.download, context)
                actionHistory.trackActionRequestResponse(request, response)
                // Give the external report_file a new UUID, so we can track its history distinct from the
                // internal blob.   This is going to be very confusing.
                val externalReportId = UUID.randomUUID()
                actionHistory.trackDownloadedReport(
                    header,
                    filename,
                    externalReportId,
                    authClaims.userName,
                )
                actionHistory.trackItemLineages(Report.createItemLineagesFromDb(header, externalReportId))
                WorkflowEngine().recordAction(actionHistory)

                return response
            }
        } catch (ex: Exception) {
            context.logger.warning("Exception during download of $reportIdIn - file not found")
            response = request.createResponseBuilder(HttpStatus.NOT_FOUND)
                .body("File $reportIdIn not found")
                .header("Content-Type", "text/html")
                .build()
        }
        return response
    }

    fun isToday(date: OffsetDateTime): Boolean {
        return date.monthValue == OffsetDateTime.now().monthValue &&
            date.dayOfMonth == OffsetDateTime.now().dayOfMonth &&
            date.year == OffsetDateTime.now().year
    }

    fun isYesterday(date: OffsetDateTime): Boolean {
        var yesterday = OffsetDateTime.now().minusDays(1L)
        return date.monthValue == yesterday.monthValue &&
            date.dayOfMonth == yesterday.dayOfMonth &&
            date.year == yesterday.year
    }

    fun GetSummaryTests(
        request: HttpRequestMessage<String?>,
        context: ExecutionContext
    ): HttpResponseMessage {
        val authClaims = checkAuthenticated(request, context)
        if (authClaims == null) return request.createResponseBuilder(HttpStatus.UNAUTHORIZED).build()
        var response: HttpResponseMessage

        try {
            val headers = workflowEngine.db.fetchDownloadableReportFiles(
                OffsetDateTime.now().minusDays(DAYS_TO_SHOW),
                authClaims.organization.name
            )
            var daily: Long = 0L
            var sum: Long = 0L
            var data: Array<Long> = arrayOf(0, 0, 0, 0, 0, 0, 0, 0)

            @Suppress("NEW_INFERENCE_NO_INFORMATION_FOR_PARAMETER")
            headers.sortedByDescending { it.createdAt }.forEach {
                if (isToday(it.createdAt)) daily += it.itemCount.toLong()
                sum += it.itemCount.toLong()
                val expires: Int = (DAYS_TO_SHOW - it.createdAt.until(OffsetDateTime.now(), ChronoUnit.DAYS)).toInt()
                data.set(expires, data.get(expires) + it.itemCount.toLong())
            }

            var avg: Double = 0.0
            data.forEach { avg += it }
            avg = avg / data.size

            var card = CardView.Builder()
                .id("summary-tests")
                .title("Tests")
                .subtitle("Tests reported")
                .daily(daily)
                .last(avg)
                .positive(true)
                .change(daily - avg)
                .data(data)
                .build()
            response = request.createResponseBuilder(HttpStatus.OK)
                .body(card)
                .build()
        } catch (ex: Exception) {
            context.logger.info("Exception during download of summary/tests")
            response = request.createResponseBuilder(HttpStatus.NOT_FOUND)
                .body("File not found")
                .header("Content-Type", "text/html")
                .build()
        }
        return response
    }

    fun GetSummary(
        request: HttpRequestMessage<String?>,
        field: String,
        context: ExecutionContext
    ): HttpResponseMessage {
        val authClaims = checkAuthenticated(request, context)
            ?: return request.createResponseBuilder(HttpStatus.UNAUTHORIZED).build()
        var response: HttpResponseMessage
        try {
            val headers = workflowEngine.db.fetchDownloadableReportFiles(
                OffsetDateTime.now().minusDays(DAYS_TO_SHOW), authClaims.organization.name
            )

            @Suppress("NEW_INFERENCE_NO_INFORMATION_FOR_PARAMETER")
            val reports = headers.sortedByDescending { it.createdAt }.map {
                if (it.bodyFormat == "CSV") {
                    getFieldSummaryForReportId(arrayOf(field), it.reportId.toString(), authClaims)
                } else {
                    arrayListOf()
                }
            }

            response = request.createResponseBuilder(HttpStatus.OK)
                .body(reports)
                .header("Content-Type", "application/json")
                .build()
        } catch (ex: Exception) {
            context.logger.info("Exception during download of summary")
            response = request.createResponseBuilder(HttpStatus.INTERNAL_SERVER_ERROR)
                .body("Exception during GetSummary()")
                .header("Content-Type", "text/html")
                .build()
        }
        return response
    }

    fun getFieldSummaryForReportId(
        fieldName: Array<String>,
        reportId: String,
        authClaim: AuthClaims
    ): ArrayList<Facility> {
        var header: Header?
        var csv: FuzzyCSVTable? = null
        var facilties: ArrayList<Facility> = ArrayList<Facility>()

        try {
            header = workflowEngine.fetchHeader(ReportId.fromString(reportId), authClaim.organization)
        } catch (ex: Exception) { header = null }
        if (header !== null)
            csv = FuzzyCSVTable.parseCsv(StringReader(String(header.content!!)))
        if (csv !== null) {
            csv = csv.summarize(*fieldName, count(fieldName[0]).az("Count"))
            csv.forEach {
                facilties.add(
                    Facility.Builder()
                        .facility(it.getAt(0).toString())
                        .CLIA(it.getAt(1).toString())
                        .total(it.getAt(2).toString().toLong())
                        .build()
                )
            }
        }
        return facilties
    }

    fun getActionsForReportId(reportId: String, authClaim: AuthClaims): ArrayList<Action> {
<<<<<<< HEAD
        var header: Header? // variable is assigned but never used
        var actions: ArrayList<Action> = ArrayList<Action>()

        header = try {
=======
        val actions: ArrayList<Action> = ArrayList<Action>()

        val header: Header? = try {
>>>>>>> 37ac60a8
            workflowEngine.fetchHeader(ReportId.fromString(reportId), authClaim.organization)
        } catch (ex: Exception) {
            null
        }

        /* 
        if( header !== null && header.itemLineages !== null ){
            header.itemLineages
                actions.add( Action.Builder()
                                .date( it.createdAt.format(DateTimeFormatter.ofPattern("yyyy-MM-dd HH:mm:ss")) )
                                .user( "USER" )
                                .action( it.transportResult )
                                .build() )                                   
            }
        }
        */
        return actions
    }

    data class AuthClaims(
        val userName: String,
        val organization: Organization
    )

    /**
     * returns null if not authorized, otherwise returns a set of claims.
     */
    fun checkAuthenticated(request: HttpRequestMessage<String?>, context: ExecutionContext): AuthClaims? {
        var userName = ""
        // orgs in the settings table of the database have a format of "zz-phd",
        // while the auth service claims has a format of "DHzz_phd"
        // claimsOrgName will have the format of "DHzz_phd"
        val claimsOrgName = request.headers["organization"] ?: ""

        // orgName will have the format of "zz-phd" and is used to look up in the settings table of the database
        var orgName = getOrgNameFromHeader(claimsOrgName)

        var jwtToken = request.headers["authorization"] ?: ""

        jwtToken = if (jwtToken.length > 7) jwtToken.substring(7) else ""

        if (jwtToken.isNotBlank()) {
            try {
                // get the access token verifier
                val jwtVerifier = JwtVerifiers.accessTokenVerifierBuilder()
                    .setIssuer("https://${System.getenv("OKTA_baseUrl")}/oauth2/default")
                    .build()
                // get it to decode the token from the header
                val jwt = jwtVerifier.decode(jwtToken)
                    ?: throw Throwable("Error in validation of jwt token")
                // get the user name and org
                userName = jwt.claims["sub"].toString()
                val orgs = jwt.claims["organization"]
                @Suppress("UNCHECKED_CAST")
                val org = if (orgs !== null) (orgs as List<String>)[0] else ""
                orgName = if (org.length > 3) org.substring(2) else ""
            } catch (ex: Throwable) {
                context.logger.log(Level.WARNING, "Error in verification of token", ex)
                return null
            }
        }
        if (userName.isNotBlank() && orgName.isNotBlank()) {
            val organization = WorkflowEngine().settings.findOrganization(orgName.replace('_', '-'))
            if (organization != null) {
                return AuthClaims(userName, organization)
            } else {
                context.logger.info("User $userName failed auth: Organization $orgName is unknown to the system.")
            }
        }
        return null
    }

    private fun getOrgNameFromHeader(orgNameHeader: String): String {
        return if (orgNameHeader.isNotEmpty()) orgNameHeader.substring(2).replace("_", "-") else ""
    }
}<|MERGE_RESOLUTION|>--- conflicted
+++ resolved
@@ -523,16 +523,9 @@
     }
 
     fun getActionsForReportId(reportId: String, authClaim: AuthClaims): ArrayList<Action> {
-<<<<<<< HEAD
-        var header: Header? // variable is assigned but never used
-        var actions: ArrayList<Action> = ArrayList<Action>()
-
-        header = try {
-=======
         val actions: ArrayList<Action> = ArrayList<Action>()
 
         val header: Header? = try {
->>>>>>> 37ac60a8
             workflowEngine.fetchHeader(ReportId.fromString(reportId), authClaim.organization)
         } catch (ex: Exception) {
             null

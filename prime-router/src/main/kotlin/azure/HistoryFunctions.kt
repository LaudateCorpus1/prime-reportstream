--- conflicted
+++ resolved
@@ -262,7 +262,7 @@
                                             else it.externalName
                                     )
                                     .content(
-                                            ""
+                                            content
                                     ) // don't get the content for now. that can get beefy
                                     .fileName(filename)
                                     .mimeType(mimeType)
@@ -338,12 +338,10 @@
                 actionHistory.trackItemLineages(
                         Report.createItemLineagesFromDb(header, externalReportId)
                 )
-<<<<<<< HEAD
-                WorkflowEngine().recordAction(actionHistory)
-=======
+
                 actionHistory.trackItemLineages(Report.createItemLineagesFromDb(header, externalReportId))
                 workflowEngine.recordAction(actionHistory)
->>>>>>> db97f832
+
 
                 return response
             }

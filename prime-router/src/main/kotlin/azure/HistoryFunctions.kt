package gov.cdc.prime.router.azure

import com.microsoft.azure.functions.ExecutionContext
import com.microsoft.azure.functions.HttpMethod
import com.microsoft.azure.functions.HttpRequestMessage
import com.microsoft.azure.functions.HttpResponseMessage
import com.microsoft.azure.functions.HttpStatus
import com.microsoft.azure.functions.annotation.AuthorizationLevel
import com.microsoft.azure.functions.annotation.BindingName
import com.microsoft.azure.functions.annotation.FunctionName
import com.microsoft.azure.functions.annotation.HttpTrigger
import com.microsoft.azure.functions.annotation.StorageAccount
import com.okta.jwt.JwtVerifiers
import gov.cdc.prime.router.Organization
import gov.cdc.prime.router.Report
import gov.cdc.prime.router.ReportId
import gov.cdc.prime.router.azure.db.enums.TaskAction
import java.time.OffsetDateTime
import java.util.UUID
import java.util.logging.Level
import kotlin.collections.ArrayList
import org.apache.logging.log4j.kotlin.Logging

class Facility
private constructor(
        val organization: String?,
        val facility: String?,
        val location: String?,
        val CLIA: String?,
        val positive: Long?,
        val total: Long?
) {

    data class Builder(
            var organization: String? = null,
            var facility: String? = null,
            var location: String? = null,
            var CLIA: String? = null,
            var positive: Long? = null,
            var total: Long? = null
    ) {

        fun organization(organization: String) = apply { this.organization = organization }
        fun facility(facility: String) = apply { this.facility = facility }
        fun location(location: String) = apply { this.location = location }
        fun CLIA(CLIA: String) = apply { this.CLIA = CLIA }
        fun positive(positive: Long) = apply { this.positive = positive }
        fun total(total: Long) = apply { this.total = total }
        fun build() = Facility(organization, facility, location, CLIA, positive, total)
    }
}

class Action private constructor(val date: String?, val user: String?, val action: String?) {

    data class Builder(
            var date: String? = null,
            var user: String? = null,
            var action: String? = null
    ) {

        fun date(date: String) = apply { this.date = date }
        fun user(user: String) = apply { this.user = user }
        fun action(action: String) = apply { this.action = action }
        fun build() = Action(date, user, action)
    }
}

class ReportView
private constructor(
        val sent: Long?,
        val via: String?,
        val positive: Long?,
        val total: Long?,
        val fileType: String?,
        val type: String?,
        val reportId: String?,
        val expires: Long?,
        val sendingOrg: String?,
        val receivingOrg: String?,
        val receivingOrgSvc: String?,
        val facilities: ArrayList<Facility>?,
        val actions: ArrayList<Action>?,
        val displayName: String?,
        val content: String?,
        val fileName: String?,
        val mimeType: String?
) {
    data class Builder(
            var sent: Long? = null,
            var via: String? = null,
            var positive: Long? = null,
            var total: Long? = null,
            var fileType: String? = null,
            var type: String? = null,
            var reportId: String? = null,
            var expires: Long? = null,
            var sendingOrg: String? = null,
            var receivingOrg: String? = null,
            var receivingOrgSvc: String? = null,
            var facilities: ArrayList<Facility>? = ArrayList<Facility>(),
            var actions: ArrayList<Action>? = ArrayList<Action>(),
            var displayName: String? = null,
            var content: String? = null,
            var fileName: String? = null,
            var mimeType: String? = null
    ) {

        fun sent(sent: Long) = apply { this.sent = sent }
        fun via(via: String) = apply { this.via = via }
        fun positive(positive: Long) = apply { this.positive = positive }
        fun total(total: Long) = apply { this.total = total }
        fun fileType(fileType: String) = apply { this.fileType = fileType }
        fun type(type: String) = apply { this.type = type }
        fun reportId(reportId: String) = apply { this.reportId = reportId }
        fun expires(expires: Long) = apply { this.expires = expires }
        fun sendingOrg(sendingOrg: String) = apply { this.sendingOrg = sendingOrg }
        fun receivingOrg(receivingOrg: String) = apply { this.receivingOrg = receivingOrg }
        fun receivingOrgSvc(receivingOrgSvc: String) = apply {
            this.receivingOrgSvc = receivingOrgSvc
        }
        fun facilities(facilities: ArrayList<Facility>) = apply { this.facilities = facilities }
        fun actions(actions: ArrayList<Action>) = apply { this.actions = actions }
        fun displayName(displayName: String) = apply { this.displayName = displayName }
        fun content(content: String) = apply { this.content = content }
        fun fileName(fileName: String) = apply { this.fileName = fileName }
        fun mimeType(mimeType: String) = apply { this.mimeType = mimeType }

        fun build() =
                ReportView(
                        sent,
                        via,
                        positive,
                        total,
                        fileType,
                        type,
                        reportId,
                        expires,
                        sendingOrg,
                        receivingOrg,
                        receivingOrgSvc,
                        facilities,
                        actions,
                        displayName,
                        content,
                        fileName,
                        mimeType
                )
    }
}

data class FileReturn(val content: String, val filename: String, val mimetype: String)

class GetReports : BaseHistoryFunction() {

    @FunctionName("getReports")
    @StorageAccount("AzureWebJobsStorage")
    fun run(
            @HttpTrigger(
                    name = "getReports",
                    methods = [HttpMethod.GET, HttpMethod.HEAD, HttpMethod.OPTIONS],
                    authLevel = AuthorizationLevel.ANONYMOUS,
                    route = "history/report"
            )
            request: HttpRequestMessage<String?>,
            context: ExecutionContext,
    ): HttpResponseMessage {
        val organization = request.headers["organization"] ?: ""
        context.logger.info("organization = $organization")
        return if (organization.isBlank()) getReports(request, context)
        else getReports(request, context, organization)
    }
}

class GetReportById : BaseHistoryFunction() {
    @FunctionName("getReportById")
    @StorageAccount("AzureWebJobsStorage")
    fun run(
            @HttpTrigger(
                    name = "getReportById",
                    methods = [HttpMethod.GET],
                    authLevel = AuthorizationLevel.ANONYMOUS,
                    route = "history/report/{reportId}"
            )
            request: HttpRequestMessage<String?>,
            @BindingName("reportId") reportId: String,
            context: ExecutionContext,
    ): HttpResponseMessage {
        return getReportById(request, reportId, context)
    }
}

open class BaseHistoryFunction : Logging {
    val DAYS_TO_SHOW = 30L
    val workflowEngine = WorkflowEngine()

    fun getReports(
            request: HttpRequestMessage<String?>,
            context: ExecutionContext,
            organizationName: String? = null
    ): HttpResponseMessage {
        logger.info("Checking authorization for getReports")
        val authClaims =
                checkAuthenticated(request, context)
                        ?: return request.createResponseBuilder(HttpStatus.UNAUTHORIZED).build()
        var response: HttpResponseMessage
        try {
            logger.info("Getting reports for ${organizationName ?: authClaims.organization.name}")
            val headers =
                    workflowEngine.db.fetchDownloadableReportFiles(
                            OffsetDateTime.now().minusDays(DAYS_TO_SHOW),
                            organizationName ?: authClaims.organization.name
                    )
            @Suppress("NEW_INFERENCE_NO_INFORMATION_FOR_PARAMETER")
<<<<<<< HEAD
            val reports = headers.sortedByDescending { it.createdAt }.mapNotNull {
                val facilities = workflowEngine.db.getFacilitiesForDownloadableReport(it.reportId)
                val actions = arrayListOf<Action>()
                // get the org passed in
                val adminOrg = workflowEngine.settings.organizations.firstOrNull { org ->
                    org.name.lowercase() == organizationName
                }
                val receiver = workflowEngine.settings.findReceiver("${it.receivingOrg}.${it.receivingOrgSvc}")

                val filename = Report.formExternalFilename(
                    it.bodyUrl,
                    it.reportId,
                    it.schemaName,
                    Report.Format.safeValueOf(it.bodyFormat),
                    it.createdAt
                )
                val mimeType = Report.Format.safeValueOf(it.bodyFormat).mimeType
                val externalOrgName = receiver?.displayName

                ReportView.Builder()
                    .reportId(it.reportId.toString())
                    .sent(it.createdAt.toEpochSecond() * 1000)
                    .via(it.bodyFormat)
                    .total(it.itemCount.toLong())
                    .fileType(it.bodyFormat)
                    .type("ELR")
                    .expires(it.createdAt.plusDays(DAYS_TO_SHOW).toEpochSecond() * 1000)
                    .facilities(ArrayList(facilities))
                    .actions(actions)
                    .receivingOrg(it.receivingOrg)
                    .receivingOrgSvc(externalOrgName ?: it.receivingOrgSvc)
                    .displayName(if (it.externalName.isNullOrBlank()) it.receivingOrgSvc else it.externalName)
                    .content("") // don't get the content for now. that can get beefy
                    .fileName(filename)
                    .mimeType(mimeType)
                    .build()
            }
=======
            val reports =
                    headers.sortedByDescending { it.createdAt }.mapNotNull {
                        val facilities =
                                workflowEngine.db.getFacilitiesForDownloadableReport(it.reportId)
                        val actions = arrayListOf<Action>()
                        // get the org passed in
                        val adminOrg =
                                workflowEngine.settings.organizations.firstOrNull { org ->
                                    org.name.lowercase() == organizationName
                                }
                        val header =
                                try {
                                    workflowEngine.fetchHeader(
                                            it.reportId,
                                            adminOrg ?: authClaims.organization
                                    )
                                } catch (ex: Exception) {
                                    context.logger.severe(
                                            "Unable to find file for ${it.reportId} ${ex.message}"
                                    )
                                    null
                                }

                        if (header != null) {
                            val content =
                                    if (header.content !== null) String(header.content) else ""
                            val filename = Report.formExternalFilename(header)
                            val mimeType =
                                    Report.Format.safeValueOf(header.reportFile.bodyFormat).mimeType
                            val externalOrgName = header.receiver?.displayName

                            ReportView.Builder()
                                    .reportId(it.reportId.toString())
                                    .sent(it.createdAt.toEpochSecond() * 1000)
                                    .via(it.bodyFormat)
                                    .total(it.itemCount.toLong())
                                    .fileType(it.bodyFormat)
                                    .type("ELR")
                                    .expires(
                                            it.createdAt.plusDays(DAYS_TO_SHOW).toEpochSecond() *
                                                    1000
                                    )
                                    .facilities(ArrayList(facilities))
                                    .actions(actions)
                                    .receivingOrg(it.receivingOrg)
                                    .receivingOrgSvc(externalOrgName ?: it.receivingOrgSvc)
                                    .displayName(
                                            if (it.externalName.isNullOrBlank()) it.receivingOrgSvc
                                            else it.externalName
                                    )
                                    .content(
                                            ""
                                    ) // don't get the content for now. that can get beefy
                                    .fileName(filename)
                                    .mimeType(mimeType)
                                    .build()
                        } else {
                            null
                        }
                    }
>>>>>>> ff710225

            response =
                    request.createResponseBuilder(HttpStatus.OK)
                            .body(reports)
                            .header("Content-Type", "application/json")
                            .build()
        } catch (ex: Exception) {
            context.logger.info("Exception during creating of reports list - file not found")
            context.logger.severe(ex.message)
            context.logger.severe(ex.stackTraceToString())
            response =
                    request.createResponseBuilder(HttpStatus.NOT_FOUND)
                            .body("File not found")
                            .header("Content-Type", "text/html")
                            .build()
        }
        return response
    }

    fun getReportById(
            request: HttpRequestMessage<String?>,
            reportIdIn: String,
            context: ExecutionContext
    ): HttpResponseMessage {
        val authClaims =
                checkAuthenticated(request, context)
                        ?: return request.createResponseBuilder(HttpStatus.UNAUTHORIZED).build()

        var response: HttpResponseMessage
        try {
            // get the organization based on the header, if it exists, and if it
            // doesn't, use the organization from the authClaim
            val reportOrg =
                    workflowEngine.settings.organizations.firstOrNull {
                        it.name.lowercase() == request.headers["organization"]?.lowercase()
                    }
                            ?: authClaims.organization
            val reportId = ReportId.fromString(reportIdIn)
            val header = workflowEngine.fetchHeader(reportId, reportOrg)
            if (header.content == null || header.content.isEmpty())
                    response = request.createResponseBuilder(HttpStatus.NOT_FOUND).build()
            else {
                val filename = Report.formExternalFilename(header)
                val mimeType = Report.Format.safeValueOf(header.reportFile.bodyFormat).mimeType

                val fileReturn = FileReturn(String(header.content), filename, mimeType)
                response =
                        request.createResponseBuilder(HttpStatus.OK)
                                .header("Content-Type", "application/json")
                                .body(fileReturn)
                                .build()

                val actionHistory = ActionHistory(TaskAction.download, context)
                actionHistory.trackActionRequestResponse(request, response)
                // Give the external report_file a new UUID, so we can track its history distinct
                // from the
                // internal blob.   This is going to be very confusing.
                val externalReportId = UUID.randomUUID()
                actionHistory.trackDownloadedReport(
                        header,
                        filename,
                        externalReportId,
                        authClaims.userName,
                )
                actionHistory.trackItemLineages(
                        Report.createItemLineagesFromDb(header, externalReportId)
                )
                WorkflowEngine().recordAction(actionHistory)

                return response
            }
        } catch (ex: Exception) {
            context.logger.warning("Exception during download of $reportIdIn - file not found")
            response =
                    request.createResponseBuilder(HttpStatus.NOT_FOUND)
                            .body("File $reportIdIn not found")
                            .header("Content-Type", "text/html")
                            .build()
        }
        return response
    }

    data class AuthClaims(val userName: String, val organization: Organization)

    /** returns null if not authorized, otherwise returns a set of claims. */
    fun checkAuthenticated(
            request: HttpRequestMessage<String?>,
            context: ExecutionContext
    ): AuthClaims? {
        var userName = ""
        // orgs in the settings table of the database have a format of "zz-phd",
        // while the auth service claims has a format of "DHzz_phd"
        // claimsOrgName will have the format of "DHzz_phd"
        val claimsOrgName = request.headers["organization"] ?: ""

        // orgName will have the format of "zz-phd" and is used to look up in the settings table of
        // the database
        var orgName = getOrgNameFromHeader(claimsOrgName)

        var jwtToken = request.headers["authorization"] ?: ""

        jwtToken = if (jwtToken.length > 7) jwtToken.substring(7) else ""

        if (jwtToken.isNotBlank()) {
            try {
                // get the access token verifier
                val jwtVerifier =
                        JwtVerifiers.accessTokenVerifierBuilder()
                                .setIssuer(
                                        "https://${System.getenv("OKTA_baseUrl")}/oauth2/default"
                                )
                                .build()
                // get it to decode the token from the header
                val jwt =
                        jwtVerifier.decode(jwtToken)
                                ?: throw Throwable("Error in validation of jwt token")
                // get the user name and org
                userName = jwt.claims["sub"].toString()
                val orgs = jwt.claims["organization"]
                @Suppress("UNCHECKED_CAST")
                val org = if (orgs !== null) (orgs as List<String>)[0] else ""
                orgName = if (org.length > 3) org.substring(2) else ""
            } catch (ex: Throwable) {
                context.logger.log(Level.WARNING, "Error in verification of token", ex)
                return null
            }
        }
        if (userName.isNotBlank() && orgName.isNotBlank()) {
            val organization = WorkflowEngine().settings.findOrganization(orgName.replace('_', '-'))
            if (organization != null) {
                return AuthClaims(userName, organization)
            } else {
                context.logger.info(
                        "User $userName failed auth: Organization $orgName is unknown to the system."
                )
            }
        }
        return null
    }

    fun getOrgNameFromHeader(orgNameHeader: String): String {
        return if (orgNameHeader.isNotEmpty()) orgNameHeader.substring(2).replace("_", "-") else ""
    }
}<|MERGE_RESOLUTION|>--- conflicted
+++ resolved
@@ -211,45 +211,6 @@
                             organizationName ?: authClaims.organization.name
                     )
             @Suppress("NEW_INFERENCE_NO_INFORMATION_FOR_PARAMETER")
-<<<<<<< HEAD
-            val reports = headers.sortedByDescending { it.createdAt }.mapNotNull {
-                val facilities = workflowEngine.db.getFacilitiesForDownloadableReport(it.reportId)
-                val actions = arrayListOf<Action>()
-                // get the org passed in
-                val adminOrg = workflowEngine.settings.organizations.firstOrNull { org ->
-                    org.name.lowercase() == organizationName
-                }
-                val receiver = workflowEngine.settings.findReceiver("${it.receivingOrg}.${it.receivingOrgSvc}")
-
-                val filename = Report.formExternalFilename(
-                    it.bodyUrl,
-                    it.reportId,
-                    it.schemaName,
-                    Report.Format.safeValueOf(it.bodyFormat),
-                    it.createdAt
-                )
-                val mimeType = Report.Format.safeValueOf(it.bodyFormat).mimeType
-                val externalOrgName = receiver?.displayName
-
-                ReportView.Builder()
-                    .reportId(it.reportId.toString())
-                    .sent(it.createdAt.toEpochSecond() * 1000)
-                    .via(it.bodyFormat)
-                    .total(it.itemCount.toLong())
-                    .fileType(it.bodyFormat)
-                    .type("ELR")
-                    .expires(it.createdAt.plusDays(DAYS_TO_SHOW).toEpochSecond() * 1000)
-                    .facilities(ArrayList(facilities))
-                    .actions(actions)
-                    .receivingOrg(it.receivingOrg)
-                    .receivingOrgSvc(externalOrgName ?: it.receivingOrgSvc)
-                    .displayName(if (it.externalName.isNullOrBlank()) it.receivingOrgSvc else it.externalName)
-                    .content("") // don't get the content for now. that can get beefy
-                    .fileName(filename)
-                    .mimeType(mimeType)
-                    .build()
-            }
-=======
             val reports =
                     headers.sortedByDescending { it.createdAt }.mapNotNull {
                         val facilities =
@@ -310,7 +271,6 @@
                             null
                         }
                     }
->>>>>>> ff710225
 
             response =
                     request.createResponseBuilder(HttpStatus.OK)

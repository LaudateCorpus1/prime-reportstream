--- conflicted
+++ resolved
@@ -27,11 +27,8 @@
 import fuzzycsv.FuzzyCSVTable
 import java.io.StringReader
 import fuzzycsv.FuzzyStaticApi.count
-<<<<<<< HEAD
 import org.json.JSONArray
-=======
 import com.okta.jwt.JwtVerifiers
->>>>>>> 246382cc
  
 class Facility private constructor(
     val organization: String?,
@@ -479,25 +476,6 @@
 
         if (jwtToken.isNotBlank()) {
             try {
-<<<<<<< HEAD
-                val jwtClaims = JSONObject(String(Base64.getDecoder().decode(jwtToken.split('.')[1])))
-
-                val orgs = jwtClaims.getJSONArray("organization")
-                userName = jwtClaims.getString("sub")
-
-                // if the "organization" header was not sent, orgName will be empty
-                // get the first orgName from the jwtClaims org array
-                if (orgName.isEmpty()) {
-                    orgName = getOrgNameFromJwt(orgs)
-                } else if (!orgs.contains(claimsOrgName)) {
-                    // check if the claims organization sent in the header
-                    // is part of the user's claims from auth service
-
-                    // if not, they are not authorized to proceed
-                    return null;
-                }
-
-=======
                 // get the access token verifier
                 val jwtVerifier = JwtVerifiers.accessTokenVerifierBuilder()
                     .setIssuer("https://${System.getenv("OKTA_baseUrl")}/oauth2/default")
@@ -511,7 +489,6 @@
                 @Suppress("UNCHECKED_CAST")
                 val org = if (orgs !== null) (orgs as List<String>)[0] else ""
                 orgName = if (org.length > 3) org.substring(2) else ""
->>>>>>> 246382cc
             } catch (ex: Throwable) {
                 context.logger.log(Level.WARNING, "Error in verification of token", ex)
                 return null

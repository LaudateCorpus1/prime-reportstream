--- conflicted
+++ resolved
@@ -422,7 +422,6 @@
         )
     }
 
-<<<<<<< HEAD
     private fun insertItemLineages(itemLineages: Set<ItemLineage>, txn: Configuration) {
         itemLineages.forEach {
             DSL.using(txn).newRecord(ITEM_LINEAGE, it).store()
@@ -435,7 +434,8 @@
 
     private fun insertItemLineage(itemLineage: ItemLineage, txn: Configuration) {
         DSL.using(txn).newRecord(ITEM_LINEAGE, itemLineage).store()
-=======
+    }
+
     // Used as temp storage by the json generator, below.
     private data class DestinationData(
         val orgSvc: OrganizationService,
@@ -494,7 +494,6 @@
         )
         jsonGen.writeNumberField("itemCount", countToPrint)
         jsonGen.writeEndObject()
->>>>>>> d75fb871
     }
 
     companion object {

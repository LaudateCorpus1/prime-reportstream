--- conflicted
+++ resolved
@@ -16,20 +16,11 @@
 import java.time.ZoneOffset
 import java.time.format.DateTimeFormatter
 
-<<<<<<< HEAD
-enum class ReportStreamEnv(val baseUrl: String) {
-    TEST("https://pdhtest-functionapp.azurewebsites.net"),
-    LOCAL("http://localhost:7071"),
-    STAGING("https://staging.prime.cdc.gov"),
-    PROD("not implemented")
-=======
 enum class ReportStreamEnv(val endPoint: String) {
     TEST("https://pdhtest-functionapp.azurewebsites.net/api/reports"),
     LOCAL("http://" + (System.getenv("PRIME_RS_API_ENDPOINT_HOST") ?: "localhost") + ":7071/api/reports"),
     STAGING("https://staging.prime.cdc.gov/api/reports"),
-//    STAGING("https://pdhstaging-functionapp.azurewebsites.net/api/reports"),
     PROD("not implemented"),
->>>>>>> 386272b6
 }
 
 class HttpUtilities {

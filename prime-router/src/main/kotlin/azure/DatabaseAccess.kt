package gov.cdc.prime.router.azure

import com.zaxxer.hikari.HikariConfig
import com.zaxxer.hikari.HikariDataSource
import gov.cdc.prime.router.Organization
import gov.cdc.prime.router.Report
import gov.cdc.prime.router.ReportId
import gov.cdc.prime.router.azure.db.Tables
import gov.cdc.prime.router.azure.db.Tables.JTI_CACHE
import gov.cdc.prime.router.azure.db.Tables.COVID_RESULT_METADATA
import gov.cdc.prime.router.azure.db.Tables.EMAIL_SCHEDULE
import gov.cdc.prime.router.azure.db.Tables.REPORT_LINEAGE
import gov.cdc.prime.router.azure.db.Tables.SETTING
import gov.cdc.prime.router.azure.db.Tables.TASK
import gov.cdc.prime.router.azure.db.enums.SettingType
import gov.cdc.prime.router.azure.db.enums.TaskAction
import gov.cdc.prime.router.azure.db.tables.ReportFile.REPORT_FILE
import gov.cdc.prime.router.azure.db.tables.pojos.CovidResultMetadata
import gov.cdc.prime.router.azure.db.tables.pojos.ItemLineage
import gov.cdc.prime.router.azure.db.tables.pojos.JtiCache
import gov.cdc.prime.router.azure.db.tables.pojos.ReportFile
import gov.cdc.prime.router.azure.db.tables.pojos.Setting
import gov.cdc.prime.router.azure.db.tables.pojos.Task
import gov.cdc.prime.router.azure.db.tables.records.CovidResultMetadataRecord
import gov.cdc.prime.router.azure.db.tables.records.TaskRecord
import org.apache.logging.log4j.kotlin.Logging
import org.flywaydb.core.Flyway
import org.jooq.Configuration
import org.jooq.DSLContext
import org.jooq.Field
import org.jooq.JSON
import org.jooq.SQLDialect
import org.jooq.impl.DSL
import org.jooq.impl.DSL.inline
import org.postgresql.Driver
import java.sql.Connection
import java.sql.DriverManager
import java.time.OffsetDateTime
import java.util.UUID
import javax.sql.DataSource

const val databaseVariable = "POSTGRES_URL"
const val userVariable = "POSTGRES_USER"
const val passwordVariable = "POSTGRES_PASSWORD"

// general max length of free from metadata strings since jooq/postgres
// does not truncate values when persisting to the database
const val METADATA_MAX_LENGTH = 512

typealias DataAccessTransaction = Configuration

/**
 * A data access layer for the database. The idea or abstraction is CRUD on tables in the database.
 * The interface uses the POJO abstractions of the database tables.
 *
 * The companion object does the connection pooling and settings.
 */
class DatabaseAccess(private val create: DSLContext) : Logging {
    constructor(
        dataSource: DataSource = commonDataSource
    ) : this(DSL.using(dataSource, SQLDialect.POSTGRES))
    constructor(connection: Connection) : this(DSL.using(connection, SQLDialect.POSTGRES))

    fun checkConnection() {
        create.selectFrom(REPORT_FILE).where(REPORT_FILE.REPORT_ID.eq(UUID.randomUUID())).fetch()
    }

    /** Make the other calls in the context of a SQL transaction */
    fun transact(block: (txn: DataAccessTransaction) -> Unit) {
        create.transaction { txn: Configuration -> block(txn) }
    }

    /** Make the other calls in the context of a SQL transaction, returning a result */
    fun <T> transactReturning(block: (txn: DataAccessTransaction) -> T): T {
        return create.transactionResult { txn: Configuration -> block(txn) }
    }

    /*
     * Task queries
     */

    /** Fetch a task record and lock it so other connections can grab it */
    fun fetchAndLockTask(reportId: ReportId, txn: DataAccessTransaction): Task {
        return DSL.using(txn)
            .selectFrom(TASK)
            .where(TASK.REPORT_ID.eq(reportId))
            .forUpdate()
            .fetchOne()
            ?.into(Task::class.java)
            ?: error("Could not find $reportId that matches a task")
    }

    /** Fetch multiple task records and lock them so other connections can not grab them */
    fun fetchAndLockTasks(
        nextAction: TaskAction,
        at: OffsetDateTime?,
        receiverFullName: String,
        limit: Int,
        txn: DataAccessTransaction
    ): List<Task> {
        val cond =
            if (at == null) {
                TASK.RECEIVER_NAME.eq(receiverFullName).and(TASK.NEXT_ACTION.eq(nextAction))
            } else {
                TASK.RECEIVER_NAME
                    .eq(receiverFullName)
                    .and(TASK.NEXT_ACTION.eq(nextAction))
                    .and(TASK.NEXT_ACTION_AT.eq(at))
            }
        return DSL.using(txn)
            .selectFrom(TASK)
            .where(cond)
            .limit(limit)
            .forUpdate()
            .skipLocked() // Allows the same query to run in parallel. Otherwise, the query
            // would lock the table.
            .fetch()
            .into(Task::class.java)
    }

    fun fetchTask(reportId: ReportId): Task {
        return create.selectFrom(TASK)
            .where(TASK.REPORT_ID.eq(reportId))
            .fetchOne()
            ?.into(Task::class.java)
            ?: error("Could not find $reportId that matches a task")
    }

    /** Take a report and put into the database after already serializing the body of the report */
    fun insertTask(
        report: Report,
        bodyFormat: String,
        bodyUrl: String,
        nextAction: Event,
        txn: DataAccessTransaction? = null,
    ) {
        fun insert(txn: Configuration) {
            val task = createTaskRecord(report, bodyFormat, bodyUrl, nextAction)
            DSL.using(txn).executeInsert(task)
        }

        if (txn != null) {
            insert(txn)
        } else {
            create.transaction { innerTxn -> insert(innerTxn) }
        }
    }

    fun updateTask(
        reportId: ReportId,
        nextAction: TaskAction,
        nextActionAt: OffsetDateTime?,
        retryToken: String?,
        finishedField: Field<OffsetDateTime>,
        txn: DataAccessTransaction?
    ) {
        val ctx = if (txn != null) DSL.using(txn) else create
        ctx.update(TASK)
            .set(TASK.NEXT_ACTION, nextAction)
            .set(TASK.NEXT_ACTION_AT, nextActionAt)
            .set(TASK.RETRY_TOKEN, if (retryToken != null) JSON.valueOf(retryToken) else null)
            .set(finishedField, OffsetDateTime.now())
            .where(TASK.REPORT_ID.eq(reportId))
            .execute()
    }

    /*
     * ActionHistory queries
     */

    /** You should include org as a search criteria to enforce authorization to get that report. */
    fun fetchReportFile(
        reportId: ReportId,
        org: Organization? = null,
        txn: DataAccessTransaction? = null
    ): ReportFile {
        val ctx = if (txn != null) DSL.using(txn) else create
        val cond =
            if (org == null) {
                Tables.REPORT_FILE.REPORT_ID.eq(reportId)
            } else {
                Tables.REPORT_FILE
                    .REPORT_ID
                    .eq(reportId)
                    .and(Tables.REPORT_FILE.RECEIVING_ORG.eq(org.name))
            }
        return ctx.selectFrom(Tables.REPORT_FILE)
            .where(cond)
            .fetchOne()
            ?.into(ReportFile::class.java)
            ?: error(
                "Could not find $reportId in REPORT_FILE" +
                    if (org != null) {
                        " associated with organization ${org.name}"
                    } else ""
            )
    }

    fun fetchAllInternalReports(
        createdDateTime: OffsetDateTime? = null,
        txn: DataAccessTransaction? = null
    ): List<ReportFile> {
        val createdDt = createdDateTime ?: OffsetDateTime.now().minusDays(30)
        val ctx = if (txn != null) DSL.using(txn) else create
        val cond =
            Tables.REPORT_FILE
                .SENDING_ORG
                .isNotNull
                .and(Tables.REPORT_FILE.BODY_FORMAT.eq("INTERNAL"))
                .and(Tables.REPORT_FILE.CREATED_AT.ge(createdDt))
        return ctx.selectFrom(Tables.REPORT_FILE).where(cond).fetchArray().map {
            it.into(ReportFile::class.java)
        }
    }

    /** Returns null if report has no item-level lineage info tracked. */
    fun fetchItemLineagesForReport(
        reportId: ReportId,
        itemCount: Int,
        txn: DataAccessTransaction? = null
    ): List<ItemLineage>? {
        val ctx = if (txn != null) DSL.using(txn) else create
        val itemLineages =
            ctx.selectFrom(Tables.ITEM_LINEAGE)
                .where(Tables.ITEM_LINEAGE.CHILD_REPORT_ID.eq(reportId))
                .orderBy(
                    Tables.ITEM_LINEAGE.CHILD_INDEX
                ) // todo Don't know if this will be too slow?  Use a map in mem?
                .fetch()
                .into(ItemLineage::class.java)
                .toList()
        // sanity check.  If there are lineages, every record up to itemCount should have at least
        // one lineage.
        // OK to have more than one lineage.  Eg, a merge.
        if (itemLineages.isEmpty()) {
            return null
        } else {
            if (itemLineages.size < itemCount)
                error(
                    "For $reportId, must have at least $itemCount item lineages. There were ${itemLineages.size}"
                )
            val uniqueIndexCount = itemLineages.map { it.childIndex }.toSet().size
            if (uniqueIndexCount != itemCount)
                error(
                    "For report $reportId, expected $itemCount unique indexes; there were $uniqueIndexCount"
                )
        }
        return itemLineages
    }

    fun fetchDownloadableReportFiles(
        since: OffsetDateTime?,
        orgName: String,
        txn: DataAccessTransaction? = null,
    ): List<ReportFile> {
        val ctx = if (txn != null) DSL.using(txn) else create
        val cond =
            if (since == null) {
                Tables.REPORT_FILE
                    .RECEIVING_ORG
                    .eq(orgName)
                    .and(Tables.REPORT_FILE.NEXT_ACTION.eq(TaskAction.send))
            } else {
                Tables.REPORT_FILE
                    .RECEIVING_ORG
                    .eq(orgName)
                    .and(Tables.REPORT_FILE.NEXT_ACTION.eq(TaskAction.send))
                    .and(Tables.REPORT_FILE.CREATED_AT.ge(since))
            }

        return ctx.selectFrom(Tables.REPORT_FILE)
            .where(cond)
            .fetch()
            .into(ReportFile::class.java)
            .toList()
    }

    fun fetchChildReports(
        parentReportId: UUID,
        txn: DataAccessTransaction? = null,
    ): List<ReportId> {
        val ctx = if (txn != null) DSL.using(txn) else create
        return ctx.select(REPORT_LINEAGE.CHILD_REPORT_ID)
            .from(REPORT_LINEAGE)
            .where(REPORT_LINEAGE.PARENT_REPORT_ID.eq(parentReportId))
            .fetch()
            .into(ReportId::class.java)
            .toList()
    }

    /** Settings queries */
    fun fetchSetting(
        type: SettingType,
        name: String,
        parentId: Int?,
        txn: DataAccessTransaction
    ): Setting? {
        return DSL.using(txn)
            .selectFrom(SETTING)
            .where(
                SETTING.IS_ACTIVE.isTrue,
                SETTING.TYPE.eq(type),
                SETTING.NAME.eq(name),
                if (parentId != null) SETTING.ORGANIZATION_ID.eq(parentId)
                else SETTING.ORGANIZATION_ID.isNull
            )
            .fetchOne()
            ?.into(Setting::class.java)
    }

    fun fetchSetting(
        type: SettingType,
        name: String,
        organizationName: String,
        txn: DataAccessTransaction
    ): Setting? {
        val org = SETTING.`as`("org")
        val item = SETTING.`as`("item")
        return DSL.using(txn)
            .select(item.asterisk())
            .from(item)
            .join(org)
            .on(item.ORGANIZATION_ID.eq(org.SETTING_ID))
            .where(
                item.IS_ACTIVE.isTrue,
                item.TYPE.eq(type),
                item.NAME.eq(name),
                org.IS_ACTIVE.isTrue,
                org.TYPE.eq(SettingType.ORGANIZATION),
                org.ORGANIZATION_ID.isNull,
                org.NAME.eq(organizationName),
            )
            .fetchOne()
            ?.into(Setting::class.java)
    }

    /**
     * Fetch both the item and the organization of the item at the same time to optimize db queries
     */
    fun fetchOrganizationAndSetting(
        type: SettingType,
        name: String,
        organizationName: String,
        txn: DataAccessTransaction? = null
    ): Pair<Setting, Setting>? {
        val org = SETTING.`as`("org")
        val item = SETTING.`as`("item")
        val ctx = if (txn != null) DSL.using(txn) else create
        val result =
            ctx.select(item.asterisk(), org.asterisk())
                .from(item)
                .join(org)
                .on(item.ORGANIZATION_ID.eq(org.SETTING_ID))
                .where(
                    item.IS_ACTIVE.isTrue,
                    item.TYPE.eq(type),
                    item.NAME.eq(name),
                    org.IS_ACTIVE.isTrue,
                    org.TYPE.eq(SettingType.ORGANIZATION),
                    org.ORGANIZATION_ID.isNull,
                    org.NAME.eq(organizationName),
                )
                .fetchOne()
                ?: return null

        val itemSetting =
            Setting(
                result.get(item.SETTING_ID),
                result.get(item.TYPE),
                result.get(item.NAME),
                result.get(item.ORGANIZATION_ID),
                result.get(item.VALUES),
                result.get(item.IS_DELETED),
                result.get(item.IS_ACTIVE),
                result.get(item.VERSION),
                result.get(item.CREATED_BY),
                result.get(item.CREATED_AT)
            )
        val orgSetting =
            Setting(
                result.get(org.SETTING_ID),
                result.get(org.TYPE),
                result.get(org.NAME),
                result.get(org.ORGANIZATION_ID),
                result.get(org.VALUES),
                result.get(org.IS_DELETED),
                result.get(org.IS_ACTIVE),
                result.get(org.VERSION),
                result.get(org.CREATED_BY),
                result.get(org.CREATED_AT)
            )
        return Pair(orgSetting, itemSetting)
    }

    fun fetchSettings(type: SettingType, txn: DataAccessTransaction): List<Setting> {
        return DSL.using(txn)
            .selectFrom(SETTING)
            .where(SETTING.IS_ACTIVE.isTrue, SETTING.TYPE.eq(type))
            .orderBy(SETTING.SETTING_ID)
            .fetch()
            .into(Setting::class.java)
    }

    fun fetchSettings(
        type: SettingType,
        organizationId: Int,
        txn: DataAccessTransaction
    ): List<Setting> {
        return DSL.using(txn)
            .select()
            .from(SETTING)
            .where(
                SETTING.IS_ACTIVE.isTrue,
                SETTING.TYPE.eq(type),
                SETTING.ORGANIZATION_ID.eq(organizationId)
            )
            .orderBy(SETTING.SETTING_ID)
            .fetch()
            .into(Setting::class.java)
    }

    fun insertSetting(setting: Setting, txn: DataAccessTransaction): Int {
        return DSL.using(txn)
            .insertInto(SETTING)
            .set(SETTING.SETTING_ID, DSL.defaultValue(SETTING.SETTING_ID))
            .set(SETTING.TYPE, setting.type)
            .set(SETTING.ORGANIZATION_ID, setting.organizationId)
            .set(SETTING.NAME, setting.name)
            .set(SETTING.IS_ACTIVE, setting.isActive)
            .set(SETTING.IS_DELETED, setting.isDeleted)
            .set(SETTING.VALUES, setting.values)
            .set(SETTING.VERSION, setting.version)
            .set(SETTING.CREATED_AT, setting.createdAt)
            .set(SETTING.CREATED_BY, setting.createdBy)
            .returningResult(SETTING.SETTING_ID)
            .fetchOne()
            ?.value1()
            ?: error("Fetch error")
    }

    fun updateOrganizationId(
        currentOrganizationId: Int,
        newOrganizationId: Int,
        txn: DataAccessTransaction
    ) {
        DSL.using(txn)
            .update(SETTING)
            .set(SETTING.ORGANIZATION_ID, newOrganizationId)
            .where(SETTING.ORGANIZATION_ID.eq(currentOrganizationId), SETTING.IS_ACTIVE.isTrue)
            .execute()
    }

    /** search for a setting and it children, insert a deleted setting for those found */
    fun insertDeletedSettingAndChildren(
        settingId: Int,
        settingMetadata: SettingMetadata,
        txn: DataAccessTransaction
    ) {
        DSL.using(txn)
            .insertInto(
                SETTING,
                SETTING.TYPE,
                SETTING.ORGANIZATION_ID,
                SETTING.NAME,
                SETTING.VALUES,
                SETTING.IS_DELETED,
                SETTING.IS_ACTIVE,
                SETTING.VERSION,
                SETTING.CREATED_BY,
                SETTING.CREATED_AT
            )
            .select(
                DSL.select(
                    SETTING.TYPE,
                    SETTING.ORGANIZATION_ID,
                    SETTING.NAME,
                    SETTING.VALUES,
                    DSL.value(true, SETTING.IS_DELETED),
                    DSL.value(false, SETTING.IS_ACTIVE),
                    SETTING.VERSION.plus(1),
                    DSL.value(settingMetadata.createdBy, SETTING.CREATED_BY),
                    DSL.value(settingMetadata.createdAt, SETTING.CREATED_AT)
                )
                    .from(SETTING)
                    .where(
                        SETTING.SETTING_ID
                            .eq(settingId)
                            .or(SETTING.ORGANIZATION_ID.eq(settingId)),
                        SETTING.IS_ACTIVE.isTrue
                    )
            )
            .execute()
    }

    fun deactivateSetting(settingId: Int, txn: DataAccessTransaction) {
        DSL.using(txn)
            .update(SETTING)
            .set(SETTING.IS_ACTIVE, false)
            .where(SETTING.SETTING_ID.eq(settingId))
            .execute()
    }

    fun deactivateSettingAndChildren(settingId: Int, txn: DataAccessTransaction) {
        DSL.using(txn)
            .update(SETTING)
            .set(SETTING.IS_ACTIVE, false)
            .where(
                SETTING.SETTING_ID.eq(settingId).or(SETTING.ORGANIZATION_ID.eq(settingId)),
                SETTING.IS_ACTIVE.isTrue
            )
            .execute()
    }

    /**
     * Find the current setting version looking through inactive and active settings. Return -1 no
     * setting is found.
     */
    fun findSettingVersion(
        type: SettingType,
        name: String,
        organizationId: Int?,
        txn: DataAccessTransaction
    ): Int {
        return DSL.using(txn)
            .select(DSL.max(SETTING.VERSION))
            .from(SETTING)
            .where(
                SETTING.TYPE.eq(type),
                SETTING.NAME.eq(name),
                if (organizationId == null) SETTING.ORGANIZATION_ID.isNull
                else SETTING.ORGANIZATION_ID.eq(organizationId)
            )
            .fetchOne()
            ?.getValue(DSL.max(SETTING.VERSION))
            ?: -1
    }

<<<<<<< HEAD
    fun insertJti(jti: String, expiresAt: OffsetDateTime? = null, txn: DataAccessTransaction) {
        val jtiCache = JtiCache()
        jtiCache.jti = jti
        jtiCache.expiresAt = expiresAt
        DSL.using(txn).newRecord(JTI_CACHE, jtiCache).store()
    }

    fun deleteExpiredJtis(txn: DataAccessTransaction) {
        DSL.using(txn).deleteFrom(JTI_CACHE).where(JTI_CACHE.EXPIRES_AT.lt(OffsetDateTime.now())).execute()
    }

    fun fetchJti(jti: String, txn: DataAccessTransaction): JtiCache? {
        return DSL.using(txn)
            .selectFrom(JTI_CACHE)
            .where(JTI_CACHE.JTI.eq(jti))
            .fetchOne()
            ?.into(JtiCache::class.java)
    }

=======
    /** EmailSchedule queries */
    fun fetchEmailSchedules(txn: DataAccessTransaction? = null): List<String> {

        val ctx = if (txn != null) DSL.using(txn) else create
        return ctx.select(EMAIL_SCHEDULE.VALUES)
            .from(EMAIL_SCHEDULE)
            .where(EMAIL_SCHEDULE.IS_ACTIVE.eq(true))
            .fetch()
            .into(String::class.java)
    }

    fun insertEmailSchedule(body: String?, user: String, txn: DataAccessTransaction? = null): Int? {
        val ctx = if (txn != null) DSL.using(txn) else create
        return ctx.insertInto(EMAIL_SCHEDULE)
            .set(
                EMAIL_SCHEDULE.EMAIL_SCHEDULE_ID,
                DSL.defaultValue(EMAIL_SCHEDULE.EMAIL_SCHEDULE_ID)
            )
            .set(EMAIL_SCHEDULE.VALUES, JSON.valueOf(body))
            .set(EMAIL_SCHEDULE.IS_ACTIVE, true)
            .set(EMAIL_SCHEDULE.VERSION, 1)
            .set(EMAIL_SCHEDULE.CREATED_BY, user)
            .set(EMAIL_SCHEDULE.CREATED_AT, OffsetDateTime.now())
            .returningResult(EMAIL_SCHEDULE.EMAIL_SCHEDULE_ID)
            .fetchOne()
            ?.into(Int::class.java)
    }

    fun deleteEmailSchedule(id: Int, txn: DataAccessTransaction? = null) {
        val ctx = if (txn != null) DSL.using(txn) else create
        ctx.update(EMAIL_SCHEDULE)
            .set(EMAIL_SCHEDULE.IS_ACTIVE, false)
            .where(EMAIL_SCHEDULE.EMAIL_SCHEDULE_ID.eq(id))
            .execute()
    }

    /**
     * Saves metadata to database. Since jooq/postgres does not truncate data that
     * is too long, any columns that can be of varying length are truncated so the
     * batch transaction is not lost. All of these columns have been normalized to
     * METADATA_MAX_LENGTH out of convenience.
     * @param testData : the report meta data to persist
     * @param txn : the database transaction to use for this insert/update
     */
>>>>>>> 386272b6
    fun saveTestData(testData: List<CovidResultMetadata>, txn: DataAccessTransaction) {
        DSL.using(txn)
            .batchInsert(
                testData.map { td ->
                    CovidResultMetadataRecord().also { record ->
                        record.messageId = td.messageId?.take(METADATA_MAX_LENGTH)
                        record.reportId = td.reportId
                        record.reportIndex = td.reportIndex
                        record.orderingProviderName = td.orderingProviderName?.take(METADATA_MAX_LENGTH)
                        record.orderingProviderCounty = td.orderingProviderCounty?.take(METADATA_MAX_LENGTH)
                        record.orderingProviderId = td.orderingProviderId?.take(METADATA_MAX_LENGTH)
                        record.orderingProviderPostalCode = td.orderingProviderPostalCode
                        record.orderingProviderState = td.orderingProviderState?.take(METADATA_MAX_LENGTH)
                        record.orderingFacilityCity = td.orderingFacilityCity?.take(METADATA_MAX_LENGTH)
                        record.orderingFacilityCounty = td.orderingFacilityCounty?.take(METADATA_MAX_LENGTH)
                        record.orderingFacilityName = td.orderingFacilityName?.take(METADATA_MAX_LENGTH)
                        record.orderingFacilityPostalCode = td.orderingFacilityPostalCode
                        record.orderingFacilityState = td.orderingFacilityState?.take(METADATA_MAX_LENGTH)
                        record.testResult = td.testResult?.take(METADATA_MAX_LENGTH)
                        record.testResultCode = td.testResultCode
                        record.equipmentModel = td.equipmentModel?.take(METADATA_MAX_LENGTH)
                        record.specimenCollectionDateTime = td.specimenCollectionDateTime
                        record.testingLabCity = td.testingLabCity?.take(METADATA_MAX_LENGTH)
                        record.testingLabClia = td.testingLabClia
                        record.testingLabCounty = td.testingLabCounty?.take(METADATA_MAX_LENGTH)
                        record.testingLabName = td.testingLabName?.take(METADATA_MAX_LENGTH)
                        record.testingLabPostalCode = td.testingLabPostalCode
                        record.testingLabState = td.testingLabState?.take(METADATA_MAX_LENGTH)
                        record.patientAge = td.patientAge
                        record.patientCounty = td.patientCounty?.take(METADATA_MAX_LENGTH)
                        record.patientEthnicity = td.patientEthnicity
                        record.patientEthnicityCode = td.patientEthnicityCode
                        record.patientGender = td.patientGender
                        record.patientGenderCode = td.patientGenderCode
                        record.patientPostalCode = td.patientPostalCode
                        record.patientRace = td.patientRace
                        record.patientRaceCode = td.patientRaceCode
                        record.patientState = td.patientState?.take(METADATA_MAX_LENGTH)
                        record.siteOfCare = td.siteOfCare?.take(METADATA_MAX_LENGTH)
                    }
                }
            )
            .execute()
    }

    fun deleteTestDataForReportId(reportId: UUID, txn: DataAccessTransaction) {
        DSL.using(txn)
            .deleteFrom(COVID_RESULT_METADATA)
            .where(COVID_RESULT_METADATA.REPORT_ID.eq(reportId))
            .execute()
    }

    fun checkReportExists(reportId: ReportId, txn: DataAccessTransaction): Boolean {
        // this is how you do a select 1 from ... in jooq
        return (
            DSL.using(txn)
                .select(inline(1))
                .from(REPORT_FILE)
                .where(REPORT_FILE.REPORT_ID.eq(reportId))
                .count()
            ) > 0
    }

    /** Fetch the newest CreatedAt timestamp, active or deleted, or return [ifEmptySettings] */
    fun fetchLastModified(txn: DataAccessTransaction? = null): OffsetDateTime? {
        val ctx = if (txn != null) DSL.using(txn) else create
        return ctx.select(DSL.max(SETTING.CREATED_AT))
            .from(SETTING)
            .fetchOne()
            ?.getValue(DSL.max(SETTING.CREATED_AT))
    }

    /** Common companion object */
    companion object {
        /** Global var. Set to false prior to the lazy init, to prevent flyway migrations */
        var isFlywayMigrationOK = true

        /**
         * Create a connection pool
         *
         * Dev Note: Why a connection pool with a "stateless" Azure function? The reason is that
         * Azure functions are actually deployed in a web server. That is functions amortize startup
         * costs by reusing an existing process for a function invocation. Hence, a connection pool
         * is a win in latency after the first initialization.
         */
        private val hikariDataSource: HikariDataSource by lazy {
            DriverManager.registerDriver(Driver())

            val password = System.getenv(passwordVariable)
            val user = System.getenv(userVariable)
            val databaseUrl = System.getenv(databaseVariable)
            val config = HikariConfig()
            config.jdbcUrl = databaseUrl
            config.username = user
            config.password = password
            config.addDataSourceProperty(
                "dataSourceClassName",
                "org.postgresql.ds.PGSimpleDataSource"
            )
            config.addDataSourceProperty("cachePrepStmts", "true")
            config.addDataSourceProperty("prepStmtCacheSize", "250")
            config.addDataSourceProperty("prepStmtCacheSqlLimit", "2048")
            config.addDataSourceProperty(
                "connectionTimeout",
                "60000"
            ) // Default is 30000 (30 seconds)

            // See this info why these are a good value
            //  https://github.com/brettwooldridge/HikariCP/wiki/About-Pool-Sizing
            config.minimumIdle = 2
            config.maximumPoolSize = 25
            // This strongly recommended to be set "be several seconds shorter than any database or
            // infrastructure
            // imposed connection time limit". Not sure what value is but have observed that
            // connection are closed
            // after about 10 minutes
            config.maxLifetime = 180000
            val dataSource = HikariDataSource(config)

            val flyway = Flyway.configure().dataSource(dataSource).load()
            if (isFlywayMigrationOK) {
                flyway.migrate()
            }

            dataSource
        }

        val commonDataSource: DataSource
            get() = hikariDataSource

        fun createTaskRecord(
            report: Report,
            bodyFormat: String,
            bodyUrl: String,
            nextAction: Event,
        ): TaskRecord {
            return TaskRecord(
                report.id,
                nextAction.eventAction.toTaskAction(),
                nextAction.at,
                report.schema.name,
                report.destination?.fullName ?: "",
                report.itemCount,
                bodyFormat,
                bodyUrl,
                report.createdDateTime,
                null,
                null,
                null,
                null,
                null,
                null
            )
        }

        fun createTask(
            report: Report,
            bodyFormat: String,
            bodyUrl: String,
            nextAction: Event,
        ): Task {
            return Task(
                report.id,
                nextAction.eventAction.toTaskAction(),
                nextAction.at,
                report.schema.name,
                report.destination?.fullName ?: "",
                report.itemCount,
                bodyFormat,
                bodyUrl,
                report.createdDateTime,
                null,
                null,
                null,
                null,
                null,
                null,
            )
        }
    }
}<|MERGE_RESOLUTION|>--- conflicted
+++ resolved
@@ -535,7 +535,6 @@
             ?: -1
     }
 
-<<<<<<< HEAD
     fun insertJti(jti: String, expiresAt: OffsetDateTime? = null, txn: DataAccessTransaction) {
         val jtiCache = JtiCache()
         jtiCache.jti = jti
@@ -555,7 +554,6 @@
             ?.into(JtiCache::class.java)
     }
 
-=======
     /** EmailSchedule queries */
     fun fetchEmailSchedules(txn: DataAccessTransaction? = null): List<String> {
 
@@ -600,7 +598,6 @@
      * @param testData : the report meta data to persist
      * @param txn : the database transaction to use for this insert/update
      */
->>>>>>> 386272b6
     fun saveTestData(testData: List<CovidResultMetadata>, txn: DataAccessTransaction) {
         DSL.using(txn)
             .batchInsert(

--- conflicted
+++ resolved
@@ -81,12 +81,9 @@
     val phoneNumberFormatting: PhoneNumberFormatting = PhoneNumberFormatting.STANDARD,
     // pass this around as a property now
     val processingModeCode: String? = null,
-<<<<<<< HEAD
+    val replaceDiiWithOid: Boolean? = null,
     // Per APHL recommendations, if site_of_care == k12 enrich the ordering_facility_name with the nces id
     val useNCESFacilityName: Boolean = false,
-=======
-    val replaceDiiWithOid: Boolean? = null,
->>>>>>> 8852b3c2
     override val nameFormat: String = "standard",
     override val receivingOrganization: String?,
 ) : TranslatorConfiguration("HL7") {

package gov.cdc.prime.router.cli

import com.fasterxml.jackson.databind.node.ArrayNode
import com.fasterxml.jackson.databind.node.ObjectNode
import com.fasterxml.jackson.module.kotlin.jacksonObjectMapper
import com.github.ajalt.clikt.core.CliktCommand
import com.github.ajalt.clikt.output.TermUi.echo
import com.github.ajalt.clikt.parameters.options.default
import com.github.ajalt.clikt.parameters.options.flag
import com.github.ajalt.clikt.parameters.options.option
import com.github.ajalt.clikt.parameters.options.validate
import com.github.ajalt.clikt.parameters.types.choice
import com.github.ajalt.clikt.parameters.types.int
import com.google.common.base.CharMatcher
import gov.cdc.prime.router.FileSettings
import gov.cdc.prime.router.Metadata
import gov.cdc.prime.router.REPORT_MAX_ITEMS
import gov.cdc.prime.router.REPORT_MAX_ITEM_COLUMNS
import gov.cdc.prime.router.Receiver
import gov.cdc.prime.router.Report
import gov.cdc.prime.router.ReportId
import gov.cdc.prime.router.azure.DataAccessTransaction
import gov.cdc.prime.router.azure.DatabaseAccess
import gov.cdc.prime.router.azure.HttpUtilities
import gov.cdc.prime.router.azure.ReportFunction
import gov.cdc.prime.router.azure.ReportStreamEnv
import gov.cdc.prime.router.azure.WorkflowEngine
import gov.cdc.prime.router.azure.db.Tables.ACTION
import gov.cdc.prime.router.azure.db.enums.TaskAction
import gov.cdc.prime.router.azure.db.tables.pojos.Action
<<<<<<< HEAD
import gov.cdc.prime.router.tokens.DatabaseJtiCache
=======
import gov.cdc.prime.router.cli.tests.Hl7Ingest
import org.jooq.exception.DataAccessException
>>>>>>> 2ac8a556
import org.jooq.impl.DSL
import org.jooq.impl.DSL.max
import java.io.File
import java.lang.Thread.sleep
import java.net.HttpURLConnection
import java.nio.file.Files
import java.nio.file.Paths
import java.time.OffsetDateTime
<<<<<<< HEAD
import java.util.UUID
=======
import java.util.Locale
>>>>>>> 2ac8a556
import kotlin.concurrent.thread
import kotlin.random.Random
import kotlin.system.exitProcess
import kotlin.time.Duration
import kotlin.time.ExperimentalTime
import kotlin.time.measureTime

enum class TestStatus(val description: String) {
    DRAFT("Experimental"), // Tests that are experimental
    FAILS("Always fails"), // For tests that just always fail, and we haven't fixed the issue yet.
    LOAD("Load Test"),
    SMOKE("Part of Smoke test"), // Only Smoke the Good Stuff.
}

class TestReportStream : CliktCommand(
    name = "test",
    help = """Run tests of the Router functions

Database connection info is supplied by environment variables.
Examples for localhost, and Azure Staging, respectively:
```
export POSTGRES_USER=prime
export POSTGRES_URL=jdbc:postgresql://localhost:5432/prime_data_hub
export POSTGRES_PASSWORD=<secret>

export POSTGRES_USER=prime@pdhstaging-pgsql
export POSTGRES_URL=jdbc:postgresql://pdhstaging-pgsql.postgres.database.azure.com:5432/prime_data_hub
export POSTGRES_PASSWORD=<SECRET>
```
Examples:
```
 ./prime test --list        List detailed information about available tests
 ./prime test               Runs the set of tests labelled as '${TestStatus.SMOKE.description}'
 ./prime test --run ping,end2end --env staging --key xxxxxxx       Runs the ping and end2end tests in azure Staging
```

""",
) {

    val defaultWorkingDir = "./build/csv_test_files"

    /**
     * The local folder used by the dev Docker instance to save files uploaded to the SFTP server
     */
    val SFTP_DIR = "build/sftp"

    private val list by option(
        "--list",
        help = "List available tests, then quit."
    ).flag(default = false)

    private val run by option(
        "--run",
        metavar = "test1,test2",
        help = """Specify names of tests to run.   Default is to run all smoke tests if not specified.
            Use --list to see a list of all the tests.
       """
    )
    private val itemsDefault: Int = 5
    private val items by option(
        "--items",
        metavar = "<int>",
        help = "For tests involving fake data, 'items' rows **per receiver getting data**. " +
            "Default is $itemsDefault"
    ).int().default(itemsDefault)

    private val submitsDefault: Int = 5
    private val submits by option(
        "--submits",
        metavar = "<int>",
        help = "For tests involving multiple submits, do this many submissions. " +
            "Default is $submitsDefault"
    ).int().default(itemsDefault)

    private val env by option(
        "--env",
        help = "Specify local, test, staging, or prod.  'local' will connect to ${ReportStreamEnv.LOCAL.baseUrl}," +
            " and 'test' will connect to ${ReportStreamEnv.TEST.baseUrl}"
    ).choice("test", "local", "staging", "prod").default("local").validate {
        envSanityCheck()
        when (it) {
            "test" -> require(!key.isNullOrBlank()) { "Must specify --key <secret> to submit reports to --env test" }
            "staging" ->
                require(!key.isNullOrBlank()) { "Must specify --key <secret> to submit reports to --env staging" }
            "prod" -> error("Sorry, prod is not implemented yet")
        }
    }

    private val key by option(
        "--key",
        metavar = "<secret>",
        help = "Specify reports function access key"
    )

    private val dir by option(
        "--dir",
        help = "specify a working directory for generated files.  Default is $defaultWorkingDir"
    ).default(defaultWorkingDir)

    private val sftpDir by option(
        "--sftpdir",
        help = "specify the folder where files were uploaded to the SFTP server.  Default is $SFTP_DIR"
    ).default(SFTP_DIR)

    // Avoid accidentally connecting to the wrong database.
    private fun envSanityCheck() {
        val dbEnv = System.getenv("POSTGRES_URL") ?: error("Missing database env var. For help:  ./prime --help")
        val problem: Boolean = when (env) {
            "staging" -> !dbEnv.contains("pdhstaging")
            "test" -> !dbEnv.contains("pdhtest")
            "local" -> !dbEnv.contains("localhost")
            "prod" -> !dbEnv.contains("pdhprod")
            else -> true
        }
        if (problem) {
            echo("Error: --env is $env but database is set to $dbEnv")
            exitProcess(-1)
        }
    }

    override fun run() {
        DatabaseAccess.isFlywayMigrationOK = false

        // Create directory if it does not exist
        val dirPath = Paths.get(dir)
        if (Files.notExists(dirPath)) Files.createDirectory(dirPath)

        if (list) {
            echo("Available options to --run <test1,test2> are:")
            printTestList(coolTestList)
            exitProcess(0)
        }
        val environment = ReportStreamEnv.valueOf(env.uppercase())

        val tests = if (run != null) {
            run.toString().split(",").mapNotNull { test ->
                coolTestList.find {
                    it.name.equals(test, ignoreCase = true)
                } ?: run {
                    echo("$test: not found")
                    null
                }
            }
        } else {
            // No --run arg:  run the smoke tests.
            coolTestList.filter { it.status == TestStatus.SMOKE }
        }
        if (tests.isNotEmpty()) {
            CoolTest.ugly("Running the following tests, POSTing to ${environment.baseUrl}:")
            printTestList(tests)
            runTests(tests, environment)
        } else {
            echo("No tests to run.")
        }
    }

    private fun printTestList(tests: List<CoolTest>) {
        val formatTemplate = "%-20s%-20s\t%s"
        tests.forEach {
            echo(formatTemplate.format(it.name, it.status.description, it.description))
        }
    }

    private fun runTests(tests: List<CoolTest>, environment: ReportStreamEnv) {
        val failures = mutableListOf<CoolTest>()
        val options = CoolTestOptions(items, submits, key, dir, sftpDir = sftpDir, env = env)
        tests.forEach { test ->
            if (!test.run(environment, options))
                failures.add(test)
        }
        if (failures.isNotEmpty()) {
            CoolTest.bad("*** Tests FAILED:  ${failures.map { it.name }.joinToString(",")} ***")
        } else {
            CoolTest.good("All tests passed")
        }
    }

    companion object {
        val coolTestList = listOf<CoolTest>(
            Ping(),
            End2End(),
            Merge(),
            Garbage(),
            QualityFilter(),
            Hl7Null(),
            TooManyCols(),
            BadCsv(),
            Strac(),
            Huge(),
            TooBig(),
            DbConnections(),
            BadSftp(),
            StracPack(),
            HammerTime(),
            Waters(),
            RepeatWaters(),
<<<<<<< HEAD
            Jti(),
=======
            InternationalContent(),
            Hl7Ingest()
>>>>>>> 2ac8a556
        )
    }
}

data class CoolTestOptions(
    val items: Int = 5,
    val submits: Int = 5,
    val key: String? = null,
    val dir: String,
    var muted: Boolean = false, // if true, print out less stuff,
    val sftpDir: String,
    val env: String
)

abstract class CoolTest {
    abstract val name: String
    abstract val description: String
    abstract val status: TestStatus

    abstract fun run(
        environment: ReportStreamEnv,
        options: CoolTestOptions
    ): Boolean

    lateinit var db: DatabaseAccess

    fun examineLineageResults(
        reportId: ReportId,
        receivers: List<Receiver>,
        totalItems: Int,
    ): Boolean {
        var passed = true
        db = WorkflowEngine().db
        db.transact { txn ->
            val expected = totalItems / receivers.size
            receivers.forEach { receiver ->
                val actionsList = mutableListOf(TaskAction.receive)
                // Bug:  this is looking at local cli data, but might be querying staging or prod.
                if (receiver.timing != null) actionsList.add(TaskAction.batch)
                if (receiver.transport != null) actionsList.add(TaskAction.send)
                actionsList.forEach { action ->
                    val count = itemLineageCountQuery(txn, reportId, receiver.name, action)
                    if (count == null || expected != count) {
                        bad(
                            "*** TEST FAILED*** for ${receiver.fullName} action $action: " +
                                " Expecting $expected item lineage records but got $count"
                        )
                        passed = false
                    } else {
                        good(
                            "Test passed: for ${receiver.fullName} action $action: " +
                                " Expecting $expected item lineage records and got $count"
                        )
                    }
                }
            }
        }
        return passed
    }

    fun examineMergeResults(
        reportId: ReportId,
        receivers: List<Receiver>,
        itemsPerReport: Int,
        reportCount: Int
    ): Boolean {
        var passed = true
        db = WorkflowEngine().db
        db.transact { txn ->
            val expected = (itemsPerReport * reportCount) / receivers.size
            receivers.forEach { receiver ->
                val actionsList = mutableListOf<TaskAction>()
                if (receiver.timing != null) actionsList.add(TaskAction.batch)
                if (receiver.transport != null) actionsList.add(TaskAction.send)
                actionsList.forEach { action ->
                    val count = reportLineageCountQuery(txn, reportId, receiver.name, action)
                    if (count == null || expected != count) {
                        bad(
                            "*** TEST FAILED*** for ${receiver.fullName} action $action: " +
                                " Expecting sum(itemCount)=$expected but got $count"
                        )
                        passed = false
                    } else {
                        good(
                            "Test passed: for ${receiver.fullName} action $action: " +
                                " Expecting sum(itemCount)=$expected and got $count"
                        )
                    }
                }
            }
        }
        return passed
    }

    companion object {
        val metadata = Metadata(Metadata.defaultMetadataDirectory)
        val settings = FileSettings(FileSettings.defaultSettingsDirectory)

        // Here is test setup of organization, senders, and receivers.   All static.
        const val orgName = "ignore"
        val org = settings.findOrganization(orgName)
            ?: error("Unable to find org $orgName in metadata")
        const val receivingStates = "IG"

        const val simpleReportSenderName = "ignore-simple-report"
        val simpleRepSender = settings.findSender("$orgName.$simpleReportSenderName")
            ?: error("Unable to find sender $simpleReportSenderName for organization ${org.name}")

        const val stracSenderName = "ignore-strac"
        val stracSender = settings.findSender("$orgName.$stracSenderName")
            ?: error("Unable to find sender $stracSenderName for organization ${org.name}")

        const val watersSenderName = "ignore-waters"
        val watersSender = settings.findSender("$orgName.$watersSenderName")
            ?: error("Unable to find sender $watersSenderName for organization ${org.name}")

        const val emptySenderName = "ignore-empty"
        val emptySender = settings.findSender("$orgName.$emptySenderName")
            ?: error("Unable to find sender $emptySenderName for organization ${org.name}")

        const val hl7SenderName = "ignore-hl7"
        val hl7Sender = settings.findSender("$orgName.$hl7SenderName")
            ?: error("Unable to find sender $hl7SenderName for organization ${org.name}")

        val allGoodReceivers = settings.receivers.filter {
            it.organizationName == orgName &&
                !it.name.contains("FAIL") &&
                !it.name.contains("BLOBSTORE") &&
                !it.name.contains("QUALITY") &&
                !it.name.contains("AS2")
        }
        val allGoodCounties = allGoodReceivers.map { it.name }.joinToString(",")

        val csvReceiver = allGoodReceivers.filter { it.name == "CSV" }[0]
        val hl7Receiver = allGoodReceivers.filter { it.name == "HL7" }[0]
        val hl7BatchReceiver = allGoodReceivers.filter { it.name == "HL7_BATCH" }[0]
        val redoxReceiver = allGoodReceivers.filter { it.name == "REDOX" }[0]
        val hl7NullReceiver = allGoodReceivers.filter { it.name == "HL7_NULL" }[0]
        val blobstoreReceiver = settings.receivers.filter {
            it.organizationName == orgName && it.name == "BLOBSTORE"
        }[0]
        val sftpFailReceiver = settings.receivers.filter {
            it.organizationName == orgName && it.name == "SFTP_FAIL"
        }[0]
        val qualityGoodReceiver = settings.receivers.filter {
            it.organizationName == orgName && it.name == "QUALITY_PASS"
        }[0]
        val qualityAllReceiver = settings.receivers.filter {
            it.organizationName == orgName && it.name == "QUALITY_ALL"
        }[0]
        val qualityFailReceiver = settings.receivers.filter {
            it.organizationName == orgName && it.name == "QUALITY_FAIL"
        }[0]
        val qualityReversedReceiver = settings.receivers.filter {
            it.organizationName == orgName && it.name == "QUALITY_REVERSED"
        }[0]

        const val ANSI_RESET = "\u001B[0m"
        const val ANSI_BLACK = "\u001B[30m"
        const val ANSI_RED = "\u001B[31m"
        const val ANSI_GREEN = "\u001B[32m"
        const val ANSI_BLUE = "\u001B[34m"
        const val ANSI_CYAN = "\u001B[36m"
        fun good(msg: String): Boolean {
            echo(ANSI_GREEN + msg + ANSI_RESET)
            return true
        }
        fun bad(msg: String): Boolean {
            echo(ANSI_RED + msg + ANSI_RESET)
            return false
        }
        fun ugly(msg: String) {
            echo(ANSI_CYAN + msg + ANSI_RESET)
        }

        /**
         * A hack attempt to wait enough time, but not too long, for ReportStream to finish.
         * This assumes the batch/send executes on the minute boundary.
         */
        fun waitABit(plusSecs: Int, env: ReportStreamEnv, silent: Boolean = false) {
            // seconds elapsed so far in this minute
            val secsElapsed = OffsetDateTime.now().second % 60
            // Wait until the top of the next minute, and pluSecs more, for 'batch', and 'send' to finish.
            var waitSecs = 60 - secsElapsed + plusSecs
            if (secsElapsed > (60 - plusSecs) || env != ReportStreamEnv.LOCAL) {
                // Uh oh, we are close to the top of the minute *now*, so 'receive' might not finish in time.
                // Or, we are in Test or Staging, which don't execute on the top of the minute.
                waitSecs += 90
            }
            echo("Waiting $waitSecs seconds for ReportStream to fully receive, batch, and send the data")
            for (i in 1..waitSecs) {
                sleep(1000)
                if (!silent) print(".")
            }
            println()
        }

        fun itemLineageCountQuery(
            txn: DataAccessTransaction,
            reportId: ReportId,
            receivingOrgSvc: String,
            action: TaskAction,
        ): Int? {
            val ctx = DSL.using(txn)
            val sql = """select count(*)
              from item_lineage as IL
              join report_file as RF on IL.child_report_id = RF.report_id
              join action as A on A.action_id = RF.action_id
              where RF.receiving_org_svc = ? 
              and A.action_name = ? 
              and IL.item_lineage_id in 
              (select item_descendants(?)) """
            return ctx.fetchOne(sql, receivingOrgSvc, action, reportId)?.into(Int::class.java)
        }

        fun reportLineageCountQuery(
            txn: DataAccessTransaction,
            reportId: ReportId,
            receivingOrgSvc: String,
            action: TaskAction,
        ): Int? {
            val ctx = DSL.using(txn)
            val sql = """select sum(item_count)
              from report_file as RF
              join action as A on A.action_id = RF.action_id
              where RF.receiving_org_svc = ? 
              and A.action_name = ? 
              and RF.report_id in
              (select report_descendants(?)) """
            return ctx.fetchOne(sql, receivingOrgSvc, action, reportId)?.into(Int::class.java)
        }

        /**
         * Fetch the one uploaded file to SFTP for a given [reportId] and [receivingOrgSvc].
         * @return the filename of the uploaded file
         */
        fun sftpFilenameQuery(
            txn: DataAccessTransaction,
            reportId: ReportId,
            receivingOrgSvc: String
        ): String? {
            val ctx = DSL.using(txn)
            val sql = """select RF.external_name
                from report_file as RF
                join action as A ON A.action_id = RF.action_id
                where RF.report_id in (select find_sent_reports(?)) AND RF.receiving_org_svc = ? 
                order by A.action_id """
            return ctx.fetchOne(sql, reportId, receivingOrgSvc)?.into(String::class.java)
        }

        // Find the most recent action taken in the system
        fun actionQuery(
            txn: DataAccessTransaction,
        ): Action? {
            val ctx = DSL.using(txn)
            return ctx.selectFrom(ACTION)
                .where(ACTION.ACTION_ID.eq(ctx.select(max(ACTION.ACTION_ID)).from(ACTION)))
                .fetchOne()?.into(Action::class.java)
        }
    }
}

class Ping : CoolTest() {
    override val name = "ping"
    override val description = "CheckConnections: Is the reports endpoint alive and listening?"
    override val status = TestStatus.SMOKE

    override fun run(environment: ReportStreamEnv, options: CoolTestOptions): Boolean {
        ugly("Starting ping Test: run CheckConnections of ${environment.baseUrl}")
        val (responseCode, json) = HttpUtilities.postReportBytes(
            environment,
            "x".toByteArray(),
            orgName,
            simpleRepSender,
            options.key,
            ReportFunction.Options.CheckConnections
        )
        echo("Response to POST: $responseCode")
        echo(json)
        if (responseCode != HttpURLConnection.HTTP_OK) {
            bad("Ping/CheckConnections Test FAILED:  response code $responseCode")
            exitProcess(-1) // other tests won't work.
        }
        try {
            val tree = jacksonObjectMapper().readTree(json)
            if (tree["errorCount"].intValue() != 0 || tree["warningCount"].intValue() != 0) {
                return bad("***Ping/CheckConnections Test FAILED***")
            } else {
                return good("Test passed: Ping/CheckConnections")
            }
        } catch (e: NullPointerException) {
            return bad("***Ping/CheckConnections FAILED***: Unable to properly parse response json")
        }
    }
}

class End2End : CoolTest() {
    override val name = "end2end"
    override val description = "Create Fake data, submit, wait, confirm sent via database lineage data"
    override val status = TestStatus.SMOKE

    override fun run(environment: ReportStreamEnv, options: CoolTestOptions): Boolean {
        var passed = true
        ugly("Starting $name Test: send ${simpleRepSender.fullName} data to $allGoodCounties")
        val fakeItemCount = allGoodReceivers.size * options.items
        val file = FileUtilities.createFakeFile(
            metadata,
            simpleRepSender,
            fakeItemCount,
            receivingStates,
            allGoodCounties,
            options.dir,
        )
        echo("Created datafile $file")
        // Now send it to ReportStream.
        val (responseCode, json) =
            HttpUtilities.postReportFile(environment, file, org.name, simpleRepSender, options.key)
        if (responseCode != HttpURLConnection.HTTP_CREATED) {
            bad("***end2end Test FAILED***:  response code $responseCode")
            passed = false
        } else {
            good("Posting of report succeeded with response code $responseCode")
        }
        echo(json)
        try {
            val tree = jacksonObjectMapper().readTree(json)
            val reportId = ReportId.fromString(tree["id"].textValue())
            echo("Id of submitted report: $reportId")
            val topic = tree["topic"]
            if (topic != null && !topic.isNull && topic.textValue().equals("covid-19", true)) {
                good("'topic' is in response and correctly set to 'covid-19'")
            } else {
                bad("***end2end Test FAILED***: 'topic' is missing from response json")
                passed = false
            }
            waitABit(25, environment)
            return passed and examineLineageResults(reportId, allGoodReceivers, fakeItemCount)
        } catch (e: NullPointerException) {
            return bad("***end2end Test FAILED***: Unable to properly parse response json")
        }
    }
}

class Merge : CoolTest() {
    override val name = "merge"
    override val description = "Submit multiple files, wait, confirm via db that merge occurred"
    override val status = TestStatus.SMOKE

    override fun run(environment: ReportStreamEnv, options: CoolTestOptions): Boolean {
        // Remove HL7 - it does not merge   TODO write a notMerging test for HL7, but its similar to end2end
        val mergingReceivers = listOf<Receiver>(csvReceiver, hl7BatchReceiver, redoxReceiver)
        val mergingCounties = mergingReceivers.map { it.name }.joinToString(",")
        val fakeItemCount = mergingReceivers.size * options.items
        ugly("Starting merge test:  Merge ${options.submits} reports, each of which sends to $allGoodCounties")
        val file = FileUtilities.createFakeFile(
            metadata,
            simpleRepSender,
            fakeItemCount,
            receivingStates,
            mergingCounties,
            options.dir,
        )
        echo("Created datafile $file")
        // Now send it to ReportStream over and over
        val reportIds = (1..options.submits).map {
            val (responseCode, json) =
                HttpUtilities.postReportFile(environment, file, org.name, simpleRepSender, options.key)
            echo("Response to POST: $responseCode")
            if (responseCode != HttpURLConnection.HTTP_CREATED) {
                return bad("***Merge Test FAILED***:  response code $responseCode")
            }
            val tree = jacksonObjectMapper().readTree(json)
            val reportId = ReportId.fromString(tree["id"].textValue())
            echo("Id of submitted report: $reportId")
            reportId
        }
        waitABit(40, environment)
        return examineMergeResults(reportIds[0], mergingReceivers, fakeItemCount, options.submits)
    }
}

/**
 * Test using the NULL transport.
 */
class Hl7Null : CoolTest() {
    override val name = "hl7null"
    override val description = "The NULL transport does db work, but no transport.  Uses HL7 format"
    override val status = TestStatus.SMOKE

    override fun run(environment: ReportStreamEnv, options: CoolTestOptions): Boolean {
        val fakeItemCount = 100
        ugly("Starting hl7null Test: test of many threads all doing database interactions, but no sends. ")
        val file = FileUtilities.createFakeFile(
            metadata,
            simpleRepSender,
            fakeItemCount,
            receivingStates,
            "HL7_NULL",
            options.dir,
        )
        echo("Created datafile $file")
        // Now send it to ReportStream.   Make numResends > 1 to create merges.
        val numResends = 1
        val reportIds = (1..numResends).map {
            val (responseCode, json) =
                HttpUtilities.postReportFile(environment, file, org.name, simpleRepSender, options.key)
            echo("Response to POST: $responseCode")
            echo(json)
            if (responseCode != HttpURLConnection.HTTP_CREATED) {
                return bad("***hl7null Test FAILED***:  response code $responseCode")
            }
            val tree = jacksonObjectMapper().readTree(json)
            val reportId = ReportId.fromString(tree["id"].textValue())
            echo("Id of submitted report: $reportId")
            reportId
        }
        waitABit(30, environment)
        return examineLineageResults(reportIds[0], listOf(hl7NullReceiver), fakeItemCount)
    }
}

class TooManyCols : CoolTest() {
    override val name = "toomanycols"
    override val description = "Submit a file with more than $REPORT_MAX_ITEM_COLUMNS columns, which should error"
    override val status = TestStatus.SMOKE

    override fun run(environment: ReportStreamEnv, options: CoolTestOptions): Boolean {
        ugly("Starting toomanycols Test: submitting a file with too many columns.")
        val file = File("./src/test/csv_test_files/input/too-many-columns.csv")
        if (!file.exists()) {
            error("Unable to find file ${file.absolutePath} to do toomanycols test")
        }
        val (responseCode, json) =
            HttpUtilities.postReportFile(environment, file, org.name, simpleRepSender, options.key)
        echo("Response to POST: $responseCode")
        echo(json)
        try {
            val tree = jacksonObjectMapper().readTree(json)
            val firstError = ((tree["errors"] as ArrayNode)[0]) as ObjectNode
            if (firstError["details"].textValue().contains("columns")) {
                return good("toomanycols Test passed.")
            } else {
                return bad("***toomanycols Test FAILED***:  did not find the error.")
            }
        } catch (e: Exception) {
            return bad("***toomanycols Test FAILED***: Unable to parse json response")
        }
    }
}

class BadCsv : CoolTest() {
    override val name = "badcsv"
    override val description = "Submit badly formatted csv files - should get errors"
    override val status = TestStatus.SMOKE
    override fun run(environment: ReportStreamEnv, options: CoolTestOptions): Boolean {
        val filenames = listOf("not-a-csv-file.csv", /* "column-headers-only.csv", */ "completely-empty-file.csv")
        var passed = true
        filenames.forEachIndexed { i, filename ->
            ugly("Starting badcsv file Test $i: submitting $filename")
            val file = File("./src/test/csv_test_files/input/$filename")
            if (!file.exists()) {
                error("Unable to find file ${file.absolutePath} to do badcsv test")
            }
            val (responseCode, json) = HttpUtilities.postReportFile(
                environment,
                file,
                org.name,
                simpleRepSender,
                options.key
            )
            echo("Response to POST: $responseCode")
            if (responseCode >= 400) {
                good("Test of Bad CSV file $filename passed: Failure HttpStatus code was returned.")
            } else {
                bad("***badcsv Test $i of $filename FAILED: Expecting a failure HttpStatus. ***")
                passed = false
            }
            try {
                val tree = jacksonObjectMapper().readTree(json)
                if (tree["id"] == null || tree["id"].isNull) {
                    good("Test of Bad CSV file $filename passed: No UUID was returned.")
                } else {
                    bad("***badcsv Test $i of $filename FAILED: RS returned a valid UUID for a bad CSV. ***")
                    passed = false
                }
                if (tree["errorCount"].intValue() > 0) {
                    good("Test of Bad CSV file $filename passed: At least one error was returned.")
                } else {
                    bad("***badcsv Test $i of $filename FAILED: No error***")
                    passed = false
                }
            } catch (e: Exception) {
                passed = bad("***badcsv Test $i of $filename FAILED***: Unexpected json returned")
            }
        }
        return passed
    }
}

class Strac : CoolTest() {
    override val name = "strac"
    override val description = "Submit data in strac schema, send to all formats and variety of schemas"
    override val status = TestStatus.SMOKE

    override fun run(environment: ReportStreamEnv, options: CoolTestOptions): Boolean {
        ugly("Starting bigly strac Test: sending Strac data to all of these receivers: $allGoodCounties!")
        var passed = true
        val fakeItemCount = allGoodReceivers.size * options.items
        val file = FileUtilities.createFakeFile(
            metadata,
            stracSender,
            fakeItemCount,
            receivingStates,
            allGoodCounties,
            options.dir,
        )
        echo("Created datafile $file")
        // Now send it to ReportStream.
        val (responseCode, json) =
            HttpUtilities.postReportFile(environment, file, org.name, stracSender, options.key)
        echo("Response to POST: $responseCode")
        echo(json)
        if (responseCode != HttpURLConnection.HTTP_CREATED) {
            return bad("**Strac Test FAILED***:  response code $responseCode")
        }
        try {
            val tree = jacksonObjectMapper().readTree(json)
            val reportId = ReportId.fromString(tree["id"].textValue())
            echo("Id of submitted report: $reportId")
            val expectedWarningCount = 0
            val warningCount = tree["warningCount"].intValue()
            if (warningCount == expectedWarningCount) {
                good("First part of strac Test passed: $warningCount warnings were returned.")
            } else {
                // Current expectation is that all non-REDOX counties fail.   If those issues get fixed,
                // then we'll need to fix this test as well.
                bad("***strac Test FAILED: Expecting $expectedWarningCount warnings but got $warningCount***")
                passed = false
            }
            // OK, fine, the others failed.   All our hope now rests on you, REDOX - don't let us down!
            waitABit(25, environment)
            return passed and examineLineageResults(reportId, listOf(redoxReceiver), options.items)
        } catch (e: Exception) {
            return bad("***strac Test FAILED***: Unexpected json returned")
        }
    }
}

class StracPack : CoolTest() {
    override val name = "stracpack" // no its not 'strackpack'
    override val description = "Does '--submits X' simultaneous strac " +
        "submissions, each with '--items Y' items. Redox only"
    override val status = TestStatus.LOAD

    override fun run(environment: ReportStreamEnv, options: CoolTestOptions): Boolean {
        ugly(
            "Starting stracpack Test: simultaneously submitting ${options.submits} batches " +
                "of Strac ${options.items} items per batch to the ${redoxReceiver.name} receiver only."
        )
        val file = FileUtilities.createFakeFile(
            metadata,
            stracSender,
            options.items,
            receivingStates,
            redoxReceiver.name,
            options.dir,
        )
        echo("Created datafile $file")
        // Now send it to ReportStream over and over
        var reportIds = mutableListOf<ReportId>()
        var passed = true
        // submit in thread grouping somewhat smaller than our database pool size.
        for (i in 1..options.submits) {
            thread {
                val (responseCode, json) =
                    HttpUtilities.postReportFile(environment, file, org.name, stracSender, options.key)
                echo("$i: Response to POST: $responseCode")
                if (responseCode != HttpURLConnection.HTTP_CREATED) {
                    echo(json)
                    passed = bad("$i: ***StracPack Test FAILED***:  response code $responseCode")
                } else {
                    val tree = jacksonObjectMapper().readTree(json)
                    val reportId = ReportId.fromString(tree["id"].textValue())
                    echo("$i: Id of submitted report: $reportId")
                    synchronized(reportIds) {
                        reportIds.add(reportId)
                    }
                }
            }
        }
        // Since we have to wait for the sends anyway, I didn't bother with a join here.
        waitABit(5 * options.submits, environment) // SWAG: wait extra seconds extra per file submitted
        reportIds.forEach {
            passed = passed and
                examineLineageResults(it, listOf(redoxReceiver), options.items)
        }
        return passed
    }
}

class Waters : CoolTest() {
    override val name = "waters"
    override val description = "Submit data in waters schema, send to BLOBSTORE only"
    override val status = TestStatus.SMOKE

    override fun run(environment: ReportStreamEnv, options: CoolTestOptions): Boolean {
        ugly("Starting Waters: sending ${options.items} Waters items to ${blobstoreReceiver.name} receiver")
        val file = FileUtilities.createFakeFile(
            metadata,
            watersSender,
            options.items,
            receivingStates,
            blobstoreReceiver.name,
            options.dir,
        )
        echo("Created datafile $file")
        val (responseCode, json) =
            HttpUtilities.postReportFile(environment, file, org.name, watersSender, options.key)
        echo("Response to POST: $responseCode")
        if (!options.muted) echo(json)
        if (responseCode != HttpURLConnection.HTTP_CREATED) {
            return bad("***Waters Test FAILED***:  response code $responseCode")
        }
        val tree = jacksonObjectMapper().readTree(json)
        val reportId = ReportId.fromString(tree["id"].textValue())
        echo("Id of submitted report: $reportId")
        waitABit(60, environment, options.muted)
        if (file.exists()) file.delete() // because of RepeatWaters
        return examineLineageResults(reportId, listOf(blobstoreReceiver), options.items)
    }
}

class RepeatWaters : CoolTest() {
    override val name = "repeatwaters"
    override val description = "Submit waters over and over, sending to BLOBSTORE"
    override val status = TestStatus.LOAD

    @ExperimentalTime
    override fun run(environment: ReportStreamEnv, options: CoolTestOptions): Boolean {
        ugly("Starting $name Test: sending Waters data ${options.submits} times.")
        var allPassed = true
        var totalItems = 0
        val sleepBetweenSubmitMillis = 360
        val variationMillis = 360
        val pace = (3600000 / sleepBetweenSubmitMillis) * options.items
        echo("Submitting at an expected pace of $pace items per hour")
        options.muted = true
        val elapsed: Duration = measureTime {
            val threads = mutableListOf<Thread>()
            for (i in 1..options.submits) {
                val thread = thread {
                    val success = Waters().run(environment, options)
                    synchronized(allPassed) {
                        if (success) totalItems += options.items
                        allPassed = allPassed && success
                    }
                }
                threads.add(thread)
                if (i < options.submits) {
                    val random = Random.nextInt(-variationMillis, variationMillis)
                    val sleepMillis = kotlin.math.max(sleepBetweenSubmitMillis + random, 0)
                    echo("$i: Sleeping for $sleepMillis milliseconds before next submit")
                    sleep(sleepMillis.toLong())
                }
            }
            echo("Submits done.  Now waiting for checking results to complete")
            threads.forEach { it.join() }
        }
        echo("$name Test took ${elapsed.inWholeSeconds} seconds. Expected pace/hr: $pace.")
        if (elapsed.inWholeSeconds > 600) {
            // pace calculation is inaccurate for short times, due to the hack long wait at the end.
            val actualPace = (totalItems / elapsed.inWholeSeconds) * 3600
            echo(" Actual pace: $actualPace")
        }
        return allPassed
    }
}

/**
 * This test can be used to hammer the reports endpoint, as it does all its submits in parallel.
 */
class HammerTime : CoolTest() {
    val receiverToTest = hl7Receiver
    override val name = "hammertime"
    override val description = "Does '--submits X' ${receiverToTest.name} " +
        "submissions in parallel, each with '--items Y' items."
    override val status = TestStatus.LOAD

    override fun run(environment: ReportStreamEnv, options: CoolTestOptions): Boolean {
        ugly("Starting Hammertime Test: $description")
        val file = FileUtilities.createFakeFile(
            metadata,
            simpleRepSender,
            options.items,
            receivingStates,
            receiverToTest.name,
            options.dir,
        )
        echo("Created datafile $file")
        // Now send it to ReportStream over and over
        var reportIds = mutableListOf<ReportId>()
        var passed = true
        // submit in thread grouping somewhat smaller than our database pool size.
        for (i in 1..options.submits) {
            thread {
                val (responseCode, json) =
                    HttpUtilities.postReportFile(environment, file, org.name, simpleRepSender, options.key)
                echo("Response to POST: $responseCode")
                if (responseCode != HttpURLConnection.HTTP_CREATED) {
                    echo(json)
                    passed = bad("***Hammertime Test FAILED***:  response code $responseCode")
                } else {
                    val tree = jacksonObjectMapper().readTree(json)
                    val reportId = ReportId.fromString(tree["id"].textValue())
                    echo("Id of submitted report: $reportId")
                    synchronized(reportIds) {
                        reportIds.add(reportId)
                    }
                }
            }
        }
        // Since we have to wait for the sends anyway, I didn't bother with a join here.
        waitABit(5 * options.submits, environment) // SWAG: wait 5 seconds extra per file submitted
        reportIds.forEach {
            passed = passed and
                examineLineageResults(it, listOf(receiverToTest), options.items)
        }
        return passed
    }
}

class Garbage : CoolTest() {
    override val name = "garbage"
    override val description = "Garbage in - Nice error message out"
    override val status = TestStatus.FAILS // new quality checks now prevent any data from flowing to other checks

    override fun run(environment: ReportStreamEnv, options: CoolTestOptions): Boolean {
        ugly("Starting $name Test: send ${emptySender.fullName} data to $allGoodCounties")
        var passed = true
        val fakeItemCount = allGoodReceivers.size * options.items
        val file = FileUtilities.createFakeFile(
            metadata,
            emptySender,
            fakeItemCount,
            receivingStates,
            allGoodCounties,
            options.dir,
        )
        echo("Created datafile $file")
        // Now send it to ReportStream.
        val (responseCode, json) =
            HttpUtilities.postReportFile(environment, file, org.name, emptySender, options.key)
        echo("Response to POST: $responseCode")
        echo(json)
        try {
            val tree = jacksonObjectMapper().readTree(json)
            val reportId = ReportId.fromString(tree["id"].textValue())
            echo("Id of submitted report: $reportId")
            val warningCount = tree["warningCount"].intValue()
            if (warningCount == allGoodReceivers.size) {
                good("garbage Test passed: $warningCount warnings were returned.")
            } else {
                passed =
                    bad("***garbage Test FAILED: Expecting ${allGoodReceivers.size} warnings but got $warningCount***")
            }
            val destinationCount = tree["destinationCount"].intValue()
            if (destinationCount == 0) {
                good("garbage Test passed: Items went to $destinationCount destinations.")
            } else {
                passed = bad("***garbage Test FAILED: Expecting 0 destinationCount but got $destinationCount ***")
            }
        } catch (e: Exception) {
            passed = bad("***garbage Test FAILED***: Unexpected json returned")
        }
        return passed
    }
}

class QualityFilter : CoolTest() {
    override val name = "qualityfilter"
    override val description = "Test the QualityFilter feature"
    override val status = TestStatus.SMOKE

    /**
     * In the returned json, check the itemCount associated with receiver.name in the list of destinations.
     */
    fun checkJsonItemCountForReceiver(receiver: Receiver, expectedCount: Int, json: String): Boolean {
        try {
            echo(json)
            val tree = jacksonObjectMapper().readTree(json)
            val reportId = ReportId.fromString(tree["id"].textValue())
            echo("Id of submitted report: $reportId")
            val destinations = tree["destinations"] as ArrayNode
            for (i in 0 until destinations.size()) {
                val dest = destinations[i] as ObjectNode
                if (dest["service"].textValue() == receiver.name) {
                    return if (dest["itemCount"].intValue() == expectedCount) {
                        good("Test Passed: For ${receiver.name} expected $expectedCount and found $expectedCount")
                    } else {
                        bad(
                            "***Test FAILED***; For ${receiver.name} expected " +
                                "$expectedCount but got ${dest["itemCount"].intValue()}"
                        )
                    }
                }
            }
            if (expectedCount == 0)
                return good("Test Passed: No data went to ${receiver.name} dest")
            else
                return bad("***Test FAILED***: No data went to ${receiver.name} dest")
        } catch (e: Exception) {
            return bad("***$name Test FAILED***: Unexpected json returned for ${receiver.name}")
        }
    }

    override fun run(environment: ReportStreamEnv, options: CoolTestOptions): Boolean {
        ugly("Starting $name Test")
        // ALLOW ALL
        ugly("\nTest the allowAll QualityFilter")
        val fakeItemCount = 5
        val file = FileUtilities.createFakeFile(
            metadata,
            emptySender,
            fakeItemCount,
            receivingStates,
            qualityAllReceiver.name, // Has the 'allowAll' quality filter
            options.dir,
        )
        echo("Created datafile $file")
        // Now send it to ReportStream.
        val (responseCode, json) =
            HttpUtilities.postReportFile(environment, file, org.name, emptySender, options.key)
        echo("Response to POST: $responseCode")
        var passed = checkJsonItemCountForReceiver(qualityAllReceiver, fakeItemCount, json)

        // QUALITY_PASS
        ugly("\nTest a QualityFilter that allows some data through")
        val file2 = FileUtilities.createFakeFile(
            metadata,
            emptySender,
            fakeItemCount,
            receivingStates,
            qualityGoodReceiver.name + ",removed", // 3 kept, 2 removed
            options.dir,
        )
        echo("Created datafile $file2")
        // Now send it to ReportStream.
        val (responseCode2, json2) =
            HttpUtilities.postReportFile(environment, file2, org.name, emptySender, options.key)
        echo("Response to POST: $responseCode2")
        passed = passed and checkJsonItemCountForReceiver(qualityGoodReceiver, 3, json2)

        // FAIL
        ugly("\nTest a QualityFilter that allows NO data through.")
        val file3 = FileUtilities.createFakeFile(
            metadata,
            emptySender,
            fakeItemCount,
            receivingStates,
            qualityFailReceiver.name,
            options.dir,
        )
        echo("Created datafile $file3")
        // Now send it to ReportStream.
        val (responseCode3, json3) =
            HttpUtilities.postReportFile(environment, file3, org.name, emptySender, options.key)
        echo("Response to POST: $responseCode3")
        passed = passed and checkJsonItemCountForReceiver(qualityFailReceiver, 0, json3)

        // QUALITY_REVERSED
        ugly("\nTest the REVERSE of the QualityFilter that allows some data through")
        val file4 = FileUtilities.createFakeFile(
            metadata,
            emptySender,
            fakeItemCount,
            receivingStates,
            qualityReversedReceiver.name + ",kept", // 3 removed, 2 kept
            options.dir,
        )
        echo("Created datafile $file4")
        // Now send it to ReportStream.
        val (responseCode4, json4) =
            HttpUtilities.postReportFile(environment, file4, org.name, emptySender, options.key)
        echo("Response to POST: $responseCode4")
        passed = passed and checkJsonItemCountForReceiver(qualityReversedReceiver, 2, json4)

        return passed
    }
}

class Huge : CoolTest() {
    override val name = "huge"
    override val description = "Submit $REPORT_MAX_ITEMS line csv file, wait, confirm via db.  Slow."
    override val status = TestStatus.LOAD

    override fun run(environment: ReportStreamEnv, options: CoolTestOptions): Boolean {
        val fakeItemCount = REPORT_MAX_ITEMS
        ugly("Starting huge Test: Attempting to send a report with $fakeItemCount items. This is terrapin slow.")
        val file = FileUtilities.createFakeFile(
            metadata,
            simpleRepSender,
            fakeItemCount,
            receivingStates,
            csvReceiver.name,
            options.dir,
            Report.Format.CSV
        )
        echo("Created datafile $file")
        // Now send it to ReportStream.
        val (responseCode, json) =
            HttpUtilities.postReportFile(environment, file, org.name, simpleRepSender, options.key)
        echo("Response to POST: $responseCode")
        echo(json)
        if (responseCode != HttpURLConnection.HTTP_CREATED) {
            bad("***Huge Test FAILED***:  response code $responseCode")
        }
        val tree = jacksonObjectMapper().readTree(json)
        val reportId = ReportId.fromString(tree["id"].textValue())
        echo("Id of submitted report: $reportId")
        waitABit(30, environment)
        return examineLineageResults(reportId, listOf(csvReceiver), fakeItemCount)
    }
}

// Bigger than Huge
class TooBig : CoolTest() {
    override val name = "toobig"
    override val description = "Submit ${REPORT_MAX_ITEMS + 1} lines, which should be an error.  Slower ;)"
    override val status = TestStatus.LOAD

    override fun run(environment: ReportStreamEnv, options: CoolTestOptions): Boolean {
        val fakeItemCount = REPORT_MAX_ITEMS + 1
        ugly("Starting toobig test: Attempting to send a report with $fakeItemCount items. This is slllooooowww.")
        val file = FileUtilities.createFakeFile(
            metadata,
            simpleRepSender,
            fakeItemCount,
            receivingStates,
            csvReceiver.name,
            options.dir,
            Report.Format.CSV
        )
        echo("Created datafile $file")
        // Now send it to ReportStream.
        val (responseCode, json) =
            HttpUtilities.postReportFile(environment, file, org.name, simpleRepSender, options.key)
        echo("Response to POST: $responseCode")
        echo(json)
        try {
            val tree = jacksonObjectMapper().readTree(json)
            val firstError = ((tree["errors"] as ArrayNode)[0]) as ObjectNode
            if (firstError["details"].textValue().contains("rows")) {
                return good("toobig Test passed.")
            } else {
                return bad("***toobig Test Test FAILED***: Did not find the error")
            }
        } catch (e: Exception) {
            return bad("***toobig Test FAILED***: Unable to parse json response")
        }
    }
}

/**
 * Test weirdness in Staging wherein we have strange HL7 'send' numbers
 *
 * This test, when it fails, exposes a database connection exception in Staging.
 * I think this is actually passing now, but the query isn't quite right.
 */
class DbConnections : CoolTest() {
    override val name = "dbconnections"
    override val description = "Test issue wherein many 'sends' caused db connection failures"
    override val status = TestStatus.DRAFT

    override fun run(environment: ReportStreamEnv, options: CoolTestOptions): Boolean {
        ugly("Starting dbconnections Test: test of many threads attempting to sftp ${options.items} HL7s.")
        val file = FileUtilities.createFakeFile(
            metadata,
            simpleRepSender,
            options.items,
            receivingStates,
            "HL7",
            options.dir,
        )
        echo("Created datafile $file")
        // Now send it to ReportStream.   Make numResends > 1 to create merges.
        val reportIds = (1..options.submits).map {
            val (responseCode, json) =
                HttpUtilities.postReportFile(environment, file, org.name, simpleRepSender, options.key)
            echo("Response to POST: $responseCode")
            echo(json)
            if (responseCode != HttpURLConnection.HTTP_CREATED) {
                bad("***dbconnections Test FAILED***:  response code $responseCode")
                return false
            }
            val tree = jacksonObjectMapper().readTree(json)
            val reportId = ReportId.fromString(tree["id"].textValue())
            echo("Id of submitted report: $reportId")
            reportId
        }
        waitABit(30, environment)
        var passed = true
        reportIds.forEach {
            passed = passed and
                examineLineageResults(it, listOf(hl7Receiver), options.items)
        }
        return passed
    }
}

/**
 * Test using the a receiver with a broken sftp site.  Note:  there are two failure modes here:
 * - if the sftp auth stuff is set up, then RS get repeated IOException, and multiple retries.
 * - if its NOT set up, then RS fails without retries.
 *
 * Either way, the lineage results for the 'send' step should be zero.
 */
class BadSftp : CoolTest() {
    override val name = "badsftp"
    override val description = "Test ReportStream's response to sftp connection failures. Tests RETRY too!"
    override val status = TestStatus.DRAFT

    override fun run(environment: ReportStreamEnv, options: CoolTestOptions): Boolean {
        ugly("Starting badsftp Test: test that our code handles sftp connectivity problems")
        val file = FileUtilities.createFakeFile(
            metadata,
            simpleRepSender,
            options.items,
            receivingStates,
            sftpFailReceiver.name,
            options.dir,
        )
        echo("Created datafile $file")
        val (responseCode, json) =
            HttpUtilities.postReportFile(environment, file, org.name, simpleRepSender, options.key)
        echo("Response to POST: $responseCode")
        echo(json)
        if (responseCode != HttpURLConnection.HTTP_CREATED) {
            bad("***badsftp Test FAILED***:  response code $responseCode")
            return false
        }
        val tree = jacksonObjectMapper().readTree(json)
        val reportId = ReportId.fromString(tree["id"].textValue())
        echo("Id of submitted report: $reportId")
        waitABit(30, environment)
        echo("For this test, failure during send, is a 'pass'.   Need to fix this.")
        return examineLineageResults(reportId, listOf(sftpFailReceiver), options.items)
    }
}

<<<<<<< HEAD

/**
 * Exercise the database jticache
 */
class Jti : CoolTest() {
    override val name = "jti"
    override val description = "Test the JTI Cache"
    override val status = TestStatus.DRAFT

    override fun run(environment: ReportStreamEnv, options: CoolTestOptions): Boolean {
        ugly("Starting jti Test: ${description}")
        val db = WorkflowEngine().db
        val jtiCache = DatabaseJtiCache(db)
        var passed = true
        val uuid1 = UUID.randomUUID().toString()
        if (!jtiCache.isJTIOk(uuid1,OffsetDateTime.now())) {
            echo("JTI-1 $uuid1 has never been seen before.   It should have been OK, but was not.")
            passed = false
        }
        val uuid2 = UUID.randomUUID().toString()
        if (!jtiCache.isJTIOk(uuid2,OffsetDateTime.now().plusMinutes(10))) {
            echo("JTI-2 $uuid2 has never been seen before.   It should have been OK, but was not.")
            passed = false
        }
        val uuid3 = UUID.randomUUID().toString()
        if (!jtiCache.isJTIOk(uuid3,OffsetDateTime.now().minusMinutes(10))) {
            echo("JTI-3 $uuid3 has never been seen before.   It should have been OK, but was not.")
            passed = false
        }
        // Now send them all again.  All should return false
        if (jtiCache.isJTIOk(uuid1,OffsetDateTime.now())) {
            echo("JTI-1 $uuid1 has been seen before.   It should have failed, but it passed.")
            passed = false
        }
        if (jtiCache.isJTIOk(uuid2,OffsetDateTime.now())) {
            echo("JTI-2 $uuid2 has been seen before.   It should have failed, but it passed.")
            passed = false
        }
        if (jtiCache.isJTIOk(uuid3,OffsetDateTime.now())) {
            echo("JTI-3 $uuid3 has been seen before.   It should have failed, but it passed.")
            passed = false
        }
        if (passed) {
            good("JTI Database Cache test passed")
        } else {
            bad("JTI Database Cache test ****FAILED***")
        }
        return passed
=======
/**
 * Generate a report with international characters to verify we can handle them.  This test will send the
 * report file and inspect the uploaded file to the SFTP server to make sure the international characters are
 * present.  This test can only be run locally because of the testing of the uploaded files.
 */
class InternationalContent : CoolTest() {
    override val name = "intcontent"
    override val description = "Create Fake data that includes international characters, " +
        "submit, wait, confirm sent via database lineage data"
    override val status = TestStatus.DRAFT // Because this can only be run local to get access to the SFTP folder

    override fun run(environment: ReportStreamEnv, options: CoolTestOptions): Boolean {
        if (options.env != "local") {
            return bad(
                "***intcontent Test FAILED***: This test can only be run locally " +
                    "as it needs access to the SFTP folder."
            )
        }

        // Make sure we have access to the SFTP folder
        if (!Files.isDirectory(Paths.get(options.sftpDir))) {
            return bad("***intcontent Test FAILED***: The folder ${options.sftpDir} cannot be found.")
        }
        val receiverName = hl7Receiver.name
        ugly("Starting $name Test: send ${simpleRepSender.fullName} data to $receiverName")
        val file = FileUtilities.createFakeFile(
            metadata,
            simpleRepSender,
            1,
            receivingStates,
            receiverName,
            options.dir,
            // Use the Chinese locale since the fake data is mainly Chinese characters
            // https://github.com/DiUS/java-faker/blob/master/src/main/resources/zh-CN.yml
            locale = Locale("zh_CN")
        )
        echo("Created datafile $file")
        // Now send it to ReportStream.
        val (responseCode, json) =
            HttpUtilities.postReportFile(environment, file, org.name, simpleRepSender, options.key)
        echo("Response to POST: $responseCode")
        echo(json)
        if (responseCode != HttpURLConnection.HTTP_CREATED) {
            return bad("***intcontent Test FAILED***:  response code $responseCode")
        }
        try {
            // Read the response
            val tree = jacksonObjectMapper().readTree(json)
            val reportId = ReportId.fromString(tree["id"].textValue())

            echo("Id of submitted report: $reportId")
            waitABit(25, environment)
            // Go to the database and get the SFTP filename that was sent
            db = WorkflowEngine().db
            var asciiOnly = false
            db.transact { txn ->
                val filename = sftpFilenameQuery(txn, reportId, receiverName)
                // If we get a file, test the contents to see if it is all ASCII only.
                if (filename != null) {
                    val contents = File(options.sftpDir, filename).inputStream().readBytes().toString(Charsets.UTF_8)
                    asciiOnly = CharMatcher.ascii().matchesAllOf(contents)
                }
            }
            if (asciiOnly) {
                return bad("***intcontent Test FAILED***: File contents are only ASCII characters")
            } else {
                return good("Test passed: for intcontent")
            }
        } catch (e: NullPointerException) {
            return bad("***intcontent Test FAILED***: Unable to properly parse response json")
        } catch (e: DataAccessException) {
            echo(e)
            return bad("***intcontent Test FAILED***: There was an error fetching data from the database.")
        }
>>>>>>> 2ac8a556
    }
}<|MERGE_RESOLUTION|>--- conflicted
+++ resolved
@@ -28,12 +28,9 @@
 import gov.cdc.prime.router.azure.db.Tables.ACTION
 import gov.cdc.prime.router.azure.db.enums.TaskAction
 import gov.cdc.prime.router.azure.db.tables.pojos.Action
-<<<<<<< HEAD
 import gov.cdc.prime.router.tokens.DatabaseJtiCache
-=======
 import gov.cdc.prime.router.cli.tests.Hl7Ingest
 import org.jooq.exception.DataAccessException
->>>>>>> 2ac8a556
 import org.jooq.impl.DSL
 import org.jooq.impl.DSL.max
 import java.io.File
@@ -42,11 +39,8 @@
 import java.nio.file.Files
 import java.nio.file.Paths
 import java.time.OffsetDateTime
-<<<<<<< HEAD
 import java.util.UUID
-=======
 import java.util.Locale
->>>>>>> 2ac8a556
 import kotlin.concurrent.thread
 import kotlin.random.Random
 import kotlin.system.exitProcess
@@ -243,12 +237,9 @@
             HammerTime(),
             Waters(),
             RepeatWaters(),
-<<<<<<< HEAD
             Jti(),
-=======
             InternationalContent(),
             Hl7Ingest()
->>>>>>> 2ac8a556
         )
     }
 }
@@ -1298,8 +1289,6 @@
     }
 }
 
-<<<<<<< HEAD
-
 /**
  * Exercise the database jticache
  */
@@ -1347,7 +1336,10 @@
             bad("JTI Database Cache test ****FAILED***")
         }
         return passed
-=======
+  }
+}
+
+
 /**
  * Generate a report with international characters to verify we can handle them.  This test will send the
  * report file and inspect the uploaded file to the SFTP server to make sure the international characters are
@@ -1422,6 +1414,5 @@
             echo(e)
             return bad("***intcontent Test FAILED***: There was an error fetching data from the database.")
         }
->>>>>>> 2ac8a556
     }
 }
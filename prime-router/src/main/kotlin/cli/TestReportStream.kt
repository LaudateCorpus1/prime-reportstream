package gov.cdc.prime.router.cli

import com.fasterxml.jackson.databind.node.ArrayNode
import com.fasterxml.jackson.databind.node.ObjectNode
import com.fasterxml.jackson.module.kotlin.jacksonObjectMapper
import com.github.ajalt.clikt.core.CliktCommand
import com.github.ajalt.clikt.output.TermUi.echo
import com.github.ajalt.clikt.parameters.options.default
import com.github.ajalt.clikt.parameters.options.flag
import com.github.ajalt.clikt.parameters.options.option
import com.github.ajalt.clikt.parameters.options.validate
import com.github.ajalt.clikt.parameters.types.choice
import com.github.ajalt.clikt.parameters.types.int
import com.google.common.base.CharMatcher
import gov.cdc.prime.router.*
import gov.cdc.prime.router.azure.*
import gov.cdc.prime.router.azure.db.Tables.ACTION
import gov.cdc.prime.router.azure.db.enums.TaskAction
import gov.cdc.prime.router.azure.db.tables.pojos.Action
import gov.cdc.prime.router.cli.tests.Hl7Ingest
import org.jooq.exception.DataAccessException
import org.jooq.impl.DSL
import org.jooq.impl.DSL.max
import java.io.File
import java.lang.Thread.sleep
import java.net.HttpURLConnection
import java.nio.file.Files
import java.nio.file.Paths
import java.time.OffsetDateTime
import java.util.Locale
import kotlin.concurrent.thread
import kotlin.math.abs
import kotlin.random.Random
import kotlin.system.exitProcess
import kotlin.time.Duration
import kotlin.time.ExperimentalTime
import kotlin.time.measureTime

enum class TestStatus(val description: String) {
    DRAFT("Experimental"), // Tests that are experimental
    FAILS("Always fails"), // For tests that just always fail, and we haven't fixed the issue yet.
    LOAD("Load Test"),
    SMOKE("Part of Smoke test"), // Only Smoke the Good Stuff.
}

class TestReportStream : CliktCommand(
    name = "test",
    help = """Run tests of the Router functions

Database connection info is supplied by environment variables.
Examples for local host, and Azure Staging, respectively:
```
# "local"
export POSTGRES_USER=prime
export POSTGRES_URL=jdbc:postgresql://localhost:5432/prime_data_hub
export POSTGRES_PASSWORD=<secret>

# "docker"
export POSTGRES_USER=prime
export POSTGRES_URL=jdbc:postgresql://postgresql:5432/prime_data_hub
export POSTGRES_PASSWORD=<secret>

# staging
export POSTGRES_USER=prime@pdhstaging-pgsql
export POSTGRES_URL=jdbc:postgresql://pdhstaging-pgsql.postgres.database.azure.com:5432/prime_data_hub
export POSTGRES_PASSWORD=<SECRET>
```
Examples:
```
 ./prime test --list        List detailed information about available tests
 ./prime test               Runs the set of tests labelled as '${TestStatus.SMOKE.description}'
 ./prime test --run ping,end2end --env staging --key xxxxxxx       Runs the ping and end2end tests in azure Staging
```

""",
) {

    val defaultWorkingDir = "./build/csv_test_files"

    /**
     * The local folder used by the dev Docker instance to save files uploaded to the SFTP server
     */
    val SFTP_DIR = "build/sftp"

    private val list by option(
        "--list",
        help = "List available tests, then quit."
    ).flag(default = false)

    private val sender by option(
        "--sender",
        help = "Indicates the sender to use for the 'santaclaus' test."
    )

    private val run by option(
        "--run",
        metavar = "test1,test2",
        help = """Specify names of tests to run.   Default is to run all smoke tests if not specified.
            Use --list to see a list of all the tests.
       """
    )
    private val itemsDefault: Int = 5
    private val items by option(
        "--items",
        metavar = "<int>",
        help = "For tests involving fake data, 'items' rows **per receiver getting data**. " +
            "Default is $itemsDefault"
    ).int().default(itemsDefault)

    private val submitsDefault: Int = 5
    private val submits by option(
        "--submits",
        metavar = "<int>",
        help = "For tests involving multiple submits, do this many submissions. " +
            "Default is $submitsDefault"
    ).int().default(itemsDefault)

    private val env by option(
        "--env",
        help = "Specify local, test, staging, or prod.  'local' will connect to ${ReportStreamEnv.LOCAL.endPoint}," +
            " and 'test' will connect to ${ReportStreamEnv.TEST.endPoint}"
    ).choice("test", "local", "staging", "prod").default("local").validate {
        envSanityCheck()
        when (it) {
            "test" -> require(!key.isNullOrBlank()) { "Must specify --key <secret> to submit reports to --env test" }
            "staging" ->
                require(!key.isNullOrBlank()) { "Must specify --key <secret> to submit reports to --env staging" }
            "prod" -> error("Sorry, prod is not implemented yet")
        }
    }

    private val key by option(
        "--key",
        metavar = "<secret>",
        help = "Specify reports function access key"
    )

    private val dir by option(
        "--dir",
        help = "specify a working directory for generated files.  Default is $defaultWorkingDir"
    ).default(defaultWorkingDir)

    private val sftpDir by option(
        "--sftpdir",
        help = "specify the folder where files were uploaded to the SFTP server.  Default is $SFTP_DIR"
    ).default(SFTP_DIR)

    // Avoid accidentally connecting to the wrong database.
    private fun envSanityCheck() {
        val dbEnv = System.getenv("POSTGRES_URL") ?: error("Missing database env var. For help:  ./prime --help")
        val problem: Boolean = when (env) {
            "staging" -> !dbEnv.contains("pdhstaging")
            "test" -> !dbEnv.contains("pdhtest")
            "local" -> !dbEnv.contains("postgresql") && !dbEnv.contains("localhost")
            "prod" -> !dbEnv.contains("pdhprod")
            else -> true
        }
        if (problem) {
            echo("Error: --env is $env but database is set to $dbEnv")
            exitProcess(-1)
        }
    }

    override fun run() {
        DatabaseAccess.isFlywayMigrationOK = false

        // Create directory if it does not exist
        val dirPath = Paths.get(dir)
        if (Files.notExists(dirPath)) Files.createDirectory(dirPath)

        if (list) {
            echo("Available options to --run <test1,test2> are:")
            printTestList(coolTestList)
            exitProcess(0)
        }
        val environment = ReportStreamEnv.valueOf(env.uppercase())

        val tests = if (run != null) {
            run.toString().split(",").mapNotNull { test ->
                coolTestList.find {
                    it.name.equals(test, ignoreCase = true)
                } ?: run {
                    echo("$test: not found")
                    null
                }
            }
        } else {
            // No --run arg:  run the smoke tests.
            coolTestList.filter { it.status == TestStatus.SMOKE }
        }
        if (tests.isNotEmpty()) {
            CoolTest.ugly("Running the following tests, POSTing to ${environment.endPoint}:")
            printTestList(tests)
            runTests(tests, environment)
        } else {
            echo("No tests to run.")
        }
    }

    private fun printTestList(tests: List<CoolTest>) {
        val formatTemplate = "%-20s%-20s\t%s"
        tests.forEach {
            echo(formatTemplate.format(it.name, it.status.description, it.description))
        }
    }

    private fun runTests(tests: List<CoolTest>, environment: ReportStreamEnv) {
        val failures = mutableListOf<CoolTest>()
        val options = CoolTestOptions(items, submits, key, dir, sftpDir = sftpDir, env = env, sender = sender)

        tests.forEach { test ->
            if (!test.run(environment, options))
                failures.add(test)
        }
        if (failures.isNotEmpty()) {
            CoolTest.bad("*** Tests FAILED:  ${failures.map { it.name }.joinToString(",")} ***")
        } else {
            CoolTest.good("All tests passed")
        }
    }

    companion object {
        val coolTestList = listOf(
            Ping(),
            End2End(),
            Merge(),
            Garbage(),
            QualityFilter(),
            Hl7Null(),
            TooManyCols(),
            BadCsv(),
            Strac(),
            Huge(),
            TooBig(),
            DbConnections(),
            BadSftp(),
            StracPack(),
            HammerTime(),
            Waters(),
            RepeatWaters(),
            InternationalContent(),
            Hl7Ingest(),
            SantaClaus()
        )
    }
}

data class CoolTestOptions(
    val items: Int = 5,
    val submits: Int = 5,
    val key: String? = null,
    val dir: String,
    var muted: Boolean = false, // if true, print out less stuff,
    val sftpDir: String,
    val env: String,
    val sender: String? = null
)

abstract class CoolTest {
    abstract val name: String
    abstract val description: String
    abstract val status: TestStatus

    abstract fun run(
        environment: ReportStreamEnv,
        options: CoolTestOptions
    ): Boolean

    lateinit var db: DatabaseAccess

    fun examineLineageResults(
        reportId: ReportId,
        receivers: List<Receiver>,
        totalItems: Int,
        filterOrgName: Boolean = false,
        silent: Boolean = false
    ): Boolean {
        var passed = true
        db = WorkflowEngine().db
        db.transact { txn ->
            val expected = totalItems / receivers.size
            receivers.forEach { receiver ->
                val actionsList = mutableListOf(TaskAction.receive)
                // Bug:  this is looking at local cli data, but might be querying staging or prod.
                if (receiver.timing != null) actionsList.add(TaskAction.batch)
                if (receiver.transport != null) actionsList.add(TaskAction.send)
                actionsList.forEach { action ->
                    val count = itemLineageCountQuery(
                        txn = txn,
                        reportId = reportId,
                        receivingOrgSvc = receiver.name,
                        receivingOrg = if (filterOrgName) receiver.organizationName else null,
                        action = action
                    )
                    if (count == null || expected != count) {
                        if (!silent) {
                            bad(
                                "*** TEST FAILED*** for ${receiver.fullName} action $action: " +
                                    " Expecting $expected item lineage records but got $count"
                            )
                        }
                        passed = false
                    } else {
                        if (!silent) {
                            good(
                                "Test passed: for ${receiver.fullName} action $action: " +
                                    " Expecting $expected item lineage records and got $count"
                            )
                        }
                    }
                }
            }
        }
        return passed
    }

    fun examineMergeResults(
        reportId: ReportId,
        receivers: List<Receiver>,
        itemsPerReport: Int,
        reportCount: Int
    ): Boolean {
        var passed = true
        db = WorkflowEngine().db
        db.transact { txn ->
            val expected = (itemsPerReport * reportCount) / receivers.size
            receivers.forEach { receiver ->
                val actionsList = mutableListOf<TaskAction>()
                if (receiver.timing != null) actionsList.add(TaskAction.batch)
                if (receiver.transport != null) actionsList.add(TaskAction.send)
                actionsList.forEach { action ->
                    val count = reportLineageCountQuery(txn, reportId, receiver.name, action)
                    if (count == null || expected != count) {
                        bad(
                            "*** TEST FAILED*** for ${receiver.fullName} action $action: " +
                                " Expecting sum(itemCount)=$expected but got $count"
                        )
                        passed = false
                    } else {
                        good(
                            "Test passed: for ${receiver.fullName} action $action: " +
                                " Expecting sum(itemCount)=$expected and got $count"
                        )
                    }
                }
            }
        }
        return passed
    }

    companion object {
        val metadata = Metadata(Metadata.defaultMetadataDirectory)
        val settings = FileSettings(FileSettings.defaultSettingsDirectory)

        // Here is test setup of organization, senders, and receivers.   All static.
        const val orgName = "ignore"
        val org = settings.findOrganization(orgName)
            ?: error("Unable to find org $orgName in metadata")
        const val receivingStates = "IG"

        const val simpleReportSenderName = "ignore-simple-report"
        val simpleRepSender = settings.findSender("$orgName.$simpleReportSenderName")
            ?: error("Unable to find sender $simpleReportSenderName for organization ${org.name}")

        const val stracSenderName = "ignore-strac"
        val stracSender = settings.findSender("$orgName.$stracSenderName")
            ?: error("Unable to find sender $stracSenderName for organization ${org.name}")

        const val watersSenderName = "ignore-waters"
        val watersSender = settings.findSender("$orgName.$watersSenderName")
            ?: error("Unable to find sender $watersSenderName for organization ${org.name}")

        const val emptySenderName = "ignore-empty"
        val emptySender = settings.findSender("$orgName.$emptySenderName")
            ?: error("Unable to find sender $emptySenderName for organization ${org.name}")

        const val hl7SenderName = "ignore-hl7"
        val hl7Sender = settings.findSender("$orgName.$hl7SenderName")
            ?: error("Unable to find sender $hl7SenderName for organization ${org.name}")

        val allGoodReceivers = settings.receivers.filter {
            it.organizationName == orgName &&
                !it.name.contains("FAIL") &&
                !it.name.contains("BLOBSTORE") &&
                !it.name.contains("QUALITY") &&
                !it.name.contains("AS2")
        }
        val allGoodCounties = allGoodReceivers.map { it.name }.joinToString(",")

        val csvReceiver = allGoodReceivers.filter { it.name == "CSV" }[0]
        val hl7Receiver = allGoodReceivers.filter { it.name == "HL7" }[0]
        val hl7BatchReceiver = allGoodReceivers.filter { it.name == "HL7_BATCH" }[0]
        val redoxReceiver = allGoodReceivers.filter { it.name == "REDOX" }[0]
        val hl7NullReceiver = allGoodReceivers.filter { it.name == "HL7_NULL" }[0]
        val blobstoreReceiver = settings.receivers.filter {
            it.organizationName == orgName && it.name == "BLOBSTORE"
        }[0]
        val sftpFailReceiver = settings.receivers.filter {
            it.organizationName == orgName && it.name == "SFTP_FAIL"
        }[0]
        val qualityGoodReceiver = settings.receivers.filter {
            it.organizationName == orgName && it.name == "QUALITY_PASS"
        }[0]
        val qualityAllReceiver = settings.receivers.filter {
            it.organizationName == orgName && it.name == "QUALITY_ALL"
        }[0]
        val qualityFailReceiver = settings.receivers.filter {
            it.organizationName == orgName && it.name == "QUALITY_FAIL"
        }[0]
        val qualityReversedReceiver = settings.receivers.filter {
            it.organizationName == orgName && it.name == "QUALITY_REVERSED"
        }[0]

        const val ANSI_RESET = "\u001B[0m"
        const val ANSI_BLACK = "\u001B[30m"
        const val ANSI_RED = "\u001B[31m"
        const val ANSI_GREEN = "\u001B[32m"
        const val ANSI_BLUE = "\u001B[34m"
        const val ANSI_CYAN = "\u001B[36m"
        fun good(msg: String): Boolean {
            echo(ANSI_GREEN + msg + ANSI_RESET)
            return true
        }

        fun bad(msg: String): Boolean {
            echo(ANSI_RED + msg + ANSI_RESET)
            return false
        }

        fun ugly(msg: String) {
            echo(ANSI_CYAN + msg + ANSI_RESET)
        }

        /**
         * A hack attempt to wait enough time, but not too long, for ReportStream to finish.
         * This assumes the batch/send executes on the minute boundary.
         */
        fun waitABit(plusSecs: Int, env: ReportStreamEnv, silent: Boolean = false) {
            // seconds elapsed so far in this minute
            val secsElapsed = OffsetDateTime.now().second % 60
            // Wait until the top of the next minute, and pluSecs more, for 'batch', and 'send' to finish.
            var waitSecs = 60 - secsElapsed + plusSecs
            if (secsElapsed > (60 - plusSecs) || env != ReportStreamEnv.LOCAL) {
                // Uh oh, we are close to the top of the minute *now*, so 'receive' might not finish in time.
                // Or, we are in Test or Staging, which don't execute on the top of the minute.
                waitSecs += 90
            }
            echo("Waiting $waitSecs seconds for ReportStream to fully receive, batch, and send the data")
            for (i in 1..waitSecs) {
                sleep(1000)
                if (!silent) print(".")
            }
            println()
        }

        fun itemLineageCountQuery(
            txn: DataAccessTransaction,
            reportId: ReportId,
            receivingOrgSvc: String,
            receivingOrg: String? = null,
            action: TaskAction,
        ): Int? {
            val ctx = DSL.using(txn)
            val sql = """select count(*)
              from item_lineage as IL
              join report_file as RF on IL.child_report_id = RF.report_id
              join action as A on A.action_id = RF.action_id
              where RF.receiving_org_svc = ?
<<<<<<< HEAD
              and A.action_name = ?
              and IL.item_lineage_id in
=======
              ${if (receivingOrg != null) "and RF.receiving_org = ?" else ""}
              and A.action_name = ? 
              and IL.item_lineage_id in 
>>>>>>> 5ac17c58
              (select item_descendants(?)) """

            if (receivingOrg != null) {
                return ctx.fetchOne(sql, receivingOrgSvc, receivingOrg, action, reportId)?.into(Int::class.java)
            } else {
                return ctx.fetchOne(sql, receivingOrgSvc, action, reportId)?.into(Int::class.java)
            }
        }

        fun reportLineageCountQuery(
            txn: DataAccessTransaction,
            reportId: ReportId,
            receivingOrgSvc: String,
            action: TaskAction,
        ): Int? {
            val ctx = DSL.using(txn)
            val sql = """select sum(item_count)
              from report_file as RF
              join action as A on A.action_id = RF.action_id
              where RF.receiving_org_svc = ?
              and A.action_name = ?
              and RF.report_id in
              (select report_descendants(?)) """
            return ctx.fetchOne(sql, receivingOrgSvc, action, reportId)?.into(Int::class.java)
        }

        /**
         * Fetch the one uploaded file to SFTP for a given [reportId] and [receivingOrgSvc].
         * @return the filename of the uploaded file
         */
        fun sftpFilenameQuery(
            txn: DataAccessTransaction,
            reportId: ReportId,
            receivingOrgSvc: String
        ): String? {
            val ctx = DSL.using(txn)
            val sql = """select RF.external_name
                from report_file as RF
                join action as A ON A.action_id = RF.action_id
                where RF.report_id in (select find_sent_reports(?)) AND RF.receiving_org_svc = ?
                order by A.action_id """
            return ctx.fetchOne(sql, reportId, receivingOrgSvc)?.into(String::class.java)
        }

        // Find the most recent action taken in the system
        fun actionQuery(
            txn: DataAccessTransaction,
        ): Action? {
            val ctx = DSL.using(txn)
            return ctx.selectFrom(ACTION)
                .where(ACTION.ACTION_ID.eq(ctx.select(max(ACTION.ACTION_ID)).from(ACTION)))
                .fetchOne()?.into(Action::class.java)
        }
    }
}

class Ping : CoolTest() {
    override val name = "ping"
    override val description = "CheckConnections: Is the reports endpoint alive and listening?"
    override val status = TestStatus.SMOKE

    override fun run(environment: ReportStreamEnv, options: CoolTestOptions): Boolean {
        ugly("Starting ping Test: run CheckConnections of ${environment.endPoint}")
        val (responseCode, json) = HttpUtilities.postReportBytes(
            environment,
            "x".toByteArray(),
            orgName,
            simpleRepSender,
            options.key,
            ReportFunction.Options.CheckConnections
        )
        echo("Response to POST: $responseCode")
        echo(json)
        if (responseCode != HttpURLConnection.HTTP_OK) {
            bad("Ping/CheckConnections Test FAILED:  response code $responseCode")
            exitProcess(-1) // other tests won't work.
        }
        try {
            val tree = jacksonObjectMapper().readTree(json)
            if (tree["errorCount"].intValue() != 0 || tree["warningCount"].intValue() != 0) {
                return bad("***Ping/CheckConnections Test FAILED***")
            } else {
                return good("Test passed: Ping/CheckConnections")
            }
        } catch (e: NullPointerException) {
            return bad("***Ping/CheckConnections FAILED***: Unable to properly parse response json")
        }
    }
}

class End2End : CoolTest() {
    override val name = "end2end"
    override val description = "Create Fake data, submit, wait, confirm sent via database lineage data"
    override val status = TestStatus.SMOKE

    override fun run(environment: ReportStreamEnv, options: CoolTestOptions): Boolean {
        var passed = true
        ugly("Starting $name Test: send ${simpleRepSender.fullName} data to $allGoodCounties")
        val fakeItemCount = allGoodReceivers.size * options.items
        val file = FileUtilities.createFakeFile(
            metadata,
            simpleRepSender,
            fakeItemCount,
            receivingStates,
            allGoodCounties,
            options.dir,
        )
        echo("Created datafile $file")
        // Now send it to ReportStream.
        val (responseCode, json) =
            HttpUtilities.postReportFile(environment, file, org.name, simpleRepSender, options.key)
        if (responseCode != HttpURLConnection.HTTP_CREATED) {
            bad("***end2end Test FAILED***:  response code $responseCode")
            passed = false
        } else {
            good("Posting of report succeeded with response code $responseCode")
        }
        echo(json)
        try {
            val tree = jacksonObjectMapper().readTree(json)
            val reportId = ReportId.fromString(tree["id"].textValue())
            echo("Id of submitted report: $reportId")
            val topic = tree["topic"]
            if (topic != null && !topic.isNull && topic.textValue().equals("covid-19", true)) {
                good("'topic' is in response and correctly set to 'covid-19'")
            } else {
                bad("***end2end Test FAILED***: 'topic' is missing from response json")
                passed = false
            }
            waitABit(25, environment)
            return passed and examineLineageResults(
                reportId = reportId,
                receivers = allGoodReceivers,
                totalItems = fakeItemCount
            )
        } catch (e: NullPointerException) {
            return bad("***end2end Test FAILED***: Unable to properly parse response json")
        }
    }
}

class Merge : CoolTest() {
    override val name = "merge"
    override val description = "Submit multiple files, wait, confirm via db that merge occurred"
    override val status = TestStatus.SMOKE

    override fun run(environment: ReportStreamEnv, options: CoolTestOptions): Boolean {
        // Remove HL7 - it does not merge   TODO write a notMerging test for HL7, but its similar to end2end
        val mergingReceivers = listOf<Receiver>(csvReceiver, hl7BatchReceiver, redoxReceiver)
        val mergingCounties = mergingReceivers.map { it.name }.joinToString(",")
        val fakeItemCount = mergingReceivers.size * options.items
        ugly("Starting merge test:  Merge ${options.submits} reports, each of which sends to $allGoodCounties")
        val file = FileUtilities.createFakeFile(
            metadata,
            simpleRepSender,
            fakeItemCount,
            receivingStates,
            mergingCounties,
            options.dir,
        )
        echo("Created datafile $file")
        // Now send it to ReportStream over and over
        val reportIds = (1..options.submits).map {
            val (responseCode, json) =
                HttpUtilities.postReportFile(environment, file, org.name, simpleRepSender, options.key)
            echo("Response to POST: $responseCode")
            if (responseCode != HttpURLConnection.HTTP_CREATED) {
                return bad("***Merge Test FAILED***:  response code $responseCode")
            }
            val tree = jacksonObjectMapper().readTree(json)
            val reportId = ReportId.fromString(tree["id"].textValue())
            echo("Id of submitted report: $reportId")
            reportId
        }
        waitABit(40, environment)
        return examineMergeResults(reportIds[0], mergingReceivers, fakeItemCount, options.submits)
    }
}

/**
 * Test using the NULL transport.
 */
class Hl7Null : CoolTest() {
    override val name = "hl7null"
    override val description = "The NULL transport does db work, but no transport.  Uses HL7 format"
    override val status = TestStatus.SMOKE

    override fun run(environment: ReportStreamEnv, options: CoolTestOptions): Boolean {
        val fakeItemCount = 100
        ugly("Starting hl7null Test: test of many threads all doing database interactions, but no sends. ")
        val file = FileUtilities.createFakeFile(
            metadata,
            simpleRepSender,
            fakeItemCount,
            receivingStates,
            "HL7_NULL",
            options.dir,
        )
        echo("Created datafile $file")
        // Now send it to ReportStream.   Make numResends > 1 to create merges.
        val numResends = 1
        val reportIds = (1..numResends).map {
            val (responseCode, json) =
                HttpUtilities.postReportFile(environment, file, org.name, simpleRepSender, options.key)
            echo("Response to POST: $responseCode")
            echo(json)
            if (responseCode != HttpURLConnection.HTTP_CREATED) {
                return bad("***hl7null Test FAILED***:  response code $responseCode")
            }
            val tree = jacksonObjectMapper().readTree(json)
            val reportId = ReportId.fromString(tree["id"].textValue())
            echo("Id of submitted report: $reportId")
            reportId
        }
        waitABit(30, environment)
        return examineLineageResults(
            reportId = reportIds[0],
            receivers = listOf(hl7NullReceiver),
            totalItems = fakeItemCount
        )
    }
}

class TooManyCols : CoolTest() {
    override val name = "toomanycols"
    override val description = "Submit a file with more than $REPORT_MAX_ITEM_COLUMNS columns, which should error"
    override val status = TestStatus.SMOKE

    override fun run(environment: ReportStreamEnv, options: CoolTestOptions): Boolean {
        ugly("Starting toomanycols Test: submitting a file with too many columns.")
        val file = File("./src/test/csv_test_files/input/too-many-columns.csv")
        if (!file.exists()) {
            error("Unable to find file ${file.absolutePath} to do toomanycols test")
        }
        val (responseCode, json) =
            HttpUtilities.postReportFile(environment, file, org.name, simpleRepSender, options.key)
        echo("Response to POST: $responseCode")
        echo(json)
        try {
            val tree = jacksonObjectMapper().readTree(json)
            val firstError = ((tree["errors"] as ArrayNode)[0]) as ObjectNode
            if (firstError["details"].textValue().contains("columns")) {
                return good("toomanycols Test passed.")
            } else {
                return bad("***toomanycols Test FAILED***:  did not find the error.")
            }
        } catch (e: Exception) {
            return bad("***toomanycols Test FAILED***: Unable to parse json response")
        }
    }
}

class BadCsv : CoolTest() {
    override val name = "badcsv"
    override val description = "Submit badly formatted csv files - should get errors"
    override val status = TestStatus.SMOKE
    override fun run(environment: ReportStreamEnv, options: CoolTestOptions): Boolean {
        val filenames = listOf("not-a-csv-file.csv", /* "column-headers-only.csv", */ "completely-empty-file.csv")
        var passed = true
        filenames.forEachIndexed { i, filename ->
            ugly("Starting badcsv file Test $i: submitting $filename")
            val file = File("./src/test/csv_test_files/input/$filename")
            if (!file.exists()) {
                error("Unable to find file ${file.absolutePath} to do badcsv test")
            }
            val (responseCode, json) = HttpUtilities.postReportFile(
                environment,
                file,
                org.name,
                simpleRepSender,
                options.key
            )
            echo("Response to POST: $responseCode")
            if (responseCode >= 400) {
                good("Test of Bad CSV file $filename passed: Failure HttpStatus code was returned.")
            } else {
                bad("***badcsv Test $i of $filename FAILED: Expecting a failure HttpStatus. ***")
                passed = false
            }
            try {
                val tree = jacksonObjectMapper().readTree(json)
                if (tree["id"] == null || tree["id"].isNull) {
                    good("Test of Bad CSV file $filename passed: No UUID was returned.")
                } else {
                    bad("***badcsv Test $i of $filename FAILED: RS returned a valid UUID for a bad CSV. ***")
                    passed = false
                }
                if (tree["errorCount"].intValue() > 0) {
                    good("Test of Bad CSV file $filename passed: At least one error was returned.")
                } else {
                    bad("***badcsv Test $i of $filename FAILED: No error***")
                    passed = false
                }
            } catch (e: Exception) {
                passed = bad("***badcsv Test $i of $filename FAILED***: Unexpected json returned")
            }
        }
        return passed
    }
}

class Strac : CoolTest() {
    override val name = "strac"
    override val description = "Submit data in strac schema, send to all formats and variety of schemas"
    override val status = TestStatus.SMOKE

    override fun run(environment: ReportStreamEnv, options: CoolTestOptions): Boolean {
        ugly("Starting bigly strac Test: sending Strac data to all of these receivers: $allGoodCounties!")
        var passed = true
        val fakeItemCount = allGoodReceivers.size * options.items
        val file = FileUtilities.createFakeFile(
            metadata,
            stracSender,
            fakeItemCount,
            receivingStates,
            allGoodCounties,
            options.dir,
        )
        echo("Created datafile $file")
        // Now send it to ReportStream.
        val (responseCode, json) =
            HttpUtilities.postReportFile(environment, file, org.name, stracSender, options.key)
        echo("Response to POST: $responseCode")
        echo(json)
        if (responseCode != HttpURLConnection.HTTP_CREATED) {
            return bad("**Strac Test FAILED***:  response code $responseCode")
        }
        try {
            val tree = jacksonObjectMapper().readTree(json)
            val reportId = ReportId.fromString(tree["id"].textValue())
            echo("Id of submitted report: $reportId")
            val expectedWarningCount = 0
            val warningCount = tree["warningCount"].intValue()
            if (warningCount == expectedWarningCount) {
                good("First part of strac Test passed: $warningCount warnings were returned.")
            } else {
                // Current expectation is that all non-REDOX counties fail.   If those issues get fixed,
                // then we'll need to fix this test as well.
                bad("***strac Test FAILED: Expecting $expectedWarningCount warnings but got $warningCount***")
                passed = false
            }
            // OK, fine, the others failed.   All our hope now rests on you, REDOX - don't let us down!
            waitABit(25, environment)
            return passed and examineLineageResults(
                reportId = reportId,
                receivers = listOf(redoxReceiver),
                totalItems = options.items
            )
        } catch (e: Exception) {
            return bad("***strac Test FAILED***: Unexpected json returned")
        }
    }
}

class StracPack : CoolTest() {
    override val name = "stracpack" // no its not 'strackpack'
    override val description = "Does '--submits X' simultaneous strac " +
        "submissions, each with '--items Y' items. Redox only"
    override val status = TestStatus.LOAD

    override fun run(environment: ReportStreamEnv, options: CoolTestOptions): Boolean {
        ugly(
            "Starting stracpack Test: simultaneously submitting ${options.submits} batches " +
                "of Strac ${options.items} items per batch to the ${redoxReceiver.name} receiver only."
        )
        val file = FileUtilities.createFakeFile(
            metadata,
            stracSender,
            options.items,
            receivingStates,
            redoxReceiver.name,
            options.dir,
        )
        echo("Created datafile $file")
        // Now send it to ReportStream over and over
        var reportIds = mutableListOf<ReportId>()
        var passed = true
        // submit in thread grouping somewhat smaller than our database pool size.
        for (i in 1..options.submits) {
            thread {
                val (responseCode, json) =
                    HttpUtilities.postReportFile(environment, file, org.name, stracSender, options.key)
                echo("$i: Response to POST: $responseCode")
                if (responseCode != HttpURLConnection.HTTP_CREATED) {
                    echo(json)
                    passed = bad("$i: ***StracPack Test FAILED***:  response code $responseCode")
                } else {
                    val tree = jacksonObjectMapper().readTree(json)
                    val reportId = ReportId.fromString(tree["id"].textValue())
                    echo("$i: Id of submitted report: $reportId")
                    synchronized(reportIds) {
                        reportIds.add(reportId)
                    }
                }
            }
        }
        // Since we have to wait for the sends anyway, I didn't bother with a join here.
        waitABit(5 * options.submits, environment) // SWAG: wait extra seconds extra per file submitted
        reportIds.forEach {
            passed = passed and
                examineLineageResults(reportId = it, receivers = listOf(redoxReceiver), totalItems = options.items)
        }
        return passed
    }
}

class Waters : CoolTest() {
    override val name = "waters"
    override val description = "Submit data in waters schema, send to BLOBSTORE only"
    override val status = TestStatus.SMOKE

    override fun run(environment: ReportStreamEnv, options: CoolTestOptions): Boolean {
        ugly("Starting Waters: sending ${options.items} Waters items to ${blobstoreReceiver.name} receiver")
        val file = FileUtilities.createFakeFile(
            metadata,
            watersSender,
            options.items,
            receivingStates,
            blobstoreReceiver.name,
            options.dir,
        )
        echo("Created datafile $file")
        val (responseCode, json) =
            HttpUtilities.postReportFile(environment, file, org.name, watersSender, options.key)
        echo("Response to POST: $responseCode")
        if (!options.muted) echo(json)
        if (responseCode != HttpURLConnection.HTTP_CREATED) {
            return bad("***Waters Test FAILED***:  response code $responseCode")
        }
        val tree = jacksonObjectMapper().readTree(json)
        val reportId = ReportId.fromString(tree["id"].textValue())
        echo("Id of submitted report: $reportId")
        waitABit(60, environment, options.muted)
        if (file.exists()) file.delete() // because of RepeatWaters
        return examineLineageResults(
            reportId = reportId,
            receivers = listOf(blobstoreReceiver),
            totalItems = options.items
        )
    }
}

class RepeatWaters : CoolTest() {
    override val name = "repeatwaters"
    override val description = "Submit waters over and over, sending to BLOBSTORE"
    override val status = TestStatus.LOAD

    @ExperimentalTime
    override fun run(environment: ReportStreamEnv, options: CoolTestOptions): Boolean {
        ugly("Starting $name Test: sending Waters data ${options.submits} times.")
        var allPassed = true
        var totalItems = 0
        val sleepBetweenSubmitMillis = 360
        val variationMillis = 360
        val pace = (3600000 / sleepBetweenSubmitMillis) * options.items
        echo("Submitting at an expected pace of $pace items per hour")
        options.muted = true
        val elapsed: Duration = measureTime {
            val threads = mutableListOf<Thread>()
            for (i in 1..options.submits) {
                val thread = thread {
                    val success = Waters().run(environment, options)
                    synchronized(allPassed) {
                        if (success) totalItems += options.items
                        allPassed = allPassed && success
                    }
                }
                threads.add(thread)
                if (i < options.submits) {
                    val random = Random.nextInt(-variationMillis, variationMillis)
                    val sleepMillis = kotlin.math.max(sleepBetweenSubmitMillis + random, 0)
                    echo("$i: Sleeping for $sleepMillis milliseconds before next submit")
                    sleep(sleepMillis.toLong())
                }
            }
            echo("Submits done.  Now waiting for checking results to complete")
            threads.forEach { it.join() }
        }
        echo("$name Test took ${elapsed.inWholeSeconds} seconds. Expected pace/hr: $pace.")
        if (elapsed.inWholeSeconds > 600) {
            // pace calculation is inaccurate for short times, due to the hack long wait at the end.
            val actualPace = (totalItems / elapsed.inWholeSeconds) * 3600
            echo(" Actual pace: $actualPace")
        }
        return allPassed
    }
}

/**
 * This test can be used to hammer the reports endpoint, as it does all its submits in parallel.
 */
class HammerTime : CoolTest() {
    val receiverToTest = hl7Receiver
    override val name = "hammertime"
    override val description = "Does '--submits X' ${receiverToTest.name} " +
        "submissions in parallel, each with '--items Y' items."
    override val status = TestStatus.LOAD

    override fun run(environment: ReportStreamEnv, options: CoolTestOptions): Boolean {
        ugly("Starting Hammertime Test: $description")
        val file = FileUtilities.createFakeFile(
            metadata,
            simpleRepSender,
            options.items,
            receivingStates,
            receiverToTest.name,
            options.dir,
        )
        echo("Created datafile $file")
        // Now send it to ReportStream over and over
        var reportIds = mutableListOf<ReportId>()
        var passed = true
        // submit in thread grouping somewhat smaller than our database pool size.
        for (i in 1..options.submits) {
            thread {
                val (responseCode, json) =
                    HttpUtilities.postReportFile(environment, file, org.name, simpleRepSender, options.key)
                echo("Response to POST: $responseCode")
                if (responseCode != HttpURLConnection.HTTP_CREATED) {
                    echo(json)
                    passed = bad("***Hammertime Test FAILED***:  response code $responseCode")
                } else {
                    val tree = jacksonObjectMapper().readTree(json)
                    val reportId = ReportId.fromString(tree["id"].textValue())
                    echo("Id of submitted report: $reportId")
                    synchronized(reportIds) {
                        reportIds.add(reportId)
                    }
                }
            }
        }
        // Since we have to wait for the sends anyway, I didn't bother with a join here.
        waitABit(5 * options.submits, environment) // SWAG: wait 5 seconds extra per file submitted
        reportIds.forEach {
            passed = passed and
                examineLineageResults(reportId = it, receivers = listOf(receiverToTest), totalItems = options.items)
        }
        return passed
    }
}

class Garbage : CoolTest() {
    override val name = "garbage"
    override val description = "Garbage in - Nice error message out"
    override val status = TestStatus.FAILS // new quality checks now prevent any data from flowing to other checks

    override fun run(environment: ReportStreamEnv, options: CoolTestOptions): Boolean {
        ugly("Starting $name Test: send ${emptySender.fullName} data to $allGoodCounties")
        var passed = true
        val fakeItemCount = allGoodReceivers.size * options.items
        val file = FileUtilities.createFakeFile(
            metadata,
            emptySender,
            fakeItemCount,
            receivingStates,
            allGoodCounties,
            options.dir,
        )
        echo("Created datafile $file")
        // Now send it to ReportStream.
        val (responseCode, json) =
            HttpUtilities.postReportFile(environment, file, org.name, emptySender, options.key)
        echo("Response to POST: $responseCode")
        echo(json)
        try {
            val tree = jacksonObjectMapper().readTree(json)
            val reportId = ReportId.fromString(tree["id"].textValue())
            echo("Id of submitted report: $reportId")
            val warningCount = tree["warningCount"].intValue()
            if (warningCount == allGoodReceivers.size) {
                good("garbage Test passed: $warningCount warnings were returned.")
            } else {
                passed =
                    bad("***garbage Test FAILED: Expecting ${allGoodReceivers.size} warnings but got $warningCount***")
            }
            val destinationCount = tree["destinationCount"].intValue()
            if (destinationCount == 0) {
                good("garbage Test passed: Items went to $destinationCount destinations.")
            } else {
                passed = bad("***garbage Test FAILED: Expecting 0 destinationCount but got $destinationCount ***")
            }
        } catch (e: Exception) {
            passed = bad("***garbage Test FAILED***: Unexpected json returned")
        }
        return passed
    }
}

class QualityFilter : CoolTest() {
    override val name = "qualityfilter"
    override val description = "Test the QualityFilter feature"
    override val status = TestStatus.SMOKE

    /**
     * In the returned json, check the itemCount associated with receiver.name in the list of destinations.
     */
    fun checkJsonItemCountForReceiver(receiver: Receiver, expectedCount: Int, json: String): Boolean {
        try {
            echo(json)
            val tree = jacksonObjectMapper().readTree(json)
            val reportId = ReportId.fromString(tree["id"].textValue())
            echo("Id of submitted report: $reportId")
            val destinations = tree["destinations"] as ArrayNode
            for (i in 0 until destinations.size()) {
                val dest = destinations[i] as ObjectNode
                if (dest["service"].textValue() == receiver.name) {
                    return if (dest["itemCount"].intValue() == expectedCount) {
                        good("Test Passed: For ${receiver.name} expected $expectedCount and found $expectedCount")
                    } else {
                        bad(
                            "***Test FAILED***; For ${receiver.name} expected " +
                                "$expectedCount but got ${dest["itemCount"].intValue()}"
                        )
                    }
                }
            }
            if (expectedCount == 0)
                return good("Test Passed: No data went to ${receiver.name} dest")
            else
                return bad("***Test FAILED***: No data went to ${receiver.name} dest")
        } catch (e: Exception) {
            return bad("***$name Test FAILED***: Unexpected json returned for ${receiver.name}")
        }
    }

    override fun run(environment: ReportStreamEnv, options: CoolTestOptions): Boolean {
        ugly("Starting $name Test")
        // ALLOW ALL
        ugly("\nTest the allowAll QualityFilter")
        val fakeItemCount = 5
        val file = FileUtilities.createFakeFile(
            metadata,
            emptySender,
            fakeItemCount,
            receivingStates,
            qualityAllReceiver.name, // Has the 'allowAll' quality filter
            options.dir,
        )
        echo("Created datafile $file")
        // Now send it to ReportStream.
        val (responseCode, json) =
            HttpUtilities.postReportFile(environment, file, org.name, emptySender, options.key)
        echo("Response to POST: $responseCode")
        var passed = checkJsonItemCountForReceiver(qualityAllReceiver, fakeItemCount, json)

        // QUALITY_PASS
        ugly("\nTest a QualityFilter that allows some data through")
        val file2 = FileUtilities.createFakeFile(
            metadata,
            emptySender,
            fakeItemCount,
            receivingStates,
            qualityGoodReceiver.name + ",removed", // 3 kept, 2 removed
            options.dir,
        )
        echo("Created datafile $file2")
        // Now send it to ReportStream.
        val (responseCode2, json2) =
            HttpUtilities.postReportFile(environment, file2, org.name, emptySender, options.key)
        echo("Response to POST: $responseCode2")
        passed = passed and checkJsonItemCountForReceiver(qualityGoodReceiver, 3, json2)

        // FAIL
        ugly("\nTest a QualityFilter that allows NO data through.")
        val file3 = FileUtilities.createFakeFile(
            metadata,
            emptySender,
            fakeItemCount,
            receivingStates,
            qualityFailReceiver.name,
            options.dir,
        )
        echo("Created datafile $file3")
        // Now send it to ReportStream.
        val (responseCode3, json3) =
            HttpUtilities.postReportFile(environment, file3, org.name, emptySender, options.key)
        echo("Response to POST: $responseCode3")
        passed = passed and checkJsonItemCountForReceiver(qualityFailReceiver, 0, json3)

        // QUALITY_REVERSED
        ugly("\nTest the REVERSE of the QualityFilter that allows some data through")
        val file4 = FileUtilities.createFakeFile(
            metadata,
            emptySender,
            fakeItemCount,
            receivingStates,
            qualityReversedReceiver.name + ",kept", // 3 removed, 2 kept
            options.dir,
        )
        echo("Created datafile $file4")
        // Now send it to ReportStream.
        val (responseCode4, json4) =
            HttpUtilities.postReportFile(environment, file4, org.name, emptySender, options.key)
        echo("Response to POST: $responseCode4")
        passed = passed and checkJsonItemCountForReceiver(qualityReversedReceiver, 2, json4)

        return passed
    }
}

class Huge : CoolTest() {
    override val name = "huge"
    override val description = "Submit $REPORT_MAX_ITEMS line csv file, wait, confirm via db.  Slow."
    override val status = TestStatus.LOAD

    override fun run(environment: ReportStreamEnv, options: CoolTestOptions): Boolean {
        val fakeItemCount = REPORT_MAX_ITEMS
        ugly("Starting huge Test: Attempting to send a report with $fakeItemCount items. This is terrapin slow.")
        val file = FileUtilities.createFakeFile(
            metadata,
            simpleRepSender,
            fakeItemCount,
            receivingStates,
            csvReceiver.name,
            options.dir,
            Report.Format.CSV
        )
        echo("Created datafile $file")
        // Now send it to ReportStream.
        val (responseCode, json) =
            HttpUtilities.postReportFile(environment, file, org.name, simpleRepSender, options.key)
        echo("Response to POST: $responseCode")
        echo(json)
        if (responseCode != HttpURLConnection.HTTP_CREATED) {
            bad("***Huge Test FAILED***:  response code $responseCode")
        }
        val tree = jacksonObjectMapper().readTree(json)
        val reportId = ReportId.fromString(tree["id"].textValue())
        echo("Id of submitted report: $reportId")
        waitABit(30, environment)
        return examineLineageResults(reportId = reportId, receivers = listOf(csvReceiver), totalItems = fakeItemCount)
    }
}

// Bigger than Huge
class TooBig : CoolTest() {
    override val name = "toobig"
    override val description = "Submit ${REPORT_MAX_ITEMS + 1} lines, which should be an error.  Slower ;)"
    override val status = TestStatus.LOAD

    override fun run(environment: ReportStreamEnv, options: CoolTestOptions): Boolean {
        val fakeItemCount = REPORT_MAX_ITEMS + 1
        ugly("Starting toobig test: Attempting to send a report with $fakeItemCount items. This is slllooooowww.")
        val file = FileUtilities.createFakeFile(
            metadata,
            simpleRepSender,
            fakeItemCount,
            receivingStates,
            csvReceiver.name,
            options.dir,
            Report.Format.CSV
        )
        echo("Created datafile $file")
        // Now send it to ReportStream.
        val (responseCode, json) =
            HttpUtilities.postReportFile(environment, file, org.name, simpleRepSender, options.key)
        echo("Response to POST: $responseCode")
        echo(json)
        try {
            val tree = jacksonObjectMapper().readTree(json)
            val firstError = ((tree["errors"] as ArrayNode)[0]) as ObjectNode
            if (firstError["details"].textValue().contains("rows")) {
                return good("toobig Test passed.")
            } else {
                return bad("***toobig Test Test FAILED***: Did not find the error")
            }
        } catch (e: Exception) {
            return bad("***toobig Test FAILED***: Unable to parse json response")
        }
    }
}

/**
 * Test weirdness in Staging wherein we have strange HL7 'send' numbers
 *
 * This test, when it fails, exposes a database connection exception in Staging.
 * I think this is actually passing now, but the query isn't quite right.
 */
class DbConnections : CoolTest() {
    override val name = "dbconnections"
    override val description = "Test issue wherein many 'sends' caused db connection failures"
    override val status = TestStatus.DRAFT

    override fun run(environment: ReportStreamEnv, options: CoolTestOptions): Boolean {
        ugly("Starting dbconnections Test: test of many threads attempting to sftp ${options.items} HL7s.")
        val file = FileUtilities.createFakeFile(
            metadata,
            simpleRepSender,
            options.items,
            receivingStates,
            "HL7",
            options.dir,
        )
        echo("Created datafile $file")
        // Now send it to ReportStream.   Make numResends > 1 to create merges.
        val reportIds = (1..options.submits).map {
            val (responseCode, json) =
                HttpUtilities.postReportFile(environment, file, org.name, simpleRepSender, options.key)
            echo("Response to POST: $responseCode")
            echo(json)
            if (responseCode != HttpURLConnection.HTTP_CREATED) {
                bad("***dbconnections Test FAILED***:  response code $responseCode")
                return false
            }
            val tree = jacksonObjectMapper().readTree(json)
            val reportId = ReportId.fromString(tree["id"].textValue())
            echo("Id of submitted report: $reportId")
            reportId
        }
        waitABit(30, environment)
        var passed = true
        reportIds.forEach {
            passed = passed and
                examineLineageResults(reportId = it, receivers = listOf(hl7Receiver), totalItems = options.items)
        }
        return passed
    }
}

/**
 * Test using the a receiver with a broken sftp site.  Note:  there are two failure modes here:
 * - if the sftp auth stuff is set up, then RS get repeated IOException, and multiple retries.
 * - if its NOT set up, then RS fails without retries.
 *
 * Either way, the lineage results for the 'send' step should be zero.
 */
class BadSftp : CoolTest() {
    override val name = "badsftp"
    override val description = "Test ReportStream's response to sftp connection failures. Tests RETRY too!"
    override val status = TestStatus.DRAFT

    override fun run(environment: ReportStreamEnv, options: CoolTestOptions): Boolean {
        ugly("Starting badsftp Test: test that our code handles sftp connectivity problems")
        val file = FileUtilities.createFakeFile(
            metadata,
            simpleRepSender,
            options.items,
            receivingStates,
            sftpFailReceiver.name,
            options.dir,
        )
        echo("Created datafile $file")
        val (responseCode, json) =
            HttpUtilities.postReportFile(environment, file, org.name, simpleRepSender, options.key)
        echo("Response to POST: $responseCode")
        echo(json)
        if (responseCode != HttpURLConnection.HTTP_CREATED) {
            bad("***badsftp Test FAILED***:  response code $responseCode")
            return false
        }
        val tree = jacksonObjectMapper().readTree(json)
        val reportId = ReportId.fromString(tree["id"].textValue())
        echo("Id of submitted report: $reportId")
        waitABit(30, environment)
        echo("For this test, failure during send, is a 'pass'.   Need to fix this.")
        return examineLineageResults(
            reportId = reportId,
            receivers = listOf(sftpFailReceiver),
            totalItems = options.items
        )
    }
}

/**
 * Generate a report with international characters to verify we can handle them.  This test will send the
 * report file and inspect the uploaded file to the SFTP server to make sure the international characters are
 * present.  This test can only be run locally because of the testing of the uploaded files.
 */
class InternationalContent : CoolTest() {
    override val name = "intcontent"
    override val description = "Create Fake data that includes international characters, " +
        "submit, wait, confirm sent via database lineage data"
    override val status = TestStatus.DRAFT // Because this can only be run local to get access to the SFTP folder

    override fun run(environment: ReportStreamEnv, options: CoolTestOptions): Boolean {
        if (options.env != "local") {
            return bad(
                "***intcontent Test FAILED***: This test can only be run locally " +
                    "as it needs access to the SFTP folder."
            )
        }

        // Make sure we have access to the SFTP folder
        if (!Files.isDirectory(Paths.get(options.sftpDir))) {
            return bad("***intcontent Test FAILED***: The folder ${options.sftpDir} cannot be found.")
        }
        val receiverName = hl7Receiver.name
        ugly("Starting $name Test: send ${simpleRepSender.fullName} data to $receiverName")
        val file = FileUtilities.createFakeFile(
            metadata,
            simpleRepSender,
            1,
            receivingStates,
            receiverName,
            options.dir,
            // Use the Chinese locale since the fake data is mainly Chinese characters
            // https://github.com/DiUS/java-faker/blob/master/src/main/resources/zh-CN.yml
            locale = Locale("zh_CN")
        )
        echo("Created datafile $file")
        // Now send it to ReportStream.
        val (responseCode, json) =
            HttpUtilities.postReportFile(environment, file, org.name, simpleRepSender, options.key)
        echo("Response to POST: $responseCode")
        echo(json)
        if (responseCode != HttpURLConnection.HTTP_CREATED) {
            return bad("***intcontent Test FAILED***:  response code $responseCode")
        }
        try {
            // Read the response
            val tree = jacksonObjectMapper().readTree(json)
            val reportId = ReportId.fromString(tree["id"].textValue())

            echo("Id of submitted report: $reportId")
            waitABit(25, environment)
            // Go to the database and get the SFTP filename that was sent
            db = WorkflowEngine().db
            var asciiOnly = false
            db.transact { txn ->
                val filename = sftpFilenameQuery(txn, reportId, receiverName)
                // If we get a file, test the contents to see if it is all ASCII only.
                if (filename != null) {
                    val contents = File(options.sftpDir, filename).inputStream().readBytes().toString(Charsets.UTF_8)
                    asciiOnly = CharMatcher.ascii().matchesAllOf(contents)
                }
            }
            if (asciiOnly) {
                return bad("***intcontent Test FAILED***: File contents are only ASCII characters")
            } else {
                return good("Test passed: for intcontent")
            }
        } catch (e: NullPointerException) {
            return bad("***intcontent Test FAILED***: Unable to properly parse response json")
        } catch (e: DataAccessException) {
            echo(e)
            return bad("***intcontent Test FAILED***: There was an error fetching data from the database.")
        }
    }
}

/**
 * Creates fake data as if from a sender and tries to send it to every state and territory
 */
class SantaClaus : CoolTest() {

    override val name = "santaclaus"
    override val description = "Creates fake data as if from a sender and tries to send it to every state and territory"
    override val status = TestStatus.DRAFT

    override fun run(environment: ReportStreamEnv, options: CoolTestOptions): Boolean {

        var passed = true

        if (options.env !in listOf("local", "staging")) {
            return createBad("This test can only be run locally or on staging")
        }

        var sendersToTestWith = settings.senders.filter {
            it.organizationName in listOf("simple_report", "waters", "strac", "safehealth")
        }

        options.sender?.let {

            // validates sender existence
            val sender = settings.findSender(it) ?: return createBad("The sender indicated doesn't exists '$it'")

            // replace the list of senders to test
            // with the indicated by parameter
            sendersToTestWith = listOf(sender)
        }

        val states = metadata.findLookupTable("fips-county")?.getDistinctValuesInColumn("State")?.toList() ?: listOf()

        sendersToTestWith.forEach { sender ->

            ugly("Starting $name Test: send with ${sender.fullName}")

            val file = FileUtilities.createFakeFile(
                metadata = metadata,
                sender = sender,
                count = states.size,
                format = if(sender.format == Sender.Format.CSV) Report.Format.CSV else Report.Format.HL7_BATCH,
                directory = System.getProperty("java.io.tmpdir"),
                targetStates = null,
                targetCounties = null
            )
            echo("Created datafile $file")

            // Now send it to ReportStream.
            val (responseCode, json) =
                HttpUtilities.postReportFile(environment, file, sender.organizationName, sender, null)

            if (responseCode != HttpURLConnection.HTTP_CREATED) {
                return bad("***$name Test FAILED***:  response code $responseCode")
            } else {
                good("Posting of report succeeded with response code $responseCode")
            }
            echo(json)

            val tree = jacksonObjectMapper().readTree(json)
            val reportId = ReportId.fromString(tree["id"].textValue())

            val destinations = tree["destinations"]
            if (destinations != null && destinations.size() > 0) {

                val receivers = mutableListOf<Receiver>()

                destinations.forEach { destination ->
                    if (destination != null && destination.has("service")) {

                        val receiverName = destination["service"].textValue()
                        val organizationId = destination["organization_id"].textValue()

                        receivers.addAll(
                            settings.receivers.filter {
                                it.organizationName == organizationId && it.name == receiverName
                            }
                        )
                    }
                }

                if (!receivers.isNullOrEmpty()) {

                    // give some time to let the system
                    // finish with the expected output
                    waitWithConditionalRetry(
                        90,
                        {
                            examineLineageResults(
                                reportId = reportId,
                                receivers = receivers,
                                totalItems = receivers.size,
                                filterOrgName = true,
                                silent = true
                            )
                        },
                        callback = { succeed, retryCount ->
                            if (!succeed) {
                                if (retryCount == 0) {
                                    println("Waiting for examining lineage results of sender '${sender.fullName}'")
                                }
                                print(".")
                            } else {
                                println()
                            }
                        }
                    )

                    // just to print to console some beautified output
                    passed = passed and examineLineageResults(
                        reportId = reportId,
                        receivers = receivers,
                        totalItems = receivers.size,
                        filterOrgName = true,
                        silent = false
                    )
                }
            }
        }

        return passed
    }

    /**
     * Executes the 'block' function parameter and
     * evaluates its boolean result. If it's false it
     * retries the execution in 1 second, at most the
     * quantity of retries indicated by parameter.
     *
     * @param retries Max times to repeat the execution of @param[block] while it returns false
     * @param block Function to evaluate its result
     * @param callback Returns the state of the last execution and the retry count
     *
     * @return true if the @param[block] returns true, false otherwise or if the retry count reaches to its limit
     */
    private fun waitWithConditionalRetry(
        retries: Int,
        block: () -> Boolean,
        callback: (succeed: Boolean, retryCount: Int) -> Unit
    ): Boolean {

        var retriesCopy = retries

        while (retriesCopy > 0) {
            val blockSuccess = block()
            callback(blockSuccess, abs(retriesCopy - retries))
            if (blockSuccess) {
                return true
            }
            retriesCopy--
            sleep(1000)
        }

        return false
    }

    private fun createBad(message: String): Boolean {
        return bad("***$name Test FAILED***: $message")
    }
}<|MERGE_RESOLUTION|>--- conflicted
+++ resolved
@@ -466,14 +466,9 @@
               join report_file as RF on IL.child_report_id = RF.report_id
               join action as A on A.action_id = RF.action_id
               where RF.receiving_org_svc = ?
-<<<<<<< HEAD
+              ${if (receivingOrg != null) "and RF.receiving_org = ?" else ""}
               and A.action_name = ?
               and IL.item_lineage_id in
-=======
-              ${if (receivingOrg != null) "and RF.receiving_org = ?" else ""}
-              and A.action_name = ? 
-              and IL.item_lineage_id in 
->>>>>>> 5ac17c58
               (select item_descendants(?)) """
 
             if (receivingOrg != null) {

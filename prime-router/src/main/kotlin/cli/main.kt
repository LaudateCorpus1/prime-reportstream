@file:Suppress("unused", "unused")

package gov.cdc.prime.router.cli

import com.github.ajalt.clikt.completion.completionOption
import com.github.ajalt.clikt.core.CliktCommand
import com.github.ajalt.clikt.core.subcommands
import com.github.ajalt.clikt.parameters.options.default
import com.github.ajalt.clikt.parameters.options.flag
import com.github.ajalt.clikt.parameters.options.multiple
import com.github.ajalt.clikt.parameters.options.option
import gov.cdc.prime.router.CsvComparer
import gov.cdc.prime.router.DocumentationFactory
import gov.cdc.prime.router.FileSettings
import gov.cdc.prime.router.Metadata
import gov.cdc.prime.router.Schema
import gov.cdc.prime.router.SettingsProvider
import gov.cdc.prime.router.Translator
import gov.cdc.prime.router.cli.tests.TestReportStream
import java.io.File
import java.nio.file.Files
import java.nio.file.Paths

class RouterCli : CliktCommand(
    name = "prime",
    help = "Tools and commands that support the PRIME Data Hub.",
    printHelpOnEmptyArgs = true,
) {
    override fun run() = Unit
}

fun listSchemas(metadata: Metadata) {
    println("Current Hub Schema Library")
    val formatTemplate = "%-25s\t%-10s\t%s"
    println(formatTemplate.format("Schema Name", "Topic", "Description"))
    metadata.schemas.forEach {
        println(formatTemplate.format(it.name, it.topic, it.description))
    }
}

class ListSchemas : CliktCommand(
    name = "list",
    help = "list known schemas, senders, and receivers"
) {
    fun listOrganizations(settings: SettingsProvider) {
        println("Current Clients (Senders to the Hub)")
        var formatTemplate = "%-18s\t%-10s\t%s"
        println(formatTemplate.format("Organization Name", "Client Name", "Schema Sent to Hub"))
        settings.senders.forEach {
            println(formatTemplate.format(it.organizationName, it.name, it.schemaName))
        }
        println()
        println("Current Services (Receivers from the Hub)")
        formatTemplate = "%-18s\t%-10s\t%-25s\t%s"
        println(
            formatTemplate.format(
                "Organization Name",
                "Service Name",
                "Schema Sent by Hub",
                "Filters Applied"
            )
        )
        settings.receivers.forEach {
            println(
                formatTemplate.format(
                    it.organizationName,
                    it.name,
                    it.schemaName,
                    it.jurisdictionalFilter.joinToString()
                )
            )
        }
    }

    override fun run() {
        val metadata = Metadata.getInstance()
        val settings = FileSettings(FileSettings.defaultSettingsDirectory)
        println()
        listSchemas(metadata)
        println()
        listOrganizations(settings)
        println()
    }
}

class GenerateDocs : CliktCommand(
    help = """
    generate documentation for schemas

    By default, this will generate documentation for all known schemas. To
    generate docs for a particular schema, use the --input-schema option.
    """
) {
    private val inputSchema by option(
        "--input-schema",
        metavar = "<schema_name>",
        help = "schema to document"
    )
    private val includeTimestamps by
    option("--include-timestamps", help = "include creation time in file names")
        .flag(default = false)
    private val outputHl7Elements by option(
        "--mapped-hl7-elements"
    ).flag(default = false)
    private val generateHtml by option(
        "--generate-html", help = "generate the HTML version of the documentation. Default is not to generate HTML."
    ).flag("--no-generate-html", default = false)
    private val generateMarkup by option(
        "--generate-markup", help = "generate the markup version of the documentation.  Default is to generate markup."
    ).flag("--no-generate-markup", default = true)
    private val outputFileName by option(
        "--output",
        metavar = "<path>",
        help = "write documentation to this file (should not include extension)"
    )
    private val defaultOutputDir = "docs/schema_documentation"
    private val outputDir by option(
        "--output-dir",
        metavar = "<path>",
        help = "interpret `--output` relative to this directory (default: \"$defaultOutputDir\")"
    )
        .default(defaultOutputDir)

    fun generateSchemaDocumentation(metadata: Metadata) {
        if (!generateMarkup && !generateHtml) {
            println("Nothing generated.  You need to specify at least one type of output.")
            return
        } else if (inputSchema.isNullOrBlank()) {
            println("Generating documentation for all schemas")

            // Clear the existing schema (we want to remove deleted schemas)
            if (Files.exists(Paths.get(outputDir))) {
                File(outputDir).deleteRecursively()
            }

            metadata.schemas.forEach {
                DocumentationFactory.writeDocumentationForSchema(
                    it,
                    outputDir,
                    outputFileName,
                    includeTimestamps,
                    generateMarkup,
                    generateHtml
                )
                println(it.name)
            }
        } else {
            val schemaName = inputSchema?.lowercase() ?: ""
            var schema = metadata.findSchema(schemaName)
            if (schema == null) {
                echo("$schemaName not found. Did you mean one of these?")
                listSchemas(metadata)
                return
            }
            // start generating documentation
            echo("Generating documentation for $schemaName")
            if (outputHl7Elements) {
                schema = buildMappedHl7Schema(schema)
            }
            DocumentationFactory.writeDocumentationForSchema(
                schema, outputDir, outputFileName, includeTimestamps,
                generateMarkup, generateHtml
            )
        }
    }

    override fun run() {
        val metadata = Metadata.getInstance()
        generateSchemaDocumentation(metadata)
    }

    /**
     * Build a schema that contains all hl7 elements that would result from translation of the input schema
     * This includes not only the elements from the input schema, but also mapped and default elements. Filter
     * these elements to only those that have HL7 fields. In other words, this schema represents the
     * output data dictionary for the input schema. The schema is sorted by HL7 segment.
     */
    private fun buildMappedHl7Schema(fromSchema: Schema): Schema {
        val metadata = Metadata.getInstance()
        val fileSettings = FileSettings(FileSettings.defaultSettingsDirectory)
        val translator = Translator(metadata, fileSettings)
        val mappedDefaults = mapOf(
            "receiving_application" to "AZ",
            "receiving_facility" to "AZDOH",
            "message_profile_id" to "AZELR"
        )
        val toSchema = metadata.findSchema("covid-19") ?: error("covid-19 schema not defined")
        val mapping = translator.buildMapping(toSchema, fromSchema, mappedDefaults)
        val set = mutableSetOf<String>()
        set.addAll(mapping.useDirectly.keys)
        set.addAll(mapping.useDefault.keys)
        set.addAll(mapping.useValueSet.keys)
        set.addAll(mapping.useMapper.keys)
        val reg = Regex("([A-Z]*)-?(\\d+)?-?(\\d+)?")
        val hl7Elements = set.toList().mapNotNull {
            val element = toSchema.findElement(it) ?: error("invalid element: $it")
            if (element.hl7Field != null || element.hl7AOEQuestion != null) element else null
        }.sortedBy {
            if (it.hl7Field != null) {
                val matches = reg.find(it.hl7Field) ?: return@sortedBy ""
                val groupValues = matches.groupValues
                val segment = groupValues[1]
                val field = if (groupValues[2].isNotBlank()) 'A'.plus(groupValues[2].toInt()) else ""
                val subField = if (groupValues[3].isNotBlank()) 'A'.plus(groupValues[3].toInt()) else ""
                "$segment$field$subField${it.name}"
            } else {
                ""
            }
        }
        return Schema(
            fromSchema.baseName,
            "covid-19",
            hl7Elements,
            description = "HL7 data elements resulting from ${fromSchema.baseName}"
        )
    }
}

class CompareCsvFiles : CliktCommand(
    name = "compare",
    help = """
    compares two CSV files so you can view the differences within them
    
    In order to compare two CSV files, you need to pass in a record ID value, which is the
    column header for a value that is unique per row. i.e. "Patient ID"
        
    Example:
    ./prime compare --record-id "MRN" --csv-file FILE_PATH --csv-file FILE_PATH
    """
) {
    // lets us compare CSV files generated by the application
    private val csvCompareFile by option(
        "--csv-file",
        help = "specify paths to CSV files to compare contents"
    ).multiple()
    private val csvRecordId by option(
        "--record-id",
        help = "the column header that identifies the id value for each row in a CSV file"
    ).default("Patient_Id")

    private fun compareCsvDocuments() {
        val fileOne = csvCompareFile[0]
        val fileTwo = csvCompareFile[1]
        val csvComparer = CsvComparer(fileOne, fileTwo, csvRecordId)
        csvComparer.compareFiles()
    }

    override fun run() {
        compareCsvDocuments()
    }
}

fun main(args: Array<String>) = RouterCli()
    .completionOption()
    .subcommands(
        ProcessData(),
        ListSchemas(),
        LivdTableDownload(),
        GenerateDocs(),
        CredentialsCli(),
        CompareCsvFiles(),
        TestReportStream(),
        LoginCommand(),
        LogoutCommand(),
        OrganizationSettings(),
        SenderSettings(),
        ReceiverSettings(),
        MultipleSettings(),
        LookupTableCommands().subcommands(
            LookupTableListCommand(), LookupTableGetCommand(), LookupTableCreateCommand(),
            LookupTableActivateCommand(), LookupTableDiffCommand(), LookupTableLoadAllCommand()
        ),
        ConvertFileCommands(),
<<<<<<< HEAD
        PreviewCommand()
=======
        SenderFilesCommand()
>>>>>>> 4604c25b
    )
    .main(args)<|MERGE_RESOLUTION|>--- conflicted
+++ resolved
@@ -271,10 +271,7 @@
             LookupTableActivateCommand(), LookupTableDiffCommand(), LookupTableLoadAllCommand()
         ),
         ConvertFileCommands(),
-<<<<<<< HEAD
-        PreviewCommand()
-=======
+        PreviewCommand(),
         SenderFilesCommand()
->>>>>>> 4604c25b
     )
     .main(args)
--- conflicted
+++ resolved
@@ -97,11 +97,6 @@
     )
 
     // Actions
-<<<<<<< HEAD
-    private val validate by option("--validate", help = "Validate stream").flag(default = true)
-    private val send by option("--send", help = "send output to receivers").flag(default = false)
-    private val synthesize by option("--synthesize", help = "converts live production data into synthesized data").flag(default = false)
-=======
     private val validate by option(
         "--validate",
         help = "Validate stream"
@@ -110,7 +105,10 @@
         "--send",
         help = "send output to receivers"
     ).flag(default = false)
->>>>>>> 61adb98d
+    private val synthesize by option(
+        "--synthesize",
+        help = "converts live production data into synthesized data"
+    ).flag(default = false)
 
     // Output schema
     private val route by option(
@@ -280,20 +278,13 @@
         val redoxSerializer = RedoxSerializer(metadata)
         echo("Loaded schema and receivers")
         // Gather input source
-<<<<<<< HEAD
         var inputReport: Report = when (inputSource) {
-            is InputSource.ListOfFilesSource -> mergeReports(metadata, (inputSource as InputSource.ListOfFilesSource).commaSeparatedList)
-            is InputSource.FileSource -> readReportFromFile(metadata, (inputSource as InputSource.FileSource).fileName)
-            is InputSource.DirSource -> TODO("Dir source is not implemented")
-=======
-        val inputReport: Report = when (inputSource) {
             is InputSource.ListOfFilesSource ->
                 mergeReports(metadata, (inputSource as InputSource.ListOfFilesSource).commaSeparatedList)
             is InputSource.FileSource ->
                 readReportFromFile(metadata, (inputSource as InputSource.FileSource).fileName)
             is InputSource.DirSource ->
                 TODO("Dir source is not implemented")
->>>>>>> 61adb98d
             is InputSource.FakeSource -> {
                 val schema = metadata.findSchema(inputSchema ?: "")
                     ?: error("$inputSchema is an invalid schema name")

--- conflicted
+++ resolved
@@ -48,8 +48,6 @@
 ) :
     TransportType("BLOBSTORE")
 
-<<<<<<< HEAD
-=======
 data class AS2TransportType
 @JsonCreator constructor(
     val receiverUrl: String,
@@ -61,7 +59,6 @@
 ) :
     TransportType("AS2")
 
->>>>>>> 591a9bb7
 data class NullTransportType
 @JsonCreator constructor(
     val dummy: String? = null,

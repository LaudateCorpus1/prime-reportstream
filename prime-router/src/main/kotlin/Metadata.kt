package gov.cdc.prime.router

import com.fasterxml.jackson.databind.ObjectMapper
import com.fasterxml.jackson.dataformat.yaml.YAMLFactory
import com.fasterxml.jackson.module.kotlin.KotlinModule
import com.fasterxml.jackson.module.kotlin.readValue
import java.io.File
import java.io.FilenameFilter
import java.io.InputStream

/**
 * A metadata object contains all the metadata including schemas, tables, valuesets, and organizations.
 */
class Metadata {
    private var schemaStore = mapOf<String, Schema>()
    private var mappers = listOf(
        MiddleInitialMapper(),
        UseMapper(),
        IfPresentMapper(),
        LookupMapper(),
        LIVDLookupMapper(),
        ConcatenateMapper(),
        Obx17Mapper(),
        Obx17TypeMapper(),
        Obx8Mapper(),
        DateTimeOffsetMapper(),
        CoalesceMapper(),
        StripPhoneFormattingMapper(),
        StripNonNumericDataMapper(),
        StripNumericDataMapper(),
        SplitMapper(),
        ZipCodeToCountyMapper(),
        SplitByCommaMapper(),
        TimestampMapper(),
<<<<<<< HEAD
        NullMapper(),
=======
        HashMapper(),
>>>>>>> 0330b5f9
    )

    private var jurisdictionalFilters = listOf(
        FilterByCounty(),
        Matches(),
        DoesNotMatch(),
        OrEquals(),
        HasValidDataFor(),
        HasAtLeastOneOf(),
        AllowAll(),
        IsValidCLIA(),
    )
    private var valueSets = mapOf<String, ValueSet>()
    private val mapper = ObjectMapper(YAMLFactory()).registerModule(KotlinModule())

    /**
     * Load all parts of the metadata catalog from a directory and its sub-directories
     */
    constructor(
        metadataPath: String
    ) {
        val metadataDir = File(metadataPath)
        if (!metadataDir.isDirectory) error("Expected metadata directory")
        loadValueSetCatalog(metadataDir.toPath().resolve(valuesetsSubdirectory).toString())
        loadLookupTables(metadataDir.toPath().resolve(tableSubdirectory).toString())
        loadSchemaCatalog(metadataDir.toPath().resolve(schemasSubdirectory).toString())
    }

    /**
     * Useful for test versions of the metadata catalog
     */
    constructor(
        schema: Schema? = null,
        valueSet: ValueSet? = null,
        tableName: String? = null,
        table: LookupTable? = null
    ) {
        valueSet?.let { loadValueSets(it) }
        table?.let { loadLookupTable(tableName ?: "", it) }
        schema?.let { loadSchemas(it) }
    }

    /*
     * Schema
     */
    val schemas: Collection<Schema> get() = schemaStore.values

    // Load the schema catalog either from the default location or from the passed location
    fun loadSchemaCatalog(catalog: String): Metadata {
        val catalogDir = File(catalog)
        if (!catalogDir.isDirectory) error("Expected ${catalogDir.absolutePath} to be a directory")
        try {
            return loadSchemaList(readAllSchemas(catalogDir, ""))
        } catch (e: Exception) {
            throw Exception("Error loading schema catalog: $catalog", e)
        }
    }

    fun loadSchemas(vararg schemas: Schema): Metadata {
        return loadSchemaList(schemas.toList())
    }

    fun loadSchemaList(schemas: List<Schema>): Metadata {
        val fixedUpSchemas = mutableMapOf<String, Schema>()

        fun fixupSchema(name: String): Schema {
            val normalName = normalizeSchemaName(name)
            if (fixedUpSchemas.containsKey(normalName)) return fixedUpSchemas.getValue(normalName)

            val schema = schemas.find { normalizeSchemaName(it.name) == normalName }
                ?: error("extends schema does not exist for '$normalName'")
            val extendsSchema = schema.extends?.let { fixupSchema(it) }
            val basedOnSchema = schema.basedOn?.let { fixupSchema(it) }
            val fixedUpSchema = fixupElements(schema, basedOnSchema, extendsSchema)
            fixedUpSchemas[normalName] = fixedUpSchema
            return fixedUpSchema
        }

        schemas.forEach { fixupSchema(it.name) }
        schemaStore = fixedUpSchemas
        return this
    }

    fun findSchema(name: String): Schema? {
        return schemaStore[normalizeSchemaName(name)]
    }

    private fun readAllSchemas(catalogDir: File, dirRelPath: String): List<Schema> {
        val outputSchemas = mutableListOf<Schema>()

        // read the .schema files in the director
        val schemaExtFilter = FilenameFilter { _: File, name: String -> name.endsWith(schemaExtension) }
        val dir = File(catalogDir.absolutePath, dirRelPath)
        val files = dir.listFiles(schemaExtFilter) ?: emptyArray()
        outputSchemas.addAll(files.map { readSchema(dirRelPath, it) })

        // read the schemas in the sub-directory
        val subDirs = dir.listFiles { file -> file.isDirectory } ?: emptyArray()
        subDirs.forEach {
            val childPath = if (dirRelPath.isEmpty()) it.name else dirRelPath + "/" + it.name
            outputSchemas.addAll(readAllSchemas(catalogDir, childPath))
        }

        return outputSchemas
    }

    private fun readSchema(dirRelPath: String, file: File): Schema {
        try {
            val fromSchemaFile = mapper.readValue<Schema>(file.inputStream())
            val schemaName = normalizeSchemaName(
                if (dirRelPath.isEmpty()) fromSchemaFile.name else dirRelPath + "/" + fromSchemaFile.name
            )
            return fromSchemaFile.copy(name = schemaName)
        } catch (e: Exception) {
            throw Exception("Error parsing '${file.name}'", e)
        }
    }

    private fun fixupElements(schema: Schema, basedOnSchema: Schema?, extendsSchema: Schema?): Schema {
        // Inherit properties from the base schema
        val baseSchema = extendsSchema ?: basedOnSchema
        var schemaElements = schema.elements.map { element ->
            baseSchema?.findElement(element.name)
                ?.let { fixupElement(element, it) }
                ?: fixupElement(element)
        }
        // Extend the schema if there is a extend element
        extendsSchema?.let {
            val extendElements = it.elements.mapNotNull { element ->
                if (schema.containsElement(element.name)) null else fixupElement(element)
            }
            schemaElements = schemaElements.plus(extendElements)
        }
        return schema.copy(elements = schemaElements, basedOnRef = basedOnSchema, extendsRef = extendsSchema)
    }

    private fun normalizeSchemaName(name: String): String {
        return name.lowercase()
    }

    /**
     * The fixup process fills in references and inherited attributes.
     */
    private fun fixupElement(element: Element, baseElement: Element? = null): Element {
        if (element.canBeBlank && element.default != null)
            error("Schema Error: '${element.name}' has both a default and a canBeBlank field")
        if (element.canBeBlank && element.mapper != null)
            error("Schema Error: '${element.name}' has both a mapper and a canBeBlank field")
        val valueSet = element.valueSet ?: baseElement?.valueSet
        val valueSetRef = valueSet?.let {
            val ref = findValueSet(it)
                ?: error("Schema Error: '$valueSet' is missing in element '{$element.name}'")
            ref.mergeAltValues(element.altValues)
        }
        val table = element.table ?: baseElement?.table
        val tableRef = table?.let {
            findLookupTable(it)
                ?: error("Schema Error: '$table' is missing in element '{$element.name}'")
        }
        val mapper = element.mapper ?: baseElement?.mapper
        val refAndArgs: Pair<Mapper, List<String>>? = mapper?.let {
            val (name, args) = Mappers.parseMapperField(it)
            val ref: Mapper = findMapper(name)
                ?: error("Schema Error: Could not find mapper '$name' in element '{$element.name}'")
            Pair(ref, args)
        }
        val fullElement = if (baseElement != null) element.inheritFrom(baseElement) else element

        if (fullElement.maxLength != null && fullElement.maxLength < 0)
            error("Schema Error: maxLength ${fullElement.maxLength} for ${fullElement.name} must be >= 0")

        return fullElement.copy(
            valueSetRef = valueSetRef,
            tableRef = tableRef,
            mapperRef = refAndArgs?.first,
            mapperArgs = refAndArgs?.second
        )
    }

    /*
     * Mappers
     */

    fun findMapper(name: String): Mapper? {
        return mappers.find { it.name.equals(name, ignoreCase = true) }
    }

    /*
    * JurisdictionalFilters
    */

    fun findJurisdictionalFilter(name: String): JurisdictionalFilter? {
        return jurisdictionalFilters.find { it.name.equals(name, ignoreCase = true) }
    }

    /*
     * ValueSet
     */

    fun loadValueSetCatalog(catalog: String): Metadata {
        val catalogDir = File(catalog)
        if (!catalogDir.isDirectory) error("Expected ${catalogDir.absolutePath} to be a directory")
        try {
            return loadValueSetList(readAllValueSets(catalogDir))
        } catch (e: Exception) {
            throw Exception("Error loading $catalog", e)
        }
    }

    fun loadValueSets(vararg sets: ValueSet): Metadata {
        return loadValueSetList(sets.toList())
    }

    fun loadValueSetList(sets: List<ValueSet>): Metadata {
        this.valueSets = sets.map { normalizeValueSetName(it.name) to it }.toMap()
        return this
    }

    fun findValueSet(name: String): ValueSet? {
        return valueSets[normalizeValueSetName(name)]
    }

    private fun readAllValueSets(catalogDir: File): List<ValueSet> {
        // read the .valueset files in the director
        val valueSetExtFilter = FilenameFilter { _, name -> name.endsWith(valueSetExtension) }
        val files = File(catalogDir.absolutePath).listFiles(valueSetExtFilter) ?: emptyArray()
        return files.flatMap { readValueSets(it) }
    }

    private fun readValueSets(file: File): List<ValueSet> {
        try {
            return mapper.readValue(file.inputStream())
        } catch (e: Exception) {
            throw Exception("Error reading '${file.name}'", e)
        }
    }

    private fun normalizeValueSetName(name: String): String {
        return name.lowercase()
    }

    /*
     * Lookup Tables
     */
    var lookupTableStore = mapOf<String, LookupTable>()
    val lookupTables get() = lookupTableStore

    fun loadLookupTables(filePath: String): Metadata {
        val catalogDir = File(filePath)
        if (!catalogDir.isDirectory) error("Expected ${catalogDir.absolutePath} to be a directory")
        try {
            readAllTables(catalogDir) { tableName: String, table: LookupTable ->
                loadLookupTable(tableName, table)
            }
            return this
        } catch (e: Exception) {
            throw Exception("Error loading tables in '$filePath'", e)
        }
    }

    fun loadLookupTable(name: String, table: LookupTable): Metadata {
        lookupTableStore = lookupTableStore.plus(name.lowercase() to table)
        return this
    }

    fun loadLookupTable(name: String, tableStream: InputStream): Metadata {
        val table = LookupTable.read(tableStream)
        return loadLookupTable(name, table)
    }

    fun findLookupTable(name: String): LookupTable? {
        return lookupTableStore[name.lowercase()]
    }

    private fun readAllTables(catalogDir: File, block: (String, LookupTable) -> Unit) {
        val extFilter = FilenameFilter { _, name -> name.endsWith(tableExtension) }
        val files = File(catalogDir.absolutePath).listFiles(extFilter) ?: emptyArray()
        files.forEach { file ->
            val table = LookupTable.read(file.inputStream())
            val name = file.nameWithoutExtension
            block(name, table)
        }
    }

    companion object {
        const val schemaExtension = ".schema"
        const val valueSetExtension = ".valuesets"
        const val tableExtension = ".csv"
        const val defaultMetadataDirectory = "./metadata"
        const val schemasSubdirectory = "schemas"
        const val valuesetsSubdirectory = "valuesets"
        const val tableSubdirectory = "tables"
    }
}<|MERGE_RESOLUTION|>--- conflicted
+++ resolved
@@ -32,11 +32,8 @@
         ZipCodeToCountyMapper(),
         SplitByCommaMapper(),
         TimestampMapper(),
-<<<<<<< HEAD
+        HashMapper(),
         NullMapper(),
-=======
-        HashMapper(),
->>>>>>> 0330b5f9
     )
 
     private var jurisdictionalFilters = listOf(

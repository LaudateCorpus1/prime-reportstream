package gov.cdc.prime.router

import com.fasterxml.jackson.databind.ObjectMapper
import com.fasterxml.jackson.dataformat.yaml.YAMLFactory
import com.fasterxml.jackson.module.kotlin.KotlinModule
import com.fasterxml.jackson.module.kotlin.readValue
import java.io.File
import java.io.FilenameFilter
import java.io.InputStream

/**
 * A metadata object contains all the metadata including schemas, tables, valuesets, and organizations.
 */
class Metadata {
    private var schemaStore = mapOf<String, Schema>()
    private var mappers = listOf(
        MiddleInitialMapper(),
        UseMapper(),
        IfPresentMapper(),
        LookupMapper(),
        ConcatenateMapper(),
        Obx17Mapper(),
        Obx17TypeMapper(),
        Obx8Mapper(),
    )

    private var jurisdictionalFilters = listOf(
        FilterByCounty(),
        Matches(),
        DoesNotMatch(),
    )
    private var valueSets = mapOf<String, ValueSet>()
    private var organizationStore: Map<String, Organization> = mapOf()
    private var receiverStore: Map<String, Receiver> = mapOf()
    private var senderStore: Map<String, Sender> = mapOf()
    private val mapper = ObjectMapper(YAMLFactory()).registerModule(KotlinModule())
    var receivingApplication: String? = null
    var receivingFacility: String? = null

    /**
     * Load all parts of the metadata catalog from a directory and its sub-directories
     */
    constructor(
        metadataPath: String,
        orgExt: String? = null
    ) {
        val organizationsFilename = "$organizationsBaseName${orgExt ?: ""}.yml"
        val metadataDir = File(metadataPath)
        if (!metadataDir.isDirectory) error("Expected metadata directory")
        loadValueSetCatalog(metadataDir.toPath().resolve(valuesetsSubdirectory).toString())
        loadOrganizations(metadataDir.toPath().resolve(organizationsFilename).toString())
        loadLookupTables(metadataDir.toPath().resolve(tableSubdirectory).toString())
        loadSchemaCatalog(metadataDir.toPath().resolve(schemasSubdirectory).toString())
    }

    /**
     * Useful for test versions of the metadata catalog
     */
    constructor(
        schema: Schema? = null,
        valueSet: ValueSet? = null,
        tableName: String? = null,
        table: LookupTable? = null,
<<<<<<< HEAD
=======
        organization: Organization? = null
>>>>>>> 25f1177c
    ) {
        valueSet?.let { loadValueSets(it) }
        table?.let { loadLookupTable(tableName ?: "", it) }
        schema?.let { loadSchemas(it) }
    }

    /*
     * Schema
     */
    val schemas: Collection<Schema> get() = schemaStore.values

    // Load the schema catalog either from the default location or from the passed location
    fun loadSchemaCatalog(catalog: String): Metadata {
        val catalogDir = File(catalog)
        if (!catalogDir.isDirectory) error("Expected ${catalogDir.absolutePath} to be a directory")
        try {
            return loadSchemaList(readAllSchemas(catalogDir, ""))
        } catch (e: Exception) {
            throw Exception("Error loading schema catalog: $catalog", e)
        }
    }

    fun loadSchemas(vararg schemas: Schema): Metadata {
        return loadSchemaList(schemas.toList())
    }

    fun loadSchemaList(schemas: List<Schema>): Metadata {
        val fixedUpSchemas = mutableMapOf<String, Schema>()

        fun fixupSchema(name: String): Schema {
            val normalName = normalizeSchemaName(name)
            if (fixedUpSchemas.containsKey(normalName)) return fixedUpSchemas.getValue(normalName)

            val schema = schemas.find { normalizeSchemaName(it.name) == normalName }
                ?: error("extends schema does not exist for '$normalName'")
            val extendsSchema = schema.extends?.let { fixupSchema(it) }
            val basedOnSchema = schema.basedOn?.let { fixupSchema(it) }
            val fixedUpSchema = fixupElements(schema, basedOnSchema, extendsSchema)
            fixedUpSchemas[normalName] = fixedUpSchema
            return fixedUpSchema
        }

        schemas.forEach { fixupSchema(it.name) }
        schemaStore = fixedUpSchemas
        return this
    }

    fun findSchema(name: String): Schema? {
        return schemaStore[normalizeSchemaName(name)]
    }

    private fun readAllSchemas(catalogDir: File, dirRelPath: String): List<Schema> {
        val outputSchemas = mutableListOf<Schema>()

        // read the .schema files in the director
        val schemaExtFilter = FilenameFilter { _: File, name: String -> name.endsWith(schemaExtension) }
        val dir = File(catalogDir.absolutePath, dirRelPath)
        val files = dir.listFiles(schemaExtFilter) ?: emptyArray()
        outputSchemas.addAll(files.map { readSchema(dirRelPath, it) })

        // read the schemas in the sub-directory
        val subDirs = dir.listFiles { file -> file.isDirectory } ?: emptyArray()
        subDirs.forEach {
            val childPath = if (dirRelPath.isEmpty()) it.name else dirRelPath + "/" + it.name
            outputSchemas.addAll(readAllSchemas(catalogDir, childPath))
        }

        return outputSchemas
    }

    private fun readSchema(dirRelPath: String, file: File): Schema {
        try {
            val fromSchemaFile = mapper.readValue<Schema>(file.inputStream())
            val schemaName = normalizeSchemaName(
                if (dirRelPath.isEmpty()) fromSchemaFile.name else dirRelPath + "/" + fromSchemaFile.name
            )
            return fromSchemaFile.copy(name = schemaName)
        } catch (e: Exception) {
            throw Exception("Error parsing '${file.name}'", e)
        }
    }

    private fun fixupElements(schema: Schema, basedOnSchema: Schema?, extendsSchema: Schema?): Schema {
        // Inherit properties from the base schema
        val baseSchema = extendsSchema ?: basedOnSchema
        var schemaElements = schema.elements.map { element ->
            baseSchema?.findElement(element.name)
                ?.let { fixupElement(element, it) }
                ?: fixupElement(element)
        }
        // Extend the schema if there is a extend element
        extendsSchema?.let {
            val extendElements = it.elements.mapNotNull { element ->
                if (schema.containsElement(element.name)) null else fixupElement(element)
            }
            schemaElements = schemaElements.plus(extendElements)
        }
        return schema.copy(elements = schemaElements, basedOnRef = basedOnSchema, extendsRef = extendsSchema)
    }

    private fun normalizeSchemaName(name: String): String {
        return name.toLowerCase()
    }

    /**
     * The fixup process fills in references and inherited attributes.
     */
    private fun fixupElement(element: Element, baseElement: Element? = null): Element {
        if (element.canBeBlank && element.default != null)
            error("Schema Error: '${element.name}' has both a default and a canBeBlank field")
        if (element.canBeBlank && element.mapper != null)
            error("Schema Error: '${element.name}' has both a mapper and a canBeBlank field")
        val valueSet = element.valueSet ?: baseElement?.valueSet
        val valueSetRef = valueSet?.let {
            val ref = findValueSet(it)
                ?: error("Schema Error: '$valueSet' is missing in element '{$element.name}'")
            ref.mergeAltValues(element.altValues)
        }
        val table = element.table ?: baseElement?.table
        val tableRef = table?.let {
            findLookupTable(it)
                ?: error("Schema Error: '$table' is missing in element '{$element.name}'")
        }
        val mapper = element.mapper ?: baseElement?.mapper
        val refAndArgs: Pair<Mapper, List<String>>? = mapper?.let {
            val (name, args) = Mappers.parseMapperField(it)
            val ref: Mapper = findMapper(name)
                ?: error("Schema Error: Could not find mapper '$name' in element '{$element.name}'")
            Pair(ref, args)
        }
        val fullElement = if (baseElement != null) element.inheritFrom(baseElement) else element

        return fullElement.copy(
            valueSetRef = valueSetRef,
            tableRef = tableRef,
            mapperRef = refAndArgs?.first,
            mapperArgs = refAndArgs?.second
        )
    }

    /*
     * Mappers
     */

    fun findMapper(name: String): Mapper? {
        return mappers.find { it.name.equals(name, ignoreCase = true) }
    }

    /*
    * JurisdictionalFilters
    */

    fun findJurisdictionalFilter(name: String): JurisdictionalFilter? {
        return jurisdictionalFilters.find { it.name.equals(name, ignoreCase = true) }
    }

    /*
      * ValueSet
      */

    fun loadValueSetCatalog(catalog: String): Metadata {
        val catalogDir = File(catalog)
        if (!catalogDir.isDirectory) error("Expected ${catalogDir.absolutePath} to be a directory")
        try {
            return loadValueSetList(readAllValueSets(catalogDir))
        } catch (e: Exception) {
            throw Exception("Error loading $catalog", e)
        }
    }

    fun loadValueSets(vararg sets: ValueSet): Metadata {
        return loadValueSetList(sets.toList())
    }

    fun loadValueSetList(sets: List<ValueSet>): Metadata {
        this.valueSets = sets.map { normalizeValueSetName(it.name) to it }.toMap()
        return this
    }

    fun findValueSet(name: String): ValueSet? {
        return valueSets[normalizeValueSetName(name)]
    }

    private fun readAllValueSets(catalogDir: File): List<ValueSet> {
        // read the .valueset files in the director
        val valueSetExtFilter = FilenameFilter { _, name -> name.endsWith(valueSetExtension) }
        val files = File(catalogDir.absolutePath).listFiles(valueSetExtFilter) ?: emptyArray()
        return files.flatMap { readValueSets(it) }
    }

    private fun readValueSets(file: File): List<ValueSet> {
        try {
            return mapper.readValue(file.inputStream())
        } catch (e: Exception) {
            throw Exception("Error reading '${file.name}'", e)
        }
    }

    private fun normalizeValueSetName(name: String): String {
        return name.toLowerCase()
    }

    /*
     * Organizations
     */

    val organizations get() = this.organizationStore.values
    val senders get() = this.senderStore.values
    val receivers get() = this.receiverStore.values

    fun loadOrganizations(filePath: String): Metadata {
        try {
            return loadOrganizations(File(filePath).inputStream())
        } catch (e: Exception) {
            throw Exception("Error loading: $filePath", e)
        }
    }

    fun loadOrganizations(organizationStream: InputStream): Metadata {
        val list = mapper.readValue<List<DeepOrganization>>(organizationStream)
        return loadOrganizationList(list)
    }

    fun loadOrganizations(vararg organizations: DeepOrganization): Metadata {
        return loadOrganizationList(organizations.toList())
    }

    fun loadOrganizationList(organizations: List<DeepOrganization>): Metadata {
        organizations.forEach { org ->
            if (org.receivers.find { it.organizationName != org.name } != null)
                error("Metadata Error: receiver organizationName does not match in ${org.name}")
            if (org.receivers.associateBy { it.fullName }.size != org.receivers.size)
                error("Metadata Error: duplicate receiver name in ${org.name}")
            if (org.senders.find { it.organizationName != org.name } != null)
                error("Metadata Error: sender organizationName does not match in ${org.name}")
            if (org.senders.associateBy { it.fullName }.size != org.senders.size)
                error("Metadata Error: duplicate sender name in ${org.name}")
        }
        organizationStore = organizations.associateBy { it.name }
        senderStore = organizations.flatMap { it.senders }.associateBy { it.fullName }
        receiverStore = organizations.flatMap { it.receivers }.associateBy { it.fullName }

        receiverStore.forEach { (_, receiver) ->
            receiver.timing?.let {
                if (!it.isValid())
                    error("Metadata Error: improper batch value for ${receiver.fullName}")
            }
        }
        return this
    }

    fun findOrganization(name: String): Organization? {
        return organizationStore[name]
    }

    fun findReceiver(fullName: String): Receiver? {
        return receiverStore[fullName] ?: receiverStore["$fullName.default"]
    }

    fun findSender(fullName: String): Sender? {
        return senderStore[fullName] ?: senderStore["$fullName.default"]
    }

    /*
     * Lookup Tables
     */
    var lookupTableStore = mapOf<String, LookupTable>()
    val lookupTables get() = lookupTableStore

    fun loadLookupTables(filePath: String): Metadata {
        val catalogDir = File(filePath)
        if (!catalogDir.isDirectory) error("Expected ${catalogDir.absolutePath} to be a directory")
        try {
            readAllTables(catalogDir) { tableName: String, table: LookupTable ->
                loadLookupTable(tableName, table)
            }
            return this
        } catch (e: Exception) {
            throw Exception("Error loading tables in '$filePath'", e)
        }
    }

    fun loadLookupTable(name: String, table: LookupTable): Metadata {
        lookupTableStore = lookupTableStore.plus(name.toLowerCase() to table)
        return this
    }

    fun loadLookupTable(name: String, tableStream: InputStream): Metadata {
        val table = LookupTable.read(tableStream)
        return loadLookupTable(name, table)
    }

    fun findLookupTable(name: String): LookupTable? {
        return lookupTableStore[name.toLowerCase()]
    }

    private fun readAllTables(catalogDir: File, block: (String, LookupTable) -> Unit) {
        val extFilter = FilenameFilter { _, name -> name.endsWith(tableExtension) }
        val files = File(catalogDir.absolutePath).listFiles(extFilter) ?: emptyArray()
        files.forEach { file ->
            val table = LookupTable.read(file.inputStream())
            val name = file.nameWithoutExtension
            block(name, table)
        }
    }

    companion object {
        const val schemaExtension = ".schema"
        const val valueSetExtension = ".valuesets"
        const val tableExtension = ".csv"
        const val defaultMetadataDirectory = "./metadata"
        const val schemasSubdirectory = "schemas"
        const val valuesetsSubdirectory = "valuesets"
        const val tableSubdirectory = "tables"
        const val organizationsBaseName = "organizations"
    }
}<|MERGE_RESOLUTION|>--- conflicted
+++ resolved
@@ -61,10 +61,7 @@
         valueSet: ValueSet? = null,
         tableName: String? = null,
         table: LookupTable? = null,
-<<<<<<< HEAD
-=======
-        organization: Organization? = null
->>>>>>> 25f1177c
+        organization: DeepOrganization? = null
     ) {
         valueSet?.let { loadValueSets(it) }
         table?.let { loadLookupTable(tableName ?: "", it) }

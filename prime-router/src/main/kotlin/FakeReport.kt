--- conflicted
+++ resolved
@@ -19,11 +19,7 @@
             "BD Veritor System for Rapid Detection of SARS-CoV-2*"
         )
 
-<<<<<<< HEAD
-        val state = reportState ?: randomChoice("FL", "PA", "TX", "AZ", "ND")
-=======
-        val state = reportState ?: randomChoice("FL", "PA", "TX", "AZ", "CO")
->>>>>>> dde4069b
+        val state = reportState ?: randomChoice("FL", "PA", "TX", "AZ", "ND", "CO")
         val county = findLookupTable("fips-county")?.let {
             when (state) {
                 "AZ" -> randomChoice("Pima", "Yuma")

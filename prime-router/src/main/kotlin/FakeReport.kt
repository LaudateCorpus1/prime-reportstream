package gov.cdc.prime.router

import com.github.javafaker.Faker
import com.github.javafaker.Name
import java.text.SimpleDateFormat
import java.util.Random
import java.util.concurrent.TimeUnit

class FakeDataService {
    fun getFakeValueForElement(
        element: Element,
        context: FakeReport.RowContext,
    ): String {
        val faker = context.faker

        fun createFakeText(element: Element): String {
            return when {
                element.nameContains("name_of_testing_lab") -> "Any lab USA"
                element.nameContains("lab_name") -> "Any lab USA"
                element.nameContains("facility_name") -> "Any facility USA"
                element.nameContains("name_of_school") -> randomChoice("", context.schoolName)
                element.nameContains("reference_range") -> randomChoice("", "Normal", "Abnormal", "Negative")
                element.nameContains("patient_age_and_units") -> {
                    val unit = randomChoice("months", "years", "days")
                    val value = when (unit) {
                        "months" -> faker.number().numberBetween(1, 18)
                        "days" -> faker.number().numberBetween(0, 364)
                        "years" -> faker.number().numberBetween(1, 120)
                        else -> TODO()
                    }

                    "$value $unit"
                }
                else -> faker.lorem().characters(5, 10)
            }
        }

        fun createFakeName(element: Element): String {
            return when {
                element.nameContains("first") -> context.patientName.firstName()
                element.nameContains("last") -> context.patientName.lastName()
                element.nameContains("middle") -> context.patientName.firstName() // no middle name in faker
                element.nameContains("suffix") -> randomChoice(context.patientName.suffix(), "")
                else -> TODO()
            }
        }

        fun createFakeDate(element: Element): String {
            val date = when {
                element.nameContains("DOB") -> faker.date().birthday(0, 100)
                else -> faker.date().past(10, TimeUnit.DAYS)
            }
            val formatter = SimpleDateFormat(Element.datePattern)
            return formatter.format(date)
        }

        fun createFakeDateTime(): String {
            val date = faker.date().past(10, TimeUnit.DAYS)
            val formatter = SimpleDateFormat(Element.datetimePattern)
            return formatter.format(date)
        }

        fun createFakePhoneNumber(element: Element): String {
            val csvField = element.csvFields?.get(0)
            val phoneNumberFormat = csvField?.format ?: "2#########:1:"
            return faker.numerify(phoneNumberFormat)
        }

        fun createFakeEmail(): String {
            return "${context.patientName.username()}@email.com"
        }

        fun createFakeCodeValue(element: Element): String {
            return when (element.name) {
                "specimen_source_site_code" -> "71836000"
                "test_result_status" -> randomChoice("F", "C")
                else -> {
                    val altValues = element.altValues
                    val valueSet = element.valueSetRef
                    // if the code defines alternate values in the schema we need to
                    // output them here
                    val possibleValues = if (altValues?.isNotEmpty() == true) {
                        altValues.map { it.code }.toTypedArray()
                    } else {
                        valueSet?.values?.map { it.code }?.toTypedArray() ?: arrayOf("")
                    }

                    randomChoice(*possibleValues)
                }
            }
<<<<<<< HEAD
        }

        fun createFakeTableValue(element: Element): String {
            val lookupTable = element.tableRef
                ?: error("LookupTable ${element.table} is not available")
            return when (element.table) {
                "LIVD-2020-11-18" -> {
                    if (element.tableColumn == null) return ""
                    lookupTable.lookupValue("Model", context.equipmentModel, element.tableColumn)
                        ?: error(
                            "Schema Error: Could not lookup ${context.equipmentModel} " +
                                "to ${element.tableColumn}"
                        )
                }
                "fips-county" -> {
                    when {
                        element.nameContains("state") -> context.state
                        element.nameContains("county") -> context.county ?: ""
                        else -> TODO("Add this column in a table")
=======
            Element.Type.TABLE, Element.Type.TABLE_OR_BLANK -> {
                val lookupTable = element.tableRef
                    ?: error("LookupTable ${element.table} is not available")
                when (element.table) {
                    "LIVD-SARS-CoV-2-2021-01-20" -> {
                        if (element.tableColumn == null) return ""
                        lookupTable.lookupValue("Model", context.equipmentModel, element.tableColumn)
                            ?: error(
                                "Schema Error: Could not lookup ${context.equipmentModel} " +
                                    "to ${element.tableColumn}"
                            )
                    }
                    "fips-county" -> {
                        when {
                            element.nameContains("state") -> context.state
                            element.nameContains("county") -> context.county ?: ""
                            else -> TODO("Add this column in a table")
                        }
>>>>>>> 6958b3de
                    }
                }
                else -> TODO("Add this table")
            }
        }

        return when (element.type) {
            Element.Type.CITY -> faker.address().city()
            Element.Type.POSTAL_CODE -> faker.address().zipCode().toString()
            Element.Type.TEXT -> createFakeText(element)
            Element.Type.BLANK -> ""
            Element.Type.TEXT_OR_BLANK -> randomChoice("", createFakeText(element))
            Element.Type.NUMBER -> faker.number().numberBetween(1, 10).toString()
            Element.Type.DATE -> createFakeDate(element)
            Element.Type.DATETIME -> createFakeDateTime()
            Element.Type.DURATION -> TODO()
            Element.Type.CODE -> createFakeCodeValue(element)
            Element.Type.TABLE, Element.Type.TABLE_OR_BLANK -> createFakeTableValue(element)
            Element.Type.HD -> element.default ?: "0.0.0.0.1"
            Element.Type.EI -> element.default ?: "SomeEntityID"
            Element.Type.ID -> faker.numerify("######")
            Element.Type.ID_CLIA -> faker.numerify("##D#######") // Ex, 03D1021379
            Element.Type.ID_DLN -> faker.idNumber().valid()
            Element.Type.ID_SSN -> faker.idNumber().validSvSeSsn()
            Element.Type.ID_NPI -> faker.numerify("##########")
            Element.Type.STREET -> faker.address().streetAddress()
            Element.Type.STREET_OR_BLANK -> ""
            Element.Type.PERSON_NAME -> createFakeName(element)
            Element.Type.TELEPHONE -> createFakePhoneNumber(element)
            Element.Type.EMAIL -> createFakeEmail()
            null -> error("Invalid element type for ${element.name}")
        }
    }

    private fun randomChoice(vararg choices: String): String {
        val random = Random()
        return choices[random.nextInt(choices.size)]
    }
}

class FakeReport(val metadata: Metadata) {
    private val fakeDataService: FakeDataService = FakeDataService()

    class RowContext(
        findLookupTable: (String) -> LookupTable? = { null },
        reportState: String? = null,
        val schemaName: String? = null,
        reportCounty: String? = null
    ) {
        val faker = Faker()
        val patientName: Name = faker.name()
        val schoolName: String = faker.university().name()
        val equipmentModel = randomChoice(
            "BinaxNOW COVID-19 Ag Card",
            "BD Veritor System for Rapid Detection of SARS-CoV-2*"
        )

        val state = reportState ?: randomChoice("FL", "PA", "TX", "AZ", "ND", "CO", "LA")
        val county = reportCounty ?: findLookupTable("fips-county")?.let {
            when (state) {
                "AZ" -> randomChoice("Pima", "Yuma")
                "PA" -> randomChoice("Bucks", "Chester", "Montgomery")
                else -> randomChoice(it.filter("State", state, "County"))
            }
        }
    }

    internal fun buildColumn(element: Element, context: RowContext): String {
        return fakeDataService.getFakeValueForElement(element, context)
    }

    internal fun buildMappedColumn(element: Element, rowContext: RowContext): String {
        if (element.mapper.isNullOrEmpty()) error("Cannot build a mapped column without a mapper.")
        if (rowContext.schemaName.isNullOrEmpty()) error("Cannot fake a mapped column without the schema name")

        val schema = metadata.findSchema(rowContext.schemaName)
        val mapper = element.mapper
        val refAndArgs: Pair<Mapper, List<String>> = mapper.let {
            val (name, args) = Mappers.parseMapperField(it)
            val ref: Mapper = metadata.findMapper(name)
                ?: error("Schema Error: Could not find mapper '$name' in element '{$element.name}'")
            Pair(ref, args)
        }

        return when (val mapperRef: Mapper = refAndArgs.first) {
            is UseMapper, is ConcatenateMapper -> {
                // find element
                val elementNames = refAndArgs.second
                val useElements = elementNames.map {
                    schema?.findElement(it)
                }

                val evs = useElements.map {
                    if (it == null) return ""

                    ElementAndValue(it, buildColumn(it, rowContext))
                }

                // get fake data for element
                mapperRef.apply(element, refAndArgs.second, evs) ?: ""
            }
            else -> buildColumn(element, rowContext)
        }
    }

    private fun buildRow(schema: Schema, targetState: String? = null, targetCounty: String? = null): List<String> {
        val context = RowContext(metadata::findLookupTable, targetState, schemaName = schema.name, targetCounty)
        return schema.elements.map {
            if (it.mapper.isNullOrEmpty())
                buildColumn(it, context)
            else
                buildMappedColumn(it, context)
        }
    }

    fun build(
        schema: Schema,
        count: Int = 10,
        source: Source,
        targetState: String? = null,
        targetCounty: String? = null
    ): Report {
        val rows = (0 until count).map { buildRow(schema, targetState, targetCounty) }.toList()
        return Report(schema, rows, listOf(source))
    }

    companion object {
        private fun randomChoice(vararg choices: String): String {
            val random = Random()
            return choices[random.nextInt(choices.size)]
        }

        private fun randomChoice(choices: List<String>): String {
            if (choices.isEmpty()) return ""
            val random = Random()
            return choices[random.nextInt(choices.size)]
        }
    }
}<|MERGE_RESOLUTION|>--- conflicted
+++ resolved
@@ -88,14 +88,13 @@
                     randomChoice(*possibleValues)
                 }
             }
-<<<<<<< HEAD
         }
 
         fun createFakeTableValue(element: Element): String {
             val lookupTable = element.tableRef
                 ?: error("LookupTable ${element.table} is not available")
             return when (element.table) {
-                "LIVD-2020-11-18" -> {
+                "LIVD-SARS-CoV-2-2021-01-20" -> {
                     if (element.tableColumn == null) return ""
                     lookupTable.lookupValue("Model", context.equipmentModel, element.tableColumn)
                         ?: error(
@@ -108,26 +107,6 @@
                         element.nameContains("state") -> context.state
                         element.nameContains("county") -> context.county ?: ""
                         else -> TODO("Add this column in a table")
-=======
-            Element.Type.TABLE, Element.Type.TABLE_OR_BLANK -> {
-                val lookupTable = element.tableRef
-                    ?: error("LookupTable ${element.table} is not available")
-                when (element.table) {
-                    "LIVD-SARS-CoV-2-2021-01-20" -> {
-                        if (element.tableColumn == null) return ""
-                        lookupTable.lookupValue("Model", context.equipmentModel, element.tableColumn)
-                            ?: error(
-                                "Schema Error: Could not lookup ${context.equipmentModel} " +
-                                    "to ${element.tableColumn}"
-                            )
-                    }
-                    "fips-county" -> {
-                        when {
-                            element.nameContains("state") -> context.state
-                            element.nameContains("county") -> context.county ?: ""
-                            else -> TODO("Add this column in a table")
-                        }
->>>>>>> 6958b3de
                     }
                 }
                 else -> TODO("Add this table")

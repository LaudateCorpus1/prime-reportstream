---
  #
  # Local means a configuration that works on a Docker Compose cluster
  #
  - name: simple_report
    description: PRIME's POC testing app
    jurisdiction: FEDERAL
    senders:
      - name: default
        organizationName: simple_report
        topic: covid-19
        schemaName: primedatainput/pdi-covid-19
        format: CSV

  - name: waters
    description: Test Sender from Waters
    jurisdiction: FEDERAL
    senders:
<<<<<<< HEAD
      - name: "default"
        organizationName: "waters"
        format: "CSV"
        topic: "covid-19-otc"
        schemaName: "waters/waters-covid-19"
=======
      - name: default
        organizationName: waters
        topic: covid-19
        schemaName: waters/waters-covid-19
        format: CSV
>>>>>>> 5fc176e3

  - name: im
    description: Test Sender
    jurisdiction: FEDERAL
    senders:
      - name: default
        organizationName: im
        topic: covid-19
        schemaName: waters/im-covid-19
        format: CSV

  - name: strac
    description: STRAC POC testing app
    jurisdiction: FEDERAL
    senders:
      - name: default
        organizationName: strac
        topic: covid-19
        schemaName: strac/strac-covid-19
        format: CSV

  - name: tpca
    description: TPCA Receiver organization via A6
    jurisdiction: FEDERAL
    senders:
      - name: default
        organizationName: tpca
        topic: covid-19
        schemaName: tpca/tpca-covid-19
        format: CSV

  - name: az-phd
    description: Arizona PHD
    jurisdiction: STATE
    stateCode: AZ
    receivers:
      - name: elr-prod
        organizationName: az-phd
        topic: covid-19
        jurisdictionalFilter:
          - matches(ordering_facility_state,AZ)
        translation:
          type: CUSTOM
          schemaName: az/az-covid-19
          format: CSV
        timing:
          operation: MERGE
          numberPerDay: 1440 # Every minute
          initialTime: 00:00
          timeZone: ARIZONA
        transport:
          type: SFTP
          host: sftp
          port: 22
          filePath: ./upload

  - name: pima-az-phd
    description: Pima County, Arizona PHD
    jurisdiction: COUNTY
    stateCode: AZ
    countyName: Pima
    receivers:
      - name: elr
        organizationName: pima-az-phd
        topic: covid-19
        jurisdictionalFilter:
          - filterByCounty(AZ, Pima)
        translation:
          type: CUSTOM
          schemaName: az/pima-az-covid-19
          format: CSV
        timing:
          operation: MERGE
          numberPerDay: 1440 # Every minute.  NOTE:  In production, they want deliveries once a day at 8am MST.
          initialTime: 00:00
          timeZone: ARIZONA

  - name: ca-scc-phd
    description: Public Health Department - Santa Clara, California
    jurisdiction: COUNTY
    stateCode: CA
    countyName: Santa Clara
    receivers:
      - name: elr-download
        organizationName: ca-scc-phd
        topic: covid-19
        jurisdictionalFilter: [ "matches(ordering_facility_state, CA)", "matches(ordering_facility_county, Santa Clara)" ]
        deidentify: false
        translation:
          type: CUSTOM
          schemaName: ca/ca-scc-covid-19
          format: CSV
        timing:
          operation: MERGE
          numberPerDay: 1440 # Every minute
          initialTime: 09:15 # A little after the 12am EASTERN reports from simple report
          timeZone: EASTERN

  - name: "co-phd"
    description: "Colorado Department of Public Health and Environment"
    jurisdiction: "STATE"
    stateCode: "CO"
    receivers:
    - name: "elr"
      organizationName: "co-phd"
      topic: "covid-19"
      jurisdictionalFilter:
      - "orEquals(patient_state, CO, ordering_facility_state, CO)"
      translation:
        schemaName: "co/co-covid-19-redox"
        format: "REDOX"
        defaults:
          processing_mode_code: "P"
          redox_source_name: "Prime Data Hub (Staging)"
          redox_source_id: "d89d4057-930f-4c5b-bb39-8cddb326e928"
          redox_destination_id: "62d62d52-3771-4151-aff4-4a3d420a8b7a"
          redox_destination_name: "Colorado Dept of Public Health (CDPHE)"
        nameFormat: "STANDARD"
        type: "CUSTOM"
      deidentify: false
      timing:
        operation: "MERGE"
        numberPerDay: 1440
        initialTime: "00:00"
        timeZone: "EASTERN"
      transport:
        type: REDOX
        apiKey: some_key
        baseUrl: http://redox:1080

  - name: tx-phd
    description: Texas Department of State Health Services
    jurisdiction: STATE
    stateCode: TX
    receivers:
      - name: elr-test
        organizationName: tx-phd
        topic: covid-19
        jurisdictionalFilter:
         - "matches(ordering_facility_state, TX)"
         - "matches(processing_mode_code, T)"
        translation:
          type: HL7
          useBatchHeaders: false
          receivingApplicationName: NEDSS
          receivingFacilityName: TX-ELR
        transport:
          type: SFTP
          host: sftp
          port: 22
          filePath: ./upload
      - name: elr-debug
        organizationName: tx-phd
        topic: covid-19
        jurisdictionalFilter:
          - "matches(ordering_facility_state, TX)"
          - "matches(processing_mode_code, D)"
        translation:
          type: HL7
          useBatchHeaders: false
          receivingApplicationName: NEDSS
          receivingFacilityName: TX-ELR
        transport:
          type: SFTP
          host: sftp
          port: 22
          filePath: ./upload
        
  - name: fl-phd
    description: Florida Department of Health
    jurisdiction: STATE
    stateCode: FL
    receivers:
      - name: elr
        organizationName: fl-phd
        topic: covid-19
        jurisdictionalFilter:
          - matches(ordering_facility_state, FL)
        deidentify: false
        translation:
          type: HL7
          useBatchHeaders: true
          receivingApplicationName: FDOH-ELR
          receivingApplicationOID: 2.16.840.1.114222.4.3.3.8.1.3
          receivingFacilityName: FDOH
          receivingFacilityOID: 2.16.840.1.114222.1.3645
        timing:
          operation: MERGE
          numberPerDay: 1440 # Every minute
          initialTime: 00:00
          timeZone: EASTERN
        transport:
          type: SFTP
          host: sftp
          port: 22
          filePath: ./upload

  - name: nd-doh
    description: North Dakota Department of Health
    jurisdiction: STATE
    stateCode: ND
    receivers:
      - name: elr
        organizationName: nd-doh
        topic: covid-19
        jurisdictionalFilter:
          - matches(ordering_facility_state, ND)
        deidentify: false
        translation:
          type: HL7
          useBatchHeaders: true
          receivingApplicationName: Maven
          receivingApplicationOID: 2.16.840.1.114222.4.3.4.34.1.1
          receivingFacilityName: NDDOH
          receivingFacilityOID: 2.16.840.1.113883.3.89.109.100.1.3
        timing:
          operation: MERGE
          numberPerDay: 1440 # Every minute
          initialTime: 00:00
          timeZone: CENTRAL
        transport:
          type: SFTP
          host: sftp
          port: 22
          filePath: ./upload

  - name: la-doh
    description: Louisiana Department of Health
    jurisdiction: STATE
    stateCode: LA
    receivers:
      - name: elr
        organizationName: la-doh
        topic: covid-19
        jurisdictionalFilter:
          - matches(ordering_facility_state, LA)
        translation:
          type: HL7
          useBatchHeaders: true
          receivingOrganization: laoph
          receivingApplicationName: LA-ELR
          receivingFacilityName: LADOH
          nameFormat: APHL
          useTestProcessingMode: false
        timing:
          operation: MERGE
          numberPerDay: 1440 # Every minute
          initialTime: 00:00
          timeZone: CENTRAL
        transport:
          type: SFTP
          host: sftp
          port: 22
          filePath: ./upload

  - name: oh-doh
    description: Ohio Department of Health
    jurisdiction: STATE
    stateCode: OH
    receivers:
      - name: elr
        organizationName: oh-doh
        topic: covid-19
        jurisdictionalFilter:
          - matches(ordering_facility_state, OH)
        translation:
          type: HL7
          useBatchHeaders: true
          suppressQstForAoe: true
          receivingApplicationName: OHDOH
          receivingApplicationOID: 2.16.840.1.114222.4.1.3674
          receivingFacilityName: OHDOH
          receivingFacilityOID: 2.16.840.1.114222.4.1.3674
          reportingFacilityName: CDC PRIME
          reportingFacilityId: 36DSMP9999
          nameFormat: OHIO
          suppressHl7Fields: OBX-23-11
          # turn off UNK and ASKU for this field
          useBlankInsteadOfUnknown: patient_race
        timing:
          operation: MERGE
          numberPerDay: 1440 # Every minute
          initialTime: 00:00
          timeZone: EASTERN
        transport:
          type: SFTP
          host: sftp
          port: 22
          filePath: ./upload

  - name: nm-doh
    description: New Mexico Department of Health
    jurisdiction: STATE
    stateCode: NM
    receivers:
      - name: elr
        organizationName: nm-doh
        topic: covid-19
        jurisdictionalFilter:
          - matches(ordering_facility_state, NM)
        translation:
          type: HL7
          useBatchHeaders: true
          receivingOrganization: elr
          receivingApplicationName: NMDOH
          receivingApplicationOID: 2.16.840.1.113883.3.5364
          receivingFacilityName: NMDOH
          receivingFacilityOID: 2.16.840.1.113883.3.5364
          truncateHDNamespaceIds: true
          nameFormat: APHL_LIGHT
          # turn off UNK and ASKU for this field
          useBlankInsteadOfUnknown: patient_race
          suppressHl7Fields: OBX-17-1
        timing:
          operation: MERGE
          numberPerDay: 1440 # Every minute
          initialTime: 00:00
          timeZone: MOUNTAIN
        transport:
          type: SFTP
          host: sftp
          port: 22
          filePath: ./upload
      - name: elr-csv
        organizationName: nm-doh
        topic: covid-19
        jurisdictionalFilter:
          - matches(ordering_facility_state, NM)
        translation:
          type: CUSTOM
          format: CSV
          schemaName: nm/nm-covid-19-csv
        timing:
          operation: MERGE
          numberPerDay: 1440
          initialTime: 00:00
          timeZone: MOUNTAIN
        transport:
          type: SFTP
          host: sftp
          port: 22
          filePath: ./upload

  - name: mt-doh
    description: Montana Department of Health
    jurisdiction: STATE
    stateCode: MT
    receivers:
      - name: elr
        organizationName: mt-doh
        topic: covid-19
        jurisdictionalFilter:
          - orEquals(patient_state, MT, ordering_facility_state, MT)
        translation:
          type: HL7
          useBatchHeaders: true
        transport:
          type: SFTP
          host: sftp
          port: 22
          filePath: ./upload
        timing:
          operation: MERGE
          numberPerDay: 1440 # Every minute
          initialTime: 00:00
          timeZone: MOUNTAIN
      - name: elr-csv
        organizationName: mt-doh
        topic: covid-19
        jurisdictionalFilter:
          - orEquals(patient_state, MT, ordering_facility_state, MT)
        translation:
          type: CUSTOM
          format: CSV
          schemaName: mt/mt-covid-19-csv
        transport:
          type: SFTP
          host: sftp
          port: 22
          filePath: ./upload
        timing:
          operation: MERGE
          numberPerDay: 1440
          initialTime: 00:00
          timeZone: MOUNTAIN

  - name: tx-doh
    description: Texas Department of Health
    jurisdiction: STATE
    stateCode: TX
    receivers:
      - name: elr
        organizationName: tx-doh
        topic: covid-19
        jurisdictionalFilter:
          - orEquals(ordering_facility_state, TX, patient_state, TX)
        translation:
          type: HL7
          useBatchHeaders: true
          receivingApplicationName: NEDSS
          receivingFacilityName: TX-ELR
          defaultAoeToUnknown: true
        transport:
          type: SFTP
          host: sftp
          port: 22
          filePath: ./
        timing:
          operation: MERGE
          numberPerDay: 1440 # Every minute
          initialTime: 00:00
          timeZone: CENTRAL

  - name: gu-doh
    description: Guam Department of Health
    jurisdiction: STATE
    stateCode: GU
    receivers:
      - name: elr
        organizationName: gu-doh
        topic: covid-19
        jurisdictionalFilter:
          - matches(ordering_facility_state, GU)
        translation:
          type: HL7
          useBatchHeaders: true
          receivingApplicationName: GUDOH
          receivingFacilityName: GUDOH
        transport:
          type: SFTP
          host: sftp
          port: 22
          filePath: ./upload
        timing:
          operation: MERGE
          numberPerDay: 1440 # Every minute
          initialTime: 00:00
          timeZone: CHAMORRO

  - name: vt-doh
    description: Vermont Department of Health
    jurisdiction: STATE
    stateCode: VT
    receivers:
      - name: elr
        organizationName: vt-doh
        topic: covid-19
        jurisdictionalFilter:
          - orEquals(ordering_facility_state, VT, patient_state, VT)
        translation:
          type: HL7
          useBatchHeaders: true
          receivingApplicationName: NBS
          receivingApplicationOID: 2.16.840.1.114222.4.1.185.1
          receivingFacilityName: VDH
          receivingFacilityOID: 2.16.840.1.114222.4.1.185
          truncateHDNamespaceIds: true
          usePid14ForPatientEmail: true
        transport:
          type: SFTP
          host: sftp
          port: 22
          filePath: ./upload
        timing:
          operation: MERGE
          numberPerDay: 1440 # Every minute
          initialTime: 00:00
          timeZone: EASTERN

  - name: nj-doh
    description: New Jersey Department of Health
    jurisdiction: STATE
    stateCode: NJ
    receivers:
      - name: elr
        organizationName: nj-doh
        topic: covid-19
        jurisdictionalFilter:
          - matches(ordering_facility_state, NJ)
        translation:
          type: HL7
          useBatchHeaders: true
          receivingApplicationName: NJELR
          receivingFacilityName: NJ-ELR
        transport:
          type: SFTP
          host: sftp
          port: 22
          filePath: ./upload
        timing:
          operation: MERGE
          numberPerDay: 1440
          initialTime: 00:00
          timeZone: EASTERN

  - name: mn-doh
    description: Minnesota Department of Health
    jurisdiction: STATE
    stateCode: MN
    receivers:
      - name: elr
        organizationName: mn-doh
        topic: covid-19
        jurisdictionalFilter:
          - orEquals(ordering_facility_state, MN, patient_state, MN)
        translation:
          type: HL7
          useBatchHeaders: true
          receivingApplicationName: MEDSS-ELR
          receivingApplicationOID: 2.16.840.1.114222.4.3.3.6.2.1
          receivingFacilityName: MN DOH
          receivingFacilityOID: 2.16.840.1.114222.4.1.3661
        transport:
          type: SFTP
          host: sftp
          port: 22
          filePath: ./upload
        timing:
          operation: MERGE
          numberPerDay: 1440
          initialTime: 00:00
          timeZone: EASTERN

  - name: wi-dph
    description: Wisconsin Department of Public Health
    jurisdiction: STATE
    stateCode: WI
    receivers:
      - name: elr
        organizationName: wi-dph
        topic: covid-19
        jurisdictionalFilter:
          - orEquals(ordering_facility_state, WI, patient_state, WI)
          - matches(processing_mode_code, P)
        translation:
          type: HL7
          useBatchHeaders: true
          receivingApplicationName: vCMR
          receivingApplicationOID: 2.16.840.1.113883.3.33.4.2.2
          receivingFacilityName: WEDSS
          receivingFacilityOID: 2.16.840.1.113883.3.33
        transport:
          type: SFTP
          host: sftp
          port: 22
          filePath: ./upload
        timing:
          operation: MERGE
          numberPerDay: 1440
          initialTime: 00:00
          timeZone: EASTERN
      - name: elr-test
        organizationName: wi-dph
        topic: covid-19
        jurisdictionalFilter:
          - orEquals(ordering_facility_state, WI, patient_state, WI)
          - matches(processing_mode_code, T)
        translation:
          type: HL7
          useBatchHeaders: true
          receivingApplicationName: vCMR
          receivingApplicationOID: 2.16.840.1.113883.3.33.4.2.2
          receivingFacilityName: WEDSS
          receivingFacilityOID: 2.16.840.1.113883.3.33
        transport:
          type: SFTP
          host: sftp
          port: 22
          filePath: ./upload
        timing:
          operation: MERGE
          numberPerDay: 1440
          initialTime: 00:00
          timeZone: EASTERN

  - name: tn-doh
    description: Tennessee Department of Health
    jurisdiction: STATE
    stateCode: TN
    receivers:
      - name: elr
        organizationName: tn-doh
        topic: covid-19
        jurisdictionalFilter:
          - orEquals(ordering_facility_state, TN, patient_state, TN)
        translation:
          type: HL7
          useBatchHeaders: true
          receivingApplicationName: tdh-ELR
          receivingApplicationOID: 2.16.840.1.113883.3.773.1.1.3
          receivingFacilityName: TDH
          receivingFacilityOID: 2.16.840.1.113883.3.773
        transport:
          type: SFTP
          host: sftp
          port: 22
          filePath: ./upload
        timing:
          operation: MERGE
          numberPerDay: 1440
          initialTime: 00:00
          timeZone: EASTERN

  - name: ms-doh
    description: Mississippi Department of Health
    jurisdiction: STATE
    stateCode: MS
    receivers:
      - name: elr
        organizationName: ms-doh
        topic: covid-19
        jurisdictionalFilter:
          - orEquals(ordering_facility_state, MS, patient_state, MS)
        translation:
          type: HL7
          useBatchHeaders: true
          receivingApplicationName: MSDH-ELR
          receivingFacilityName: MSDOH
        transport:
          type: SFTP
          host: sftp
          port: 22
          filePath: ./upload
        timing:
          operation: MERGE
          numberPerDay: 1440
          initialTime: 00:00
          timeZone: EASTERN

  - name: nc-dph
    description: North Carolina Division of Public Health
    jurisdiction: STATE
    stateCode: NC
    receivers:
      - name: elr
        organizationName: nc-dph
        topic: covid-19
        jurisdictionalFilter:
          - orEquals(ordering_facility_state, NC, patient_state, NC)
        translation:
          type: HL7
          useBatchHeaders: true
          receivingApplicationName: NCDPH NCEDSS
          receivingApplicationOID: 2.16.840.1.113883.3.591.3.1
          receivingFacilityName: NCDPH EDS
          receivingFacilityOID: 2.16.840.1.113883.3.591.1.1
        transport:
          type: SFTP
          host: sftp
          port: 22
          filePath: ./upload
        timing:
          operation: MERGE
          numberPerDay: 1440
          initialTime: 00:00
          timeZone: EASTERN

  - name: de-dph
    description: Delaware Division of Public Health
    jurisdiction: STATE
    stateCode: DE
    receivers:
      - name: elr
        organizationName: de-dph
        topic: covid-19
        jurisdictionalFilter:
          - orEquals(ordering_facility_state, DE, patient_state, DE)
        translation:
          type: HL7
          useBatchHeaders: true
        transport:
          type: SFTP
          host: sftp
          port: 22
          filePath: ./upload
        timing:
          operation: MERGE
          numberPerDay: 1440
          initialTime: 00:00
          timeZone: EASTERN

  - name: ca-dph
    description: California Department of Public Health
    jurisdiction: STATE
    stateCode: CA
    receivers:
      - name: elr
        organizationName: ca-dph
        topic: covid-19
        jurisdictionalFilter:
          - orEquals(ordering_facility_state, CA, patient_state, CA)
        translation:
          type: HL7
          useBatchHeaders: true
          truncateHDNamespaceIds: true
          receivingApplicationName: CDPH CA REDIE
          receivingApplicationOID: 2.16.840.1.114222.4.3.3 .10.1.1
          receivingFacilityName: CDPH CA REDIE
          receivingFacilityOID: 2.16.840.1.114222.4.3.3 .10.1.1
          messageProfileId: PHLabReport-Batch^^2.16.840.1.113883.9.10^ISO
        transport:
          type: SFTP
          host: sftp
          port: 22
          filePath: ./upload
        timing:
          operation: MERGE
          numberPerDay: 1440
          initialTime: 00:00
          timeZone: EASTERN

  - name: ma-phd
    description: Massachusetts Public Health Department
    jurisdiction: STATE
    stateCode: MA
    receivers:
      - name: elr
        organizationName: ma-phd
        topic: covid-19
        jurisdictionalFilter:
          - orEquals(ordering_facility_state, MA, patient_state, MA)
        translation:
          type: HL7
          useBatchHeaders: true
        transport:
          type: SFTP
          host: sftp
          port: 22
          filePath: ./upload
        timing:
          operation: MERGE
          numberPerDay: 1440
          initialTime: 00:00
          timeZone: EASTERN

  - name: nh-dphs
    description: New Hampshire Division of Public Health Services
    jurisdiction: STATE
    stateCode: NH
    receivers:
      - name: elr
        organizationName: nh-dphs
        topic: covid-19
        jurisdictionalFilter:
          - orEquals(ordering_facility_state, NH, patient_state, NH)
        translation:
          type: HL7
          useBatchHeaders: true
          messageProfileId: PHLabReport-Batch^^2.16.840.1.113883.9.11^ISO
          receivingFacilityName: NH_DHHS
          receivingFacilityOID: 2.16.840.1.114222.4.1.3669
        transport:
          type: SFTP
          host: sftp
          port: 22
          filePath: ./upload
        timing:
          operation: MERGE
          numberPerDay: 1440
          initialTime: 00:00
          timeZone: EASTERN

  - name: al-phd
    description: Alabama Public Health Department
    jurisdiction: STATE
    stateCode: AL
    receivers:
      - name: elr
        organizationName: al-phd
        topic: covid-19
        jurisdictionalFilter:
          - orEquals(ordering_facility_state, AL, patient_state, AL)
        translation:
          type: HL7
          useBatchHeaders: true
          receivingApplicationName: ALNBS
          receivingApplicationOID: 2.16.840.1.114222.4.5.1
          receivingFacilityName: ALDOH
          receivingFacilityOID: 2.16.840.1.114222.4.1.3636
        transport:
          type: SFTP
          host: sftp
          port: 22
          filePath: ./upload
        timing:
          operation: MERGE
          numberPerDay: 1440
          initialTime: 00:00
          timeZone: EASTERN

  - name: mi-phd
    description: Michigan Public Health Department
    jurisdiction: STATE
    stateCode: MI
    receivers:
      - name: elr
        organizationName: mi-phd
        topic: covid-19
        jurisdictionalFilter:
          - orEquals(ordering_facility_state, MI, patient_state, MI)
        translation:
          type: HL7
          useBatchHeaders: true
          receivingApplicationName: MDSS
          receivingApplicationOID: 2.16.840.1.114222.4.3.2.2.3.161.1.6377
          receivingFacilityName: MDSS
          receivingFacilityOID: 2.16.840.1.114222.4.3.2.2.3.161.1.6377
        transport:
          type: SFTP
          host: sftp
          port: 22
          filePath: ./upload
        timing:
          operation: MERGE
          numberPerDay: 1440
          initialTime: 00:00
          timeZone: EASTERN

  - name: pa-phd
    description: Pennsylvania Department of Health
    jurisdiction: STATE
    stateCode: PA
    receivers:
      - name: elr-bucks-local
        organizationName: pa-phd
        topic: covid-19
        jurisdictionalFilter: [ "matches(ordering_facility_state, PA)", "matches(ordering_facility_county, Bucks)" ]
        translation:
          type: CUSTOM
          schemaName: pa/pa-covid-19-redox
          defaults:
            processing_mode_code: T
            redox_destination_id: e0d33443-c134-4e5f-9c15-69f9ba6340bf
            redox_destination_name: "CDC Bucks County PDH Destination (s)"
            redox_source_id: d89d4057-930f-4c5b-bb39-8cddb326e928
            redox_source_name: "Prime Data Hub (Staging)"
          format: REDOX
        timing:
          operation: MERGE
          numberPerDay: 1440 # Every minute
          initialTime: 00:00
      - name: elr-chester-local
        topic: covid-19
        organizationName: pa-phd
        jurisdictionalFilter: [ "matches(ordering_facility_state, PA)", "matches(ordering_facility_county, Chester, Delaware)" ]
        translation:
          type: CUSTOM
          schemaName: pa/pa-covid-19-redox
          defaults:
            processing_mode_code: T
            redox_destination_id: 86aa61ac-8864-417f-860e-d83ae46c951f
            redox_destination_name: "CDC Chester County PDH Destination (s)"
            redox_source_id: d89d4057-930f-4c5b-bb39-8cddb326e928
            redox_source_name: "Prime Data Hub (Staging)"
          format: REDOX
        timing:
          operation: MERGE
          numberPerDay: 1440 # Every minute
          initialTime: 00:00
      - name: elr-montgomery-local
        organizationName: pa-phd
        topic: covid-19
        jurisdictionalFilter: [ "matches(ordering_facility_state, PA)", "matches(ordering_facility_county, Montgomery)" ]
        translation:
          type: CUSTOM
          schemaName: pa/pa-covid-19-redox
          defaults:
            processing_mode_code: T
            redox_destination_id: 21485dc8-8a6e-49d3-8b80-46531e015039
            redox_destination_name: "CDC Montgomery County PDH Destination (s)"
            redox_source_id: d89d4057-930f-4c5b-bb39-8cddb326e928
            redox_source_name: "Prime Data Hub (Staging)"
          format: REDOX
        timing:
          operation: MERGE
          numberPerDay: 1440 # Every minute
          initialTime: 00:00
      - name: elr-philadelphia-local
        organizationName: pa-phd
        topic: covid-19
        jurisdictionalFilter: [ "matches(ordering_facility_state, PA)", "matches(ordering_facility_county, Philadelphia)" ]
        deidentify: false
        translation:
          type: CUSTOM
          schemaName: pa/pa-covid-19-redox
          defaults:
            processing_mode_code: T
            redox_destination_id: 09261a90-bc55-4a88-953c-eff0240feab1
            redox_destination_name: "CDC Philadelphia PDH Destination (p)"
            redox_source_id: d89d4057-930f-4c5b-bb39-8cddb326e928
            redox_source_name: "Prime Data Hub (Staging)"
          format: REDOX
        timing:
          operation: MERGE
          numberPerDay: 1440 # Every minute
          initialTime: 00:00


  - name: pa-chester-phd
    description: Health Department - Chester County, Pennsylvania
    jurisdiction: COUNTY
    stateCode: CO
    countyName: Chester
    receivers:
      - name: elr-chester-download-local
        organizationName: pa-chester-phd
        topic: covid-19
        jurisdictionalFilter: [ "matches(ordering_facility_state, PA)", "matches(ordering_facility_county, Chester, Delaware)" ]
        deidentify: false
        translation:
          type: CUSTOM
          schemaName: strac/strac-covid-19
          defaults:
            processing_mode_code: T
          format: CSV

  - name: pa-montgomery-phd
    description: Office of Public Health - Montgomery County, Pennsylvania
    jurisdiction: COUNTY
    stateCode: CO
    countyName: Montgomery
    receivers:
      - name: elr-montgomery-download-local
        organizationName: pa-montgomery-phd
        topic: covid-19
        jurisdictionalFilter: [ "matches(ordering_facility_state, PA)", "matches(ordering_facility_county, Montgomery)" ]
        deidentify: false
        translation:
          type: CUSTOM
          schemaName: strac/strac-covid-19
          defaults:
            processing_mode_code: T
          format: CSV

  - name: pa-philadelphia-phd
    description: Philadelphia Department of Public Health
    jurisdiction: COUNTY
    stateCode: CO
    countyName: Philadelphia
    receivers:
      - name: elr-philadelphia-download
        organizationName: pa-philadelphia-phd
        topic: covid-19
        jurisdictionalFilter: [ "matches(ordering_facility_state, PA)", "matches(ordering_facility_county, Philadelphia)" ]
        deidentify: false
        translation:
          type: CUSTOM
          schemaName: strac/strac-covid-19
          defaults:
            processing_mode_code: T
          format: CSV

  - name: md-doh
    description: Maryland
    jurisdiction: STATE
    stateCode: MD
    receivers:
      - name: elr
        organizationName: md-doh
        topic: covid-19
        jurisdictionalFilter:
          - orEquals(patient_state, MD, ordering_facility_state, MD)
        translation:
          type: HL7
          schemaName: covid-19
          useBatchHeaders: true
        timing:
          operation: MERGE
          numberPerDay: 1440
          initialTime: 00:00
          timeZone: EASTERN

  - name: "hhsprotect"
    description: "HHS Protect"
    jurisdiction: "FEDERAL"
    receivers:
    - name: "elr"
      organizationName: "hhsprotect"
      topic: "covid-19"
      translation:
        type: "CUSTOM"
        schemaName: "waters/waters-covid-19"
        format: "CSV"
      deidentify: true
      timing:
        operation: "MERGE"
        numberPerDay: 1440
        initialTime: "00:00"
        timeZone: "EASTERN"
      transport:
        type: BLOBSTORE
        storageName: PartnerStorage
        containerName: hhsprotect

  # 'ignore' is a test organization, designed to be safely usable across all our environments.
  # It has four receivers, each named _exactly_ the same as the format of data.
  # Each also has a fake "county", also named _exactly_ the same as the format of the data.
  # This is to aid in readability.
  - name: ignore
    description: FOR TESTING ONLY
    jurisdiction: FEDERAL
    senders:
      - name: ignore-strac      # Use this to test sending strac data
        organizationName: ignore
        topic: covid-19
        schemaName: strac/strac-covid-19
        format: CSV
      - name: ignore-simple-report      # Use this to test sending simple_report data
        organizationName: ignore
        topic: covid-19
        schemaName: primedatainput/pdi-covid-19
        format: CSV
      - name: ignore-waters      # Use this to test sending waters data
        organizationName: ignore
        topic: covid-19
        schemaName: waters/waters-covid-19
        format: CSV
      - name: ignore-empty      # Use this to test sending data from the 'empty' schema
        organizationName: ignore
        topic: covid-19
        schemaName: empty
        format: CSV
    receivers:
      - name: CSV
        organizationName: ignore
        topic: covid-19
        jurisdictionalFilter: [ "matches(ordering_facility_state, IG)", "matches(ordering_facility_county, CSV)" ]
        timing:
          operation: MERGE
          numberPerDay: 1440 # Every minute
          initialTime: 00:00
        translation:
          type: CUSTOM
          schemaName: fl/fl-covid-19
          format: CSV
        transport:
          type: SFTP
          host: sftp
          port: 22
          filePath: ./upload
      - name: HL7
        organizationName: ignore
        topic: covid-19
        jurisdictionalFilter: [ "matches(ordering_facility_state, IG)", "matches(ordering_facility_county, HL7)" ]
        timing:
          operation: MERGE
          numberPerDay: 1440 # Every minute
          initialTime: 00:00
        translation:
          type: CUSTOM
          schemaName: fl/fl-covid-19
          format: HL7
        transport:
          type: SFTP
          host: sftp
          port: 22
          filePath: ./upload
      - name: HL7_BATCH
        organizationName: ignore
        topic: covid-19
        jurisdictionalFilter: [ "matches(ordering_facility_state, IG)", "matches(ordering_facility_county, HL7_BATCH)" ]
        timing:
          operation: MERGE
          numberPerDay: 1440 # Every minute
          initialTime: 00:00
        translation:
          type: CUSTOM
          schemaName: az/az-covid-19-hl7
          format: HL7_BATCH
        transport:
          type: SFTP
          host: sftp
          port: 22
          filePath: ./upload
      - name: REDOX
        organizationName: ignore
        topic: covid-19
        jurisdictionalFilter: [ "matches(ordering_facility_state, IG)", "matches(ordering_facility_county, REDOX)" ]
        timing:
          operation: MERGE
          numberPerDay: 1440 # Every minute
          initialTime: 00:00
        translation:
          type: CUSTOM
          schemaName: pa/pa-covid-19-redox
          format: REDOX
          defaults:
            processing_mode_code: T
            redox_destination_id: 62d62d52-3771-4151-aff4-4a3d420a8b7a
            redox_destination_name: "Prime Local Redox Destination"
            redox_source_id: d89d4057-930f-4c5b-bb39-8cddb326e928
            redox_source_name: "Prime Hub (Local)"
        transport:
          type: REDOX
          apiKey: some_key
          baseUrl: http://redox:1080
      - name: HL7_NULL
        organizationName: ignore
        topic: covid-19
        jurisdictionalFilter: [ "matches(ordering_facility_state, IG)", "matches(ordering_facility_county, HL7_NULL)" ]
        timing:
          operation: MERGE
          numberPerDay: 1440 # Every minute
          initialTime: 00:00
        translation:
          type: CUSTOM
          schemaName: tx/tx-covid-19
          format: HL7
        transport:
          type: "NULL"
      - name: BLOBSTORE
        organizationName: ignore
        topic: covid-19
        jurisdictionalFilter: [ "matches(ordering_facility_state, IG)", "matches(ordering_facility_county, BLOBSTORE)" ]
        timing:
          operation: MERGE
          numberPerDay: 1440 # Every minute
          initialTime: 00:00
        translation:
          type: CUSTOM
          schemaName: waters/waters-covid-19
          format: CSV
        transport:
          type: BLOBSTORE
          storageName: PartnerStorage
          containerName: hhsprotect
      - name: SFTP_FAIL    # If you put "FAIL" in the receiver name, then the happy-path tests in TestReportStream will ignore them.
        organizationName: ignore
        topic: covid-19
        jurisdictionalFilter: [ "matches(ordering_facility_state, IG)", "matches(ordering_facility_county, SFTP_FAIL)" ]
        timing:
          operation: MERGE
          numberPerDay: 1440 # Every minute
          initialTime: 00:00
        translation:
          type: CUSTOM
          schemaName: az/az-covid-19-hl7
          format: CSV
        transport:
          type: SFTP
          host: sftp_FAIL_BAD
          port: 2222
          filePath: ./upload_FAIL


# all the rest
  - name: ak-phd
    description: Alaska Public Health Department
    jurisdiction: STATE
    stateCode: AK
    receivers:
      - name: elr
        organizationName: ak-phd
        topic: covid-19
        jurisdictionalFilter:
          - orEquals(ordering_facility_state, AK, patient_state, AK)
        translation:
          type: HL7
          useBatchHeaders: true
        timing:
          operation: MERGE
          numberPerDay: 1440 # Every minute
          initialTime: 00:00
          timeZone: EASTERN
        transport:
          type: SFTP
          host: sftp
          port: 22
          filePath: ./upload

  - name: as-phd
    description: American Samoa Public Health Department
    jurisdiction: STATE
    stateCode: AS
    receivers:
      - name: elr
        organizationName: as-phd
        topic: covid-19
        jurisdictionalFilter:
          - orEquals(ordering_facility_state, AS, patient_state, AS)
        translation:
          type: HL7
          useBatchHeaders: true
        timing:
          operation: MERGE
          numberPerDay: 1440 # Every minute
          initialTime: 00:00
          timeZone: EASTERN
        transport:
          type: SFTP
          host: sftp
          port: 22
          filePath: ./upload

  - name: ar-phd
    description: Arkansas Public Health Department
    jurisdiction: STATE
    stateCode: AR
    receivers:
      - name: elr
        organizationName: ar-phd
        topic: covid-19
        jurisdictionalFilter:
          - orEquals(ordering_facility_state, AR, patient_state, AR)
        translation:
          type: HL7
          useBatchHeaders: true
        timing:
          operation: MERGE
          numberPerDay: 1440 # Every minute
          initialTime: 00:00
          timeZone: EASTERN
        transport:
          type: SFTP
          host: sftp
          port: 22
          filePath: ./upload

  - name: ct-phd
    description: Connecticut Public Health Department
    jurisdiction: STATE
    stateCode: CT
    receivers:
      - name: elr
        organizationName: ct-phd
        topic: covid-19
        jurisdictionalFilter:
          - orEquals(ordering_facility_state, CT, patient_state, CT)
        translation:
          type: HL7
          useBatchHeaders: true
        timing:
          operation: MERGE
          numberPerDay: 1440 # Every minute
          initialTime: 00:00
          timeZone: EASTERN
        transport:
          type: SFTP
          host: sftp
          port: 22
          filePath: ./upload

  - name: dc-phd
    description: District of Columbia Public Health Department
    jurisdiction: STATE
    stateCode: DC
    receivers:
      - name: elr
        organizationName: dc-phd
        topic: covid-19
        jurisdictionalFilter:
          - orEquals(ordering_facility_state, DC, patient_state, DC)
        translation:
          type: HL7
          useBatchHeaders: true
        timing:
          operation: MERGE
          numberPerDay: 1440 # Every minute
          initialTime: 00:00
          timeZone: EASTERN
        transport:
          type: SFTP
          host: sftp
          port: 22
          filePath: ./upload

  - name: fm-phd
    description: Federated States of Micronesia Public Health Department
    jurisdiction: STATE
    stateCode: FM
    receivers:
      - name: elr
        organizationName: fm-phd
        topic: covid-19
        jurisdictionalFilter:
          - orEquals(ordering_facility_state, FM, patient_state, FM)
        translation:
          type: HL7
          useBatchHeaders: true
        timing:
          operation: MERGE
          numberPerDay: 1440 # Every minute
          initialTime: 00:00
          timeZone: EASTERN
        transport:
          type: SFTP
          host: sftp
          port: 22
          filePath: ./upload

  - name: ga-phd
    description: Georgia Public Health Department
    jurisdiction: STATE
    stateCode: GA
    receivers:
      - name: elr
        organizationName: ga-phd
        topic: covid-19
        jurisdictionalFilter:
          - orEquals(ordering_facility_state, GA, patient_state, GA)
        translation:
          type: HL7
          useBatchHeaders: true
        timing:
          operation: MERGE
          numberPerDay: 1440 # Every minute
          initialTime: 00:00
          timeZone: EASTERN
        transport:
          type: SFTP
          host: sftp
          port: 22
          filePath: ./upload

  - name: hi-phd
    description: Hawaii Public Health Department
    jurisdiction: STATE
    stateCode: HI
    receivers:
      - name: elr
        organizationName: hi-phd
        topic: covid-19
        jurisdictionalFilter:
          - orEquals(ordering_facility_state, HI, patient_state, HI)
        translation:
          type: HL7
          useBatchHeaders: true
        timing:
          operation: MERGE
          numberPerDay: 1440 # Every minute
          initialTime: 00:00
          timeZone: EASTERN
        transport:
          type: SFTP
          host: sftp
          port: 22
          filePath: ./upload

  - name: id-phd
    description: Idaho Public Health Department
    jurisdiction: STATE
    stateCode: ID
    receivers:
      - name: elr
        organizationName: id-phd
        topic: covid-19
        jurisdictionalFilter:
          - orEquals(ordering_facility_state, ID, patient_state, ID)
        translation:
          type: HL7
          useBatchHeaders: true
        timing:
          operation: MERGE
          numberPerDay: 1440 # Every minute
          initialTime: 00:00
          timeZone: EASTERN
        transport:
          type: SFTP
          host: sftp
          port: 22
          filePath: ./upload

  - name: il-phd
    description: Illinois Public Health Department
    jurisdiction: STATE
    stateCode: IL
    receivers:
      - name: elr
        organizationName: il-phd
        topic: covid-19
        jurisdictionalFilter:
          - orEquals(ordering_facility_state, IL, patient_state, IL)
        translation:
          type: HL7
          useBatchHeaders: true
        timing:
          operation: MERGE
          numberPerDay: 1440 # Every minute
          initialTime: 00:00
          timeZone: EASTERN
        transport:
          type: SFTP
          host: sftp
          port: 22
          filePath: ./upload

  - name: in-phd
    description: Indiana Public Health Department
    jurisdiction: STATE
    stateCode: IN
    receivers:
      - name: elr
        organizationName: in-phd
        topic: covid-19
        jurisdictionalFilter:
          - orEquals(ordering_facility_state, IN, patient_state, IN)
        translation:
          type: HL7
          useBatchHeaders: true
        timing:
          operation: MERGE
          numberPerDay: 1440 # Every minute
          initialTime: 00:00
          timeZone: EASTERN
        transport:
          type: SFTP
          host: sftp
          port: 22
          filePath: ./upload

  - name: ia-phd
    description: Iowa Public Health Department
    jurisdiction: STATE
    stateCode: IA
    receivers:
      - name: elr
        organizationName: ia-phd
        topic: covid-19
        jurisdictionalFilter:
          - orEquals(ordering_facility_state, IA, patient_state, IA)
        translation:
          type: HL7
          useBatchHeaders: true
        timing:
          operation: MERGE
          numberPerDay: 1440 # Every minute
          initialTime: 00:00
          timeZone: EASTERN
        transport:
          type: SFTP
          host: sftp
          port: 22
          filePath: ./upload

  - name: ks-phd
    description: Kansas Public Health Department
    jurisdiction: STATE
    stateCode: KS
    receivers:
      - name: elr
        organizationName: ks-phd
        topic: covid-19
        jurisdictionalFilter:
          - orEquals(ordering_facility_state, KS, patient_state, KS)
        translation:
          type: HL7
          useBatchHeaders: true
        timing:
          operation: MERGE
          numberPerDay: 1440 # Every minute
          initialTime: 00:00
          timeZone: EASTERN
        transport:
          type: SFTP
          host: sftp
          port: 22
          filePath: ./upload

  - name: ky-phd
    description: Kentucky Public Health Department
    jurisdiction: STATE
    stateCode: KY
    receivers:
      - name: elr
        organizationName: ky-phd
        topic: covid-19
        jurisdictionalFilter:
          - orEquals(ordering_facility_state, KY, patient_state, KY)
        translation:
          type: HL7
          useBatchHeaders: true
        timing:
          operation: MERGE
          numberPerDay: 1440 # Every minute
          initialTime: 00:00
          timeZone: EASTERN
        transport:
          type: SFTP
          host: sftp
          port: 22
          filePath: ./upload

  - name: me-phd
    description: Maine Public Health Department
    jurisdiction: STATE
    stateCode: ME
    receivers:
      - name: elr
        organizationName: me-phd
        topic: covid-19
        jurisdictionalFilter:
          - orEquals(ordering_facility_state, ME, patient_state, ME)
        translation:
          type: HL7
          useBatchHeaders: true
        timing:
          operation: MERGE
          numberPerDay: 1440 # Every minute
          initialTime: 00:00
          timeZone: EASTERN
        transport:
          type: SFTP
          host: sftp
          port: 22
          filePath: ./upload

  - name: mh-phd
    description: Marshall Islands Public Health Department
    jurisdiction: STATE
    stateCode: MH
    receivers:
      - name: elr
        organizationName: mh-phd
        topic: covid-19
        jurisdictionalFilter:
          - orEquals(ordering_facility_state, MH, patient_state, MH)
        translation:
          type: HL7
          useBatchHeaders: true
        timing:
          operation: MERGE
          numberPerDay: 1440 # Every minute
          initialTime: 00:00
          timeZone: EASTERN
        transport:
          type: SFTP
          host: sftp
          port: 22
          filePath: ./upload

  - name: mo-phd
    description: Missouri Public Health Department
    jurisdiction: STATE
    stateCode: MO
    receivers:
      - name: elr
        organizationName: mo-phd
        topic: covid-19
        jurisdictionalFilter:
          - orEquals(ordering_facility_state, MO, patient_state, MO)
        translation:
          type: HL7
          useBatchHeaders: true
        timing:
          operation: MERGE
          numberPerDay: 1440 # Every minute
          initialTime: 00:00
          timeZone: EASTERN
        transport:
          type: SFTP
          host: sftp
          port: 22
          filePath: ./upload

  - name: ne-phd
    description: Nebraska Public Health Department
    jurisdiction: STATE
    stateCode: NE
    receivers:
      - name: elr
        organizationName: ne-phd
        topic: covid-19
        jurisdictionalFilter:
          - orEquals(ordering_facility_state, NE, patient_state, NE)
        translation:
          type: HL7
          useBatchHeaders: true
        timing:
          operation: MERGE
          numberPerDay: 1440 # Every minute
          initialTime: 00:00
          timeZone: EASTERN
        transport:
          type: SFTP
          host: sftp
          port: 22
          filePath: ./upload

  - name: nv-phd
    description: Nevada Public Health Department
    jurisdiction: STATE
    stateCode: NV
    receivers:
      - name: elr
        organizationName: nv-phd
        topic: covid-19
        jurisdictionalFilter:
          - orEquals(ordering_facility_state, NV, patient_state, NV)
        translation:
          type: HL7
          useBatchHeaders: true
        timing:
          operation: MERGE
          numberPerDay: 1440 # Every minute
          initialTime: 00:00
          timeZone: EASTERN
        transport:
          type: SFTP
          host: sftp
          port: 22
          filePath: ./upload

  - name: ny-phd
    description: New York Public Health Department
    jurisdiction: STATE
    stateCode: NY
    receivers:
      - name: elr
        organizationName: ny-phd
        topic: covid-19
        jurisdictionalFilter:
          - orEquals(ordering_facility_state, NY, patient_state, NY)
        translation:
          type: HL7
          useBatchHeaders: true
        timing:
          operation: MERGE
          numberPerDay: 1440 # Every minute
          initialTime: 00:00
          timeZone: EASTERN
        transport:
          type: SFTP
          host: sftp
          port: 22
          filePath: ./upload

  - name: mp-phd
    description: Northern Mariana Islands Public Health Department
    jurisdiction: STATE
    stateCode: MP
    receivers:
      - name: elr
        organizationName: mp-phd
        topic: covid-19
        jurisdictionalFilter:
          - orEquals(ordering_facility_state, MP, patient_state, MP)
        translation:
          type: HL7
          useBatchHeaders: true
        timing:
          operation: MERGE
          numberPerDay: 1440 # Every minute
          initialTime: 00:00
          timeZone: EASTERN
        transport:
          type: SFTP
          host: sftp
          port: 22
          filePath: ./upload

  - name: ok-phd
    description: Oklahoma Public Health Department
    jurisdiction: STATE
    stateCode: OK
    receivers:
      - name: elr
        organizationName: ok-phd
        topic: covid-19
        jurisdictionalFilter:
          - orEquals(ordering_facility_state, OK, patient_state, OK)
        translation:
          type: HL7
          useBatchHeaders: true
        timing:
          operation: MERGE
          numberPerDay: 1440 # Every minute
          initialTime: 00:00
          timeZone: EASTERN
        transport:
          type: SFTP
          host: sftp
          port: 22
          filePath: ./upload

  - name: or-phd
    description: Oregon Public Health Department
    jurisdiction: STATE
    stateCode: OR
    receivers:
      - name: elr
        organizationName: or-phd
        topic: covid-19
        jurisdictionalFilter:
          - orEquals(ordering_facility_state, OR, patient_state, OR)
        translation:
          type: HL7
          useBatchHeaders: true
        timing:
          operation: MERGE
          numberPerDay: 1440 # Every minute
          initialTime: 00:00
          timeZone: EASTERN
        transport:
          type: SFTP
          host: sftp
          port: 22
          filePath: ./upload

  - name: pw-phd
    description: Palau Public Health Department
    jurisdiction: STATE
    stateCode: PW
    receivers:
      - name: elr
        organizationName: pw-phd
        topic: covid-19
        jurisdictionalFilter:
          - orEquals(ordering_facility_state, PW, patient_state, PW)
        translation:
          type: HL7
          useBatchHeaders: true
        timing:
          operation: MERGE
          numberPerDay: 1440 # Every minute
          initialTime: 00:00
          timeZone: EASTERN
        transport:
          type: SFTP
          host: sftp
          port: 22
          filePath: ./upload

  - name: pr-phd
    description: Puerto Rico Public Health Department
    jurisdiction: STATE
    stateCode: PR
    receivers:
      - name: elr
        organizationName: pr-phd
        topic: covid-19
        jurisdictionalFilter:
          - orEquals(ordering_facility_state, PR, patient_state, PR)
        translation:
          type: HL7
          useBatchHeaders: true
        timing:
          operation: MERGE
          numberPerDay: 1440 # Every minute
          initialTime: 00:00
          timeZone: EASTERN
        transport:
          type: SFTP
          host: sftp
          port: 22
          filePath: ./upload

  - name: ri-phd
    description: Rhode Island Public Health Department
    jurisdiction: STATE
    stateCode: RI
    receivers:
      - name: elr
        organizationName: ri-phd
        topic: covid-19
        jurisdictionalFilter:
          - orEquals(ordering_facility_state, RI, patient_state, RI)
        translation:
          type: HL7
          useBatchHeaders: true
        timing:
          operation: MERGE
          numberPerDay: 1440 # Every minute
          initialTime: 00:00
          timeZone: EASTERN
        transport:
          type: SFTP
          host: sftp
          port: 22
          filePath: ./upload

  - name: sc-phd
    description: South Carolina Public Health Department
    jurisdiction: STATE
    stateCode: SC
    receivers:
      - name: elr
        organizationName: sc-phd
        topic: covid-19
        jurisdictionalFilter:
          - orEquals(ordering_facility_state, SC, patient_state, SC)
        translation:
          type: HL7
          useBatchHeaders: true
        timing:
          operation: MERGE
          numberPerDay: 1440 # Every minute
          initialTime: 00:00
          timeZone: EASTERN
        transport:
          type: SFTP
          host: sftp
          port: 22
          filePath: ./upload

  - name: sd-phd
    description: South Dakota Public Health Department
    jurisdiction: STATE
    stateCode: SD
    receivers:
      - name: elr
        organizationName: sd-phd
        topic: covid-19
        jurisdictionalFilter:
          - orEquals(ordering_facility_state, SD, patient_state, SD)
        translation:
          type: HL7
          useBatchHeaders: true
        timing:
          operation: MERGE
          numberPerDay: 1440 # Every minute
          initialTime: 00:00
          timeZone: EASTERN
        transport:
          type: SFTP
          host: sftp
          port: 22
          filePath: ./upload

  - name: ut-phd
    description: Utah Public Health Department
    jurisdiction: STATE
    stateCode: UT
    receivers:
      - name: elr
        organizationName: ut-phd
        topic: covid-19
        jurisdictionalFilter:
          - orEquals(ordering_facility_state, UT, patient_state, UT)
        translation:
          type: HL7
          useBatchHeaders: true
        timing:
          operation: MERGE
          numberPerDay: 1440 # Every minute
          initialTime: 00:00
          timeZone: EASTERN
        transport:
          type: SFTP
          host: sftp
          port: 22
          filePath: ./upload

  - name: vi-phd
    description: Virgin Islands Public Health Department
    jurisdiction: STATE
    stateCode: VI
    receivers:
      - name: elr
        organizationName: vi-phd
        topic: covid-19
        jurisdictionalFilter:
          - orEquals(ordering_facility_state, VI, patient_state, VI)
        translation:
          type: HL7
          useBatchHeaders: true
        timing:
          operation: MERGE
          numberPerDay: 1440 # Every minute
          initialTime: 00:00
          timeZone: EASTERN
        transport:
          type: SFTP
          host: sftp
          port: 22
          filePath: ./upload

  - name: va-phd
    description: Virginia Public Health Department
    jurisdiction: STATE
    stateCode: VA
    receivers:
      - name: elr
        organizationName: va-phd
        topic: covid-19
        jurisdictionalFilter:
          - orEquals(ordering_facility_state, VA, patient_state, VA)
        translation:
          type: HL7
          useBatchHeaders: true
        timing:
          operation: MERGE
          numberPerDay: 1440 # Every minute
          initialTime: 00:00
          timeZone: EASTERN
        transport:
          type: SFTP
          host: sftp
          port: 22
          filePath: ./upload

  - name: wa-phd
    description: Washington Public Health Department
    jurisdiction: STATE
    stateCode: WA
    receivers:
      - name: elr
        organizationName: wa-phd
        topic: covid-19
        jurisdictionalFilter:
          - orEquals(ordering_facility_state, WA, patient_state, WA)
        translation:
          type: HL7
          useBatchHeaders: true
        timing:
          operation: MERGE
          numberPerDay: 1440 # Every minute
          initialTime: 00:00
          timeZone: EASTERN
        transport:
          type: SFTP
          host: sftp
          port: 22
          filePath: ./upload

  - name: wv-phd
    description: West Virginia Public Health Department
    jurisdiction: STATE
    stateCode: WV
    receivers:
      - name: elr
        organizationName: wv-phd
        topic: covid-19
        jurisdictionalFilter:
          - orEquals(ordering_facility_state, WV, patient_state, WV)
        translation:
          type: HL7
          useBatchHeaders: true
        timing:
          operation: MERGE
          numberPerDay: 1440 # Every minute
          initialTime: 00:00
          timeZone: EASTERN
        transport:
          type: SFTP
          host: sftp
          port: 22
          filePath: ./upload

  - name: wy-phd
    description: Wyoming Public Health Department
    jurisdiction: STATE
    stateCode: WY
    receivers:
      - name: elr
        organizationName: wy-phd
        topic: covid-19
        jurisdictionalFilter:
          - orEquals(ordering_facility_state, WY, patient_state, WY)
        translation:
          type: HL7
          useBatchHeaders: true
        timing:
          operation: MERGE
          numberPerDay: 1440 # Every minute
          initialTime: 00:00
          timeZone: EASTERN
        transport:
          type: SFTP
          host: sftp
          port: 22
          filePath: ./upload
<|MERGE_RESOLUTION|>--- conflicted
+++ resolved
@@ -16,19 +16,11 @@
     description: Test Sender from Waters
     jurisdiction: FEDERAL
     senders:
-<<<<<<< HEAD
-      - name: "default"
-        organizationName: "waters"
-        format: "CSV"
-        topic: "covid-19-otc"
-        schemaName: "waters/waters-covid-19"
-=======
       - name: default
         organizationName: waters
         topic: covid-19
         schemaName: waters/waters-covid-19
         format: CSV
->>>>>>> 5fc176e3
 
   - name: im
     description: Test Sender

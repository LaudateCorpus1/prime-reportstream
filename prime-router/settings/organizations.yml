--- conflicted
+++ resolved
@@ -107,7 +107,6 @@
       schemaName: direct/careevolution-covid-19
       format: HL7
 
-<<<<<<< HEAD
 - name: primary
   description: Primary Diagnostics, Inc. (primary.health)
   jurisdiction: FEDERAL
@@ -117,17 +116,16 @@
       topic: covid-19
       schemaName: direct/primary-covid-19
       format: HL7
-=======
-- name: "john_hopkins"
-  description: "John Hopkin's / IHS school testing program"
+
+- name: "johns_hopkins"
+  description: "Johns Hopkin's / IHS school testing program"
   jurisdiction: "FEDERAL"
   senders:
     - name: "default"
-      organizationName: "john_hopkins"
+      organizationName: "johns_hopkins"
       format: "CSV"
       topic: "covid-19"
       schemaName: "AZ/az-ihs-covid-19"
->>>>>>> 07098b3a
 
 - name: az-phd
   description: Arizona PHD

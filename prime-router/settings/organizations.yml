---
  #
  # Organizations
  #
  - name: simple_report
    description: PRIME's POC testing app
    jurisdiction: FEDERAL
    senders:
      - name: default
        organizationName: simple_report
        topic: covid-19
        schemaName: primedatainput/pdi-covid-19
        format: CSV
      - name: hl7test
        organizationName: simple_report
        topic: covid-19
        schemaName: covid-19
        format: HL7

  - name: waters
    description: Test Sender from Waters
    jurisdiction: FEDERAL
    senders:
      - name: default
        organizationName: waters
        topic: covid-19
        schemaName: waters/waters-covid-19
        format: CSV

  - name: strac
    description: STRAC POC testing app
    jurisdiction: FEDERAL
    senders:
      - name: default
        organizationName: strac
        topic: covid-19
        schemaName: strac/strac-covid-19
        format: CSV

  - name: tpca
    description: TPCA Receiver organization via A6
    jurisdiction: FEDERAL
    senders:
      - name: default
        organizationName: tpca
        topic: covid-19
        schemaName: tpca/tpca-covid-19
        format: CSV

  - name: az-phd
    description: Arizona PHD
    jurisdiction: STATE
    stateCode: AZ
    receivers:
      - name: elr-prod
        organizationName: az-phd
        topic: covid-19
        jurisdictionalFilter:
          - matches(ordering_facility_state,AZ)
        timing:
          operation: MERGE
          numberPerDay: 1440 # Every minute
          initialTime: 00:00
          timeZone: ARIZONA
        translation:
          type: CUSTOM
          schemaName: az/az-covid-19
          format: CSV

  - name: pima-az-phd
    description: Pima County, Arizona PHD
    jurisdiction: COUNTY
    stateCode: AZ
    countyName: Pima
    receivers:
      - name: elr
        organizationName: pima-az-phd
        topic: covid-19
        jurisdictionalFilter:
          - filterByCounty(AZ, Pima)
        timing:
          operation: MERGE
          numberPerDay: 1440 # Every minute.  NOTE:  In production, they want deliveries once a day at 8am MST.
          initialTime: 00:00
          timeZone: ARIZONA
        translation:
          type: CUSTOM
          schemaName: az/pima-az-covid-19
          format: CSV

  - name: ca-scc-phd
    description: Public Health Department - Santa Clara, California
    jurisdiction: COUNTY
    stateCode: CA
    countyName: Santa Clara
    receivers:
      - name: elr-download
        organizationName: ca-scc-phd
        topic: covid-19
        jurisdictionalFilter: [ "matches(ordering_facility_state, CA)", "matches(ordering_facility_county, Santa Clara)" ]
        deidentify: false
        translation:
          type: CUSTOM
          schemaName: ca/ca-scc-covid-19
          format: CSV
        timing:
          operation: MERGE
          numberPerDay: 1440 # Every minute
          initialTime: 09:15 # A little after the 12am EASTERN reports from simple report
          timeZone: EASTERN

  - name: "co-phd"
    description: "Colorado Department of Public Health and Environment"
    jurisdiction: "STATE"
    stateCode: "CO"
    receivers:
    - name: "elr"
      organizationName: "co-phd"
      topic: "covid-19"
      jurisdictionalFilter:
      - "orEquals(patient_state, CO, ordering_facility_state, CO)"
      translation:
        schemaName: "co/co-covid-19-redox"
        format: "REDOX"
        defaults:
          processing_mode_code: "P"
          redox_source_name: "Prime Data Hub (Staging)"
          redox_source_id: "d89d4057-930f-4c5b-bb39-8cddb326e928"
          redox_destination_id: "62d62d52-3771-4151-aff4-4a3d420a8b7a"
          redox_destination_name: "Colorado Dept of Public Health (CDPHE)"
        nameFormat: "STANDARD"
        type: "CUSTOM"
      deidentify: false
      timing:
        operation: "MERGE"
        numberPerDay: 1440
        initialTime: "00:00"
        timeZone: "EASTERN"
      transport:
        type: REDOX
        apiKey: some_key
        baseUrl: http://redox:1080

  - name: fl-phd
    description: Florida Department of Health
    jurisdiction: STATE
    stateCode: FL
    receivers:
      - name: elr
        organizationName: fl-phd
        topic: covid-19
        jurisdictionalFilter:
          - matches(ordering_facility_state, FL)
        deidentify: false
        translation:
          type: HL7
          useBatchHeaders: true
          receivingApplicationName: FDOH-ELR
          receivingApplicationOID: 2.16.840.1.114222.4.3.3.8.1.3
          receivingFacilityName: FDOH
          receivingFacilityOID: 2.16.840.1.114222.1.3645

  - name: nd-doh
    description: North Dakota Department of Health
    jurisdiction: STATE
    stateCode: ND
    receivers:
      - name: elr
        organizationName: nd-doh
        topic: covid-19
        jurisdictionalFilter:
          - matches(ordering_facility_state, ND)
        deidentify: false
        translation:
          type: HL7
          useBatchHeaders: true
          receivingApplicationName: Maven
          receivingApplicationOID: 2.16.840.1.114222.4.3.4.34.1.1
          receivingFacilityName: NDDOH
          receivingFacilityOID: 2.16.840.1.113883.3.89.109.100.1.3

  - name: la-doh
    description: Louisiana Department of Health
    jurisdiction: STATE
    stateCode: LA
    receivers:
      - name: elr
        organizationName: la-doh
        topic: covid-19
        jurisdictionalFilter:
          - matches(ordering_facility_state, LA)
        translation:
          type: HL7
          useTestProcessingMode: false
          useBatchHeaders: true
          receivingApplicationName: LA-ELR
          receivingFacilityName: LADOH
          nameFormat: APHL

  - name: oh-doh
    description: Ohio Department of Health
    jurisdiction: STATE
    stateCode: OH
    receivers:
      - name: elr
        organizationName: oh-doh
        topic: covid-19
        jurisdictionalFilter:
          - matches(ordering_facility_state, OH)
        translation:
          type: HL7
          useBatchHeaders: true
          receivingApplicationName: OHDOH
          receivingApplicationOID: 2.16.840.1.114222.4.1.3674
          receivingFacilityName: OHDOH
          receivingFacilityOID: 2.16.840.1.114222.4.1.3674
          reportingFacilityName: CDC PRIME
          reportingFacilityId: 36DSMP9999
          nameFormat: OHIO
          suppressHl7Fields: OBX-23-11
          # turn off UNK and ASKU for this field
          useBlankInsteadOfUnknown: patient_race

  - name: nm-doh
    description: New Mexico Department of Health
    jurisdiction: STATE
    stateCode: NM
    receivers:
      - name: elr
        organizationName: nm-doh
        topic: covid-19
        jurisdictionalFilter:
          - matches(ordering_facility_state, NM)
        translation:
          type: HL7
          useBatchHeaders: true
          receivingOrganization: elr
          receivingApplicationName: NMDOH
          receivingApplicationOID: 2.16.840.1.113883.3.5364
          receivingFacilityName: NMDOH
          receivingFacilityOID: 2.16.840.1.113883.3.5364
          truncateHDNamespaceIds: true
          nameFormat: APHL_LIGHT
          # turn off UNK and ASKU for this field
          useBlankInsteadOfUnknown: patient_race
      - name: elr-csv
        organizationName: nm-doh
        topic: covid-19
        jurisdictionalFilter:
          - matches(ordering_facility_state, NM)
        translation:
          type: CUSTOM
          format: CSV
          schemaName: nm/nm-covid-19-csv

  - name: mt-doh
    description: Montana Department of Health
    jurisdiction: STATE
    stateCode: MT
    receivers:
      - name: elr
        organizationName: mt-doh
        topic: covid-19
        jurisdictionalFilter:
          - orEquals(patient_state, MT, ordering_facility_state, MT)
        translation:
          type: HL7
          schemaName: mt/mt-covid-19
          useBatchHeaders: true
        transport:
          type: SFTP
          host: sftp
          port: 22
          filePath: ./upload
        timing:
          operation: MERGE
          numberPerDay: 1440 # Every minute
          initialTime: 00:00
          timeZone: MOUNTAIN
      - name: elr-csv
        organizationName: mt-doh
        topic: covid-19
        jurisdictionalFilter:
          - orEquals(patient_state, MT, ordering_facility_state, MT)
        translation:
          type: CUSTOM
          format: CSV
          schemaName: mt/mt-covid-19-csv
        transport:
          type: SFTP
          host: sftp
          port: 22
          filePath: ./upload
        timing:
          operation: MERGE
          numberPerDay: 1440 # Every minute
          initialTime: 00:00
          timeZone: MOUNTAIN

  - name: nj-doh
    description: New Jersey Department of Health
    jurisdiction: STATE
    stateCode: NJ
    receivers:
      - name: elr
        organizationName: nj-doh
        topic: covid-19
        jurisdictionalFilter:
          - orEquals(ordering_facility_state, NJ, patient_state, NJ)
          - matches(processing_mode_code, P)
        translation:
          type: HL7
          useBatchHeaders: true
          receivingApplicationName: ELRS
          receivingApplicationOID: 2.16.840.1.113883.3.1299.5.1.6.1
          receivingFacilityName: NJDOH
          receivingFacilityOID: 2.16.840.1.113883.3.1299
          truncateHDNamespaceIds: true
      - name: elr-test
        organizationName: nj-doh
        topic: covid-19
        jurisdictionalFilter:
          - orEquals(ordering_facility_state, NJ, patient_state, NJ)
          - matches(processing_mode_code, T)
        translation:
          type: HL7
          useBatchHeaders: true
          receivingApplicationName: ELRS
          receivingApplicationOID: 2.16.840.1.113883.3.1299.5.1.6.1
          receivingFacilityName: NJDOH
          receivingFacilityOID: 2.16.840.1.113883.3.1299
          truncateHDNamespaceIds: true

  - name: mn-doh
    description: Minnesota Department of Health
    jurisdiction: STATE
    stateCode: MN
    receivers:
      - name: elr
        organizationName: mn-doh
        topic: covid-19
        jurisdictionalFilter:
          - matches(ordering_facility_state, MN)
        translation:
          type: HL7
          useBatchHeaders: true
          receivingApplicationName: MEDSS-ELR
          receivingApplicationOID: 2.16.840.1.114222.4.3.3.6.2.1
          receivingFacilityName: MN DOH
          receivingFacilityOID: 2.16.840.1.114222.4.1.3661

  - name: tx-doh
    description: Texas Department of Health
    jurisdiction: STATE
    stateCode: TX
    receivers:
      - name: elr
        organizationName: tx-doh
        topic: covid-19
        jurisdictionalFilter:
          - matches(ordering_facility_state, TX)
        translation:
          type: HL7
          useBatchHeaders: true
          receivingApplicationName: NEDSS
          receivingFacilityName: TX-ELR
          defaultAoeToUnknown: true

  - name: gu-doh
    description: Guam Department of Health
    jurisdiction: STATE
    stateCode: GU
    receivers:
      - name: elr
        organizationName: gu-doh
        topic: covid-19
        jurisdictionalFilter:
          - matches(ordering_facility_state, GU)
        translation:
          type: HL7
          useBatchHeaders: true
          receivingApplicationName: GUDOH
          receivingFacilityName: GUDOH

  - name: vt-doh
    description: Vermont Department of Health
    jurisdiction: STATE
    stateCode: VT
    receivers:
      - name: elr
        organizationName: vt-doh
        topic: covid-19
        jurisdictionalFilter:
          - matches(ordering_facility_state, VT)
        translation:
          type: HL7
          useBatchHeaders: true
          receivingApplicationName: NBS
          receivingApplicationOID: 2.16.840.1.114222.4.1.185.1
          receivingFacilityName: VDH
          receivingFacilityOID: 2.16.840.1.114222.4.1.185
          suppressHl7Fields: OBX-18

  - name: wi-dph
    description: Wisconsin Department of Public Health
    jurisdiction: STATE
    stateCode: WI
    receivers:
      - name: elr
        organizationName: wi-dph
        topic: covid-19
        jurisdictionalFilter:
          - orEquals(ordering_facility_state, WI, patient_state, WI)
          - matches(processing_mode_code, P)
        translation:
          type: HL7
          useBatchHeaders: true
          receivingApplicationName: vCMR
          receivingApplicationOID: 2.16.840.1.113883.3.33.4.2.2
          receivingFacilityName: WEDSS
          receivingFacilityOID: 2.16.840.1.113883.3.33
        transport:
          type: SFTP
          host: sftp
          port: 22
          filePath: ./upload
        timing:
          operation: MERGE
          numberPerDay: 1440
          initialTime: 00:00
          timeZone: EASTERN
      - name: elr-test
        organizationName: wi-dph
        topic: covid-19
        jurisdictionalFilter:
          - orEquals(ordering_facility_state, WI, patient_state, WI)
          - matches(processing_mode_code, T)
        translation:
          type: HL7
          useBatchHeaders: true
          receivingApplicationName: vCMR
          receivingApplicationOID: 2.16.840.1.113883.3.33.4.2.2
          receivingFacilityName: WEDSS
          receivingFacilityOID: 2.16.840.1.113883.3.33
        transport:
          type: SFTP
          host: sftp
          port: 22
          filePath: ./upload
        timing:
          operation: MERGE
          numberPerDay: 1440
          initialTime: 00:00
          timeZone: EASTERN

  - name: tn-doh
    description: Tennessee Department of Health
    jurisdiction: STATE
    stateCode: TN
    receivers:
      - name: elr
        organizationName: tn-doh
        topic: covid-19
        jurisdictionalFilter:
          - orEquals(ordering_facility_state, TN, patient_state, TN)
        translation:
          type: HL7
          useBatchHeaders: true
          receivingApplicationName: tdh-ELR
          receivingApplicationOID: 2.16.840.1.113883.3.773.1.1.3
          receivingFacilityName: TDH
          receivingFacilityOID: 2.16.840.1.113883.3.773
        transport:
          type: SFTP
          host: sftp
          port: 22
          filePath: ./upload
        timing:
          operation: MERGE
          numberPerDay: 1440
          initialTime: 00:00
          timeZone: EASTERN

  - name: ms-doh
    description: Mississippi Department of Health
    jurisdiction: STATE
    stateCode: MS
    receivers:
      - name: elr
        organizationName: ms-doh
        topic: covid-19
        jurisdictionalFilter:
          - orEquals(ordering_facility_state, MS, patient_state, MS)
        translation:
          type: HL7
          useBatchHeaders: true
          receivingApplicationName: MSDH-ELR
          receivingFacilityName: MSDOH
        transport:
          type: SFTP
          host: sftp
          port: 22
          filePath: ./upload
        timing:
          operation: MERGE
          numberPerDay: 1440
          initialTime: 00:00
          timeZone: EASTERN

<<<<<<< HEAD
  - name: wa-doh
    description: Washington State Department of Health
    jurisdiction: STATE
    stateCode: WA
    receivers:
      - name: elr
        organizationName: wa-doh
        topic: covid-19
        jurisdictionalFilter: [ "matches(ordering_facility_state, WA)" ]
        deidentify: false
        translation:
          type: HL7
          useBatchHeaders: false
          receivingApplicationName: WADOHPHRED
          receivingApplicationOID: 2.16.840.1.113883.3.237.4.2
          receivingFacilityName: dn1fro00
          receivingFacilityOID: 1.3.6.1.4.1.38630.2.1.1.19

  # 'ignore' is a test organization, designed to be safely usable across all our environments.
  # It has four receivers, each named _exactly_ the same as the format of data.
  # Each also has a fake "county", also named _exactly_ the same as the format of the data.
  # This is to aid in readability.
  - name: ignore
    description: FOR TESTING ONLY
    jurisdiction: FEDERAL
    senders:
      - name: ignore-strac      # Use this to test sending strac data
        organizationName: ignore
        topic: covid-19
        schemaName: strac/strac-covid-19
        format: CSV
      - name: ignore-simple-report      # Use this to test sending simple_report data
        organizationName: ignore
        topic: covid-19
        schemaName: primedatainput/pdi-covid-19
        format: CSV
      - name: ignore-empty      # Use this to test sending data from the 'empty' schema
        organizationName: ignore
        topic: covid-19
        schemaName: empty
        format: CSV
=======
  - name: nc-dph
    description: North Carolina Division of Public Health
    jurisdiction: STATE
    stateCode: NC
>>>>>>> 60be00ea
    receivers:
      - name: elr
        organizationName: nc-dph
        topic: covid-19
        jurisdictionalFilter:
          - orEquals(ordering_facility_state, NC, patient_state, NC)
        translation:
          type: HL7
          useBatchHeaders: true
          receivingApplicationName: NCDPH NCEDSS
          receivingApplicationOID: 2.16.840.1.113883.3.591.3.1
          receivingFacilityName: NCDPH EDS
          receivingFacilityOID: 2.16.840.1.113883.3.591.1.1
        transport:
          type: SFTP
          host: sftp
          port: 22
          filePath: ./upload
        timing:
          operation: MERGE
          numberPerDay: 1440
          initialTime: 00:00
          timeZone: EASTERN

  - name: de-dph
    description: Delaware Division of Public Health
    jurisdiction: STATE
    stateCode: DE
    receivers:
      - name: elr
        organizationName: de-dph
        topic: covid-19
        jurisdictionalFilter:
          - orEquals(ordering_facility_state, DE, patient_state, DE)
        translation:
          type: HL7
          useBatchHeaders: true
        transport:
          type: SFTP
          host: sftp
          port: 22
          filePath: ./upload
        timing:
          operation: MERGE
          numberPerDay: 1440
          initialTime: 00:00
          timeZone: EASTERN

  - name: ca-dph
    description: California Department of Public Health
    jurisdiction: STATE
    stateCode: CA
    receivers:
      - name: elr
        organizationName: ca-dph
        topic: covid-19
        jurisdictionalFilter:
          - orEquals(ordering_facility_state, CA, patient_state, CA)
        translation:
          type: HL7
          useBatchHeaders: true
        transport:
          type: SFTP
          host: sftp
          port: 22
          filePath: ./upload
        timing:
          operation: MERGE
          numberPerDay: 1440
          initialTime: 00:00
          timeZone: EASTERN

  - name: ma-phd
    description: Massachusetts Public Health Department
    jurisdiction: STATE
    stateCode: MA
    receivers:
      - name: elr
        organizationName: ma-phd
        topic: covid-19
        jurisdictionalFilter:
          - orEquals(ordering_facility_state, MA, patient_state, MA)
        translation:
          type: HL7
          useBatchHeaders: true
          receivingApplicationName: MA-MDPH
          receivingApplicationOID: 2.16.840.1.113883.19.3.2
          receivingFacilityName: MA-MDPH
          receivingFacilityOID: 2.16.840.1.113883.19.3.2
          truncateHDNamespaceIds: true

  - name: nh-dphs
    description: New Hampshire Division of Public Health Services
    jurisdiction: STATE
    stateCode: NH
    receivers:
      - name: elr
        organizationName: nh-dphs
        topic: covid-19
        jurisdictionalFilter:
          - orEquals(ordering_facility_state, NH, patient_state, NH)
        translation:
          type: HL7
          useBatchHeaders: true
          messageProfileId: PHLabReport-Batch^^2.16.840.1.113883.9.11^ISO
          receivingFacilityName: NH_DHHS
          receivingFacilityOID: 2.16.840.1.114222.4.1.3669

  - name: al-phd
    description: Alabama Public Health Department
    jurisdiction: STATE
    stateCode: AL
    receivers:
      - name: elr
        organizationName: al-phd
        topic: covid-19
        jurisdictionalFilter:
          - orEquals(ordering_facility_state, AL, patient_state, AL)
        translation:
          type: HL7
          useBatchHeaders: true
          receivingApplicationName: ALNBS
          receivingApplicationOID: 2.16.840.1.114222.4.5.1
          receivingFacilityName: ALDOH
          receivingFacilityOID: 2.16.840.1.114222.4.1.3636

  - name: mi-phd
    description: Michigan Public Health Department
    jurisdiction: STATE
    stateCode: MI
    receivers:
      - name: elr
        organizationName: mi-phd
        topic: covid-19
        jurisdictionalFilter:
          - orEquals(ordering_facility_state, MI, patient_state, MI)
        translation:
          type: HL7
          useBatchHeaders: true
          receivingApplicationName: MDSS
          receivingApplicationOID: 2.16.840.1.114222.4.3.2.2.3.161.1.6377
          receivingFacilityName: MDSS
          receivingFacilityOID: 2.16.840.1.114222.4.3.2.2.3.161.1.6377

  - name: pa-phd
    description: Pennsylvania Department of Health
    jurisdiction: STATE
    stateCode: PA
    receivers:
      - name: elr-bucks-debug
        organizationName: pa-phd
        topic: covid-19
        jurisdictionalFilter: [ "matches(ordering_facility_state, PA)", "matches(ordering_facility_county, Bucks)" ]
        translation:
          type: CUSTOM
          schemaName: pa/pa-covid-19-redox
          defaults:
            processing_mode_code: T
            redox_destination_id: e0d33443-c134-4e5f-9c15-69f9ba6340bf
            redox_destination_name: "CDC Bucks County PDH Destination (s)"
            redox_source_id: d89d4057-930f-4c5b-bb39-8cddb326e928
            redox_source_name: "Prime Data Hub (Staging)"
          format: REDOX
        timing:
          operation: MERGE
          numberPerDay: 1440 # Every minute
          initialTime: 00:00
      - name: elr-chester-debug
        organizationName: pa-phd
        topic: covid-19
        jurisdictionalFilter: [ "matches(ordering_facility_state, PA)", "matches(ordering_facility_county, Chester, Delaware)" ]
        translation:
          type: CUSTOM
          schemaName: pa/pa-covid-19-redox
          defaults:
            processing_mode_code: T
            redox_destination_id: 86aa61ac-8864-417f-860e-d83ae46c951f
            redox_destination_name: "CDC Chester County PDH Destination (s)"
            redox_source_id: d89d4057-930f-4c5b-bb39-8cddb326e928
            redox_source_name: "Prime Data Hub (Staging)"
          format: REDOX
        timing:
          operation: MERGE
          numberPerDay: 1440 # Every minute
          initialTime: 00:00
      - name: elr-montgomery-debug
        organizationName: pa-phd
        topic: covid-19
        jurisdictionalFilter: [ "matches(ordering_facility_state, PA)", "matches(ordering_facility_county, Montgomery)" ]
        translation:
          type: CUSTOM
          schemaName: pa/pa-covid-19-redox
          defaults:
            processing_mode_code: T
            redox_destination_id: 21485dc8-8a6e-49d3-8b80-46531e015039
            redox_destination_name: "CDC Montgomery County PDH Destination (s)"
            redox_source_id: d89d4057-930f-4c5b-bb39-8cddb326e928
            redox_source_name: "Prime Data Hub (Staging)"
          format: REDOX
        timing:
          operation: MERGE
          numberPerDay: 1440 # Every minute
          initialTime: 00:00
      - name: elr-philadelphia-local
        organizationName: pa-phd
        topic: covid-19
        jurisdictionalFilter: [ "matches(ordering_facility_state, PA)", "matches(ordering_facility_county, Philadelphia)" ]
        deidentify: false
        translation:
          type: CUSTOM
          schemaName: pa/pa-covid-19-redox
          defaults:
            processing_mode_code: T
            redox_destination_id: 09261a90-bc55-4a88-953c-eff0240feab1
            redox_destination_name: "CDC Philadelphia PDH Destination (p)"
            redox_source_id: d89d4057-930f-4c5b-bb39-8cddb326e928
            redox_source_name: "Prime Data Hub (Staging)"
          format: REDOX
        timing:
          operation: MERGE
          numberPerDay: 1440 # Every minute
          initialTime: 00:00
      - name: elr-allegheny-debug
        organizationName: pa-phd
        topic: covid-19
        jurisdictionalFilter: [ "matches(ordering_facility_state, PA)", "matches(ordering_facility_county, Allegheny)" ]
        deidentify: false
        translation:
          type: CUSTOM
          schemaName: pa/pa-covid-19-redox
          defaults:
            processing_mode_code: T
            redox_destination_id: eb6c3769-75a4-4d10-9de0-8095cdc7f10f
            redox_destination_name: "CDC Allegheny County PDH Destination (s)"
            redox_source_id: d89d4057-930f-4c5b-bb39-8cddb326e928
            redox_source_name: "Prime Data Hub (Staging)"
          format: REDOX
        timing:
          operation: MERGE
          numberPerDay: 1440 # Every minute
          initialTime: 00:00

  - name: md-doh
    description: Maryland
    jurisdiction: STATE
    stateCode: MD
    receivers:
      - name: elr
        organizationName: md-doh
        topic: covid-19
        jurisdictionalFilter:
          - orEquals(patient_state, MD, ordering_facility_state, MD)
        translation:
          type: HL7
          schemaName: covid-19
          useBatchHeaders: true
        timing:
          operation: MERGE
          numberPerDay: 1440
          initialTime: 00:00
          timeZone: EASTERN

  - name: "hhsprotect"
    description: "HHS Protect"
    jurisdiction: "FEDERAL"
    receivers:
    - name: "elr"
      organizationName: "hhsprotect"
      topic: "covid-19"
      translation:
        type: "CUSTOM"
        schemaName: "waters/waters-covid-19"
        format: "CSV"
      deidentify: true
      timing:
        operation: "MERGE"
        numberPerDay: 1440
        initialTime: "00:00"
        timeZone: "EASTERN"
      transport:
        type: BLOBSTORE
        storageName: PartnerStorage
        containerName: hhsprotect

  # 'ignore' is a test organization, designed to be safely usable across all our environments.
  # It has receivers, each named exactly the same as the format of data or the transport mechanism
  # Each also has a fake "county", also named _exactly_ the same as the name of the receiver.
  # This is to aid in readability.
  - name: ignore
    description: FOR TESTING ONLY
    jurisdiction: FEDERAL
    senders:
      - name: ignore-strac      # Use this to test sending strac data
        organizationName: ignore
        topic: covid-19
        schemaName: strac/strac-covid-19
        format: CSV
      - name: ignore-simple-report      # Use this to test sending simple_report data
        organizationName: ignore
        topic: covid-19
        schemaName: primedatainput/pdi-covid-19
        format: CSV
      - name: ignore-waters      # Use this to test sending waters data
        organizationName: ignore
        topic: covid-19
        schemaName: waters/waters-covid-19
        format: CSV
      - name: ignore-empty      # Use this to test sending data from the 'empty' schema
        organizationName: ignore
        topic: covid-19
        schemaName: empty
        format: CSV
    receivers:
      - name: CSV
        organizationName: ignore
        topic: covid-19
        jurisdictionalFilter: [ "matches(ordering_facility_state, IG)", "matches(ordering_facility_county, CSV)" ]
        timing:
          operation: MERGE
          numberPerDay: 1440 # Every minute
          initialTime: 00:00
        translation:
          type: CUSTOM
          schemaName: fl/fl-covid-19
          format: CSV
        transport:
          type: SFTP
          host: sftp
          port: 22
          filePath: ./upload
      - name: HL7
        organizationName: ignore
        topic: covid-19
        jurisdictionalFilter: [ "matches(ordering_facility_state, IG)", "matches(ordering_facility_county, HL7)" ]
        timing:
          operation: MERGE
          numberPerDay: 1440 # Every minute
          initialTime: 00:00
        translation:
          type: CUSTOM
          schemaName: fl/fl-covid-19
          format: HL7
        transport:
          type: SFTP
          host: sftp
          port: 22
          filePath: ./upload
      - name: HL7_BATCH
        organizationName: ignore
        topic: covid-19
        jurisdictionalFilter: [ "matches(ordering_facility_state, IG)", "matches(ordering_facility_county, HL7_BATCH)" ]
        timing:
          operation: MERGE
          numberPerDay: 1440 # Every minute
          initialTime: 00:00
        translation:
          type: CUSTOM
          schemaName: az/az-covid-19-hl7
          format: HL7_BATCH
        transport:
          type: SFTP
          host: sftp
          port: 22
          filePath: ./upload
      - name: REDOX
        organizationName: ignore
        topic: covid-19
        jurisdictionalFilter: [ "matches(ordering_facility_state, IG)", "matches(ordering_facility_county, REDOX)" ]
        timing:
          operation: MERGE
          numberPerDay: 1440 # Every minute
          initialTime: 00:00
        translation:
          type: CUSTOM
          schemaName: pa/pa-covid-19-redox
          format: REDOX
          defaults:
            processing_mode_code: T
            redox_destination_id: 62d62d52-3771-4151-aff4-4a3d420a8b7a
            redox_destination_name: "Prime Local Redox Destination"
            redox_source_id: d89d4057-930f-4c5b-bb39-8cddb326e928
            redox_source_name: "Prime Hub (Local)"
        transport:
          type: REDOX
          apiKey: some_key
          baseUrl: http://redox:1080
      - name: HL7_NULL
        organizationName: ignore
        topic: covid-19
        jurisdictionalFilter: [ "matches(ordering_facility_state, IG)", "matches(ordering_facility_county, HL7_NULL)" ]
        timing:
          operation: MERGE
          numberPerDay: 1440 # Every minute
          initialTime: 00:00
        translation:
          type: CUSTOM
          schemaName: tx/tx-covid-19
          format: HL7
        transport:
          type: "NULL"
      - name: BLOBSTORE
        organizationName: ignore
        topic: covid-19
        jurisdictionalFilter: [ "matches(ordering_facility_state, IG)", "matches(ordering_facility_county, BLOBSTORE)" ]
        timing:
          operation: MERGE
          numberPerDay: 1440 # Every minute
          initialTime: 00:00
        translation:
          type: CUSTOM
          schemaName: waters/waters-covid-19
          format: CSV
        transport:
          type: BLOBSTORE
          storageName: PartnerStorage
          containerName: hhsprotect
      - name: SFTP_FAIL    # If you put "FAIL" in the receiver name, then the happy-path tests in TestReportStream will ignore them.
        organizationName: ignore
        topic: covid-19
        jurisdictionalFilter: [ "matches(ordering_facility_state, IG)", "matches(ordering_facility_county, SFTP_FAIL)" ]
        timing:
          operation: MERGE
          numberPerDay: 1440 # Every minute
          initialTime: 00:00
        translation:
          type: CUSTOM
          schemaName: az/az-covid-19-hl7
          format: CSV
        transport:
          type: SFTP
          host: sftp_FAIL_BAD
          port: 2222
          filePath: ./upload_FAIL
      - name: QUALITY_PASS
        organizationName: ignore
        topic: covid-19
        jurisdictionalFilter: [ "matches(ordering_facility_state, IG)", "matches(ordering_facility_county, QUALITY_PASS)" ]
        qualityFilter: [ "hasValidDataFor(message_id,ordering_facility_county,ordering_facility_state)", "hasAtLeastOneOf(message_id,blankField)" ]
        translation:
          type: CUSTOM
          schemaName: empty
          format: CSV
      - name: QUALITY_ALL
        organizationName: ignore
        topic: covid-19
        jurisdictionalFilter: [ "matches(ordering_facility_state, IG)", "matches(ordering_facility_county, QUALITY_ALL)" ]
        qualityFilter: [ "allowAll()" ]
        translation:
          type: CUSTOM
          schemaName: empty
          format: CSV
      - name: QUALITY_FAIL
        organizationName: ignore
        topic: covid-19
        jurisdictionalFilter: [ "matches(ordering_facility_state, IG)", "matches(ordering_facility_county, QUALITY_FAIL)" ]
        qualityFilter: [ "hasValidDataFor(blankField)", "hasAtLeastOneOf(message_id,blankField)" ]
        translation:
          type: CUSTOM
          schemaName: empty
          format: CSV

# all the rest

  - name: ak-phd
    description: Alaska Public Health Department
    jurisdiction: STATE
    stateCode: AK
    receivers:
      - name: elr
        organizationName: ak-phd
        topic: covid-19
        jurisdictionalFilter:
          - orEquals(ordering_facility_state, AK, patient_state, AK)
        translation:
          type: HL7
          useBatchHeaders: true

  - name: as-phd
    description: American Samoa Public Health Department
    jurisdiction: STATE
    stateCode: AS
    receivers:
      - name: elr
        organizationName: as-phd
        topic: covid-19
        jurisdictionalFilter:
          - orEquals(ordering_facility_state, AS, patient_state, AS)
        translation:
          type: HL7
          useBatchHeaders: true

  - name: ar-phd
    description: Arkansas Public Health Department
    jurisdiction: STATE
    stateCode: AR
    receivers:
      - name: elr
        organizationName: ar-phd
        topic: covid-19
        jurisdictionalFilter:
          - orEquals(ordering_facility_state, AR, patient_state, AR)
        translation:
          type: HL7
          useBatchHeaders: true

  - name: ct-phd
    description: Connecticut Public Health Department
    jurisdiction: STATE
    stateCode: CT
    receivers:
      - name: elr
        organizationName: ct-phd
        topic: covid-19
        jurisdictionalFilter:
          - orEquals(ordering_facility_state, CT, patient_state, CT)
        translation:
          type: HL7
          useBatchHeaders: true

  - name: dc-phd
    description: District of Columbia Public Health Department
    jurisdiction: STATE
    stateCode: DC
    receivers:
      - name: elr
        organizationName: dc-phd
        topic: covid-19
        jurisdictionalFilter:
          - orEquals(ordering_facility_state, DC, patient_state, DC)
        translation:
          type: HL7
          useBatchHeaders: true

  - name: fm-phd
    description: Federated States of Micronesia Public Health Department
    jurisdiction: STATE
    stateCode: FM
    receivers:
      - name: elr
        organizationName: fm-phd
        topic: covid-19
        jurisdictionalFilter:
          - orEquals(ordering_facility_state, FM, patient_state, FM)
        translation:
          type: HL7
          useBatchHeaders: true

  - name: ga-phd
    description: Georgia Public Health Department
    jurisdiction: STATE
    stateCode: GA
    receivers:
      - name: elr
        organizationName: ga-phd
        topic: covid-19
        jurisdictionalFilter:
          - orEquals(ordering_facility_state, GA, patient_state, GA)
        translation:
          type: HL7
          useBatchHeaders: true

  - name: hi-phd
    description: Hawaii Public Health Department
    jurisdiction: STATE
    stateCode: HI
    receivers:
      - name: elr
        organizationName: hi-phd
        topic: covid-19
        jurisdictionalFilter:
          - orEquals(ordering_facility_state, HI, patient_state, HI)
        translation:
          type: HL7
          useBatchHeaders: true

  - name: id-phd
    description: Idaho Public Health Department
    jurisdiction: STATE
    stateCode: ID
    receivers:
      - name: elr
        organizationName: id-phd
        topic: covid-19
        jurisdictionalFilter:
          - orEquals(ordering_facility_state, ID, patient_state, ID)
        translation:
          type: HL7
          useBatchHeaders: true

  - name: il-phd
    description: Illinois Public Health Department
    jurisdiction: STATE
    stateCode: IL
    receivers:
      - name: elr
        organizationName: il-phd
        topic: covid-19
        jurisdictionalFilter:
          - orEquals(ordering_facility_state, IL, patient_state, IL)
        translation:
          type: HL7
          useBatchHeaders: true

  - name: in-phd
    description: Indiana Public Health Department
    jurisdiction: STATE
    stateCode: IN
    receivers:
      - name: elr
        organizationName: in-phd
        topic: covid-19
        jurisdictionalFilter:
          - orEquals(ordering_facility_state, IN, patient_state, IN)
        translation:
          type: HL7
          useBatchHeaders: true

  - name: ia-phd
    description: Iowa Public Health Department
    jurisdiction: STATE
    stateCode: IA
    receivers:
      - name: elr
        organizationName: ia-phd
        topic: covid-19
        jurisdictionalFilter:
          - orEquals(ordering_facility_state, IA, patient_state, IA)
        translation:
          type: HL7
          useBatchHeaders: true

  - name: ks-phd
    description: Kansas Public Health Department
    jurisdiction: STATE
    stateCode: KS
    receivers:
      - name: elr
        organizationName: ks-phd
        topic: covid-19
        jurisdictionalFilter:
          - orEquals(ordering_facility_state, KS, patient_state, KS)
        translation:
          type: HL7
          useBatchHeaders: true

  - name: ky-phd
    description: Kentucky Public Health Department
    jurisdiction: STATE
    stateCode: KY
    receivers:
      - name: elr
        organizationName: ky-phd
        topic: covid-19
        jurisdictionalFilter:
          - orEquals(ordering_facility_state, KY, patient_state, KY)
        translation:
          type: HL7
          useBatchHeaders: true

  - name: me-phd
    description: Maine Public Health Department
    jurisdiction: STATE
    stateCode: ME
    receivers:
      - name: elr
        organizationName: me-phd
        topic: covid-19
        jurisdictionalFilter:
          - orEquals(ordering_facility_state, ME, patient_state, ME)
        translation:
          type: HL7
          useBatchHeaders: true

  - name: mh-phd
    description: Marshall Islands Public Health Department
    jurisdiction: STATE
    stateCode: MH
    receivers:
      - name: elr
        organizationName: mh-phd
        topic: covid-19
        jurisdictionalFilter:
          - orEquals(ordering_facility_state, MH, patient_state, MH)
        translation:
          type: HL7
          useBatchHeaders: true

  - name: mo-phd
    description: Missouri Public Health Department
    jurisdiction: STATE
    stateCode: MO
    receivers:
      - name: elr
        organizationName: mo-phd
        topic: covid-19
        jurisdictionalFilter:
          - orEquals(ordering_facility_state, MO, patient_state, MO)
        translation:
          type: HL7
          useBatchHeaders: true

  - name: ne-phd
    description: Nebraska Public Health Department
    jurisdiction: STATE
    stateCode: NE
    receivers:
      - name: elr
        organizationName: ne-phd
        topic: covid-19
        jurisdictionalFilter:
          - orEquals(ordering_facility_state, NE, patient_state, NE)
        translation:
          type: HL7
          useBatchHeaders: true

  - name: nv-phd
    description: Nevada Public Health Department
    jurisdiction: STATE
    stateCode: NV
    receivers:
      - name: elr
        organizationName: nv-phd
        topic: covid-19
        jurisdictionalFilter:
          - orEquals(ordering_facility_state, NV, patient_state, NV)
        translation:
          type: HL7
          useBatchHeaders: true

  - name: ny-phd
    description: New York Public Health Department
    jurisdiction: STATE
    stateCode: NY
    receivers:
      - name: elr
        organizationName: ny-phd
        topic: covid-19
        jurisdictionalFilter:
          - orEquals(ordering_facility_state, NY, patient_state, NY)
        translation:
          type: HL7
          useBatchHeaders: true

  - name: mp-phd
    description: Northern Mariana Islands Public Health Department
    jurisdiction: STATE
    stateCode: MP
    receivers:
      - name: elr
        organizationName: mp-phd
        topic: covid-19
        jurisdictionalFilter:
          - orEquals(ordering_facility_state, MP, patient_state, MP)
        translation:
          type: HL7
          useBatchHeaders: true

  - name: ok-phd
    description: Oklahoma Public Health Department
    jurisdiction: STATE
    stateCode: OK
    receivers:
      - name: elr
        organizationName: ok-phd
        topic: covid-19
        jurisdictionalFilter:
          - orEquals(ordering_facility_state, OK, patient_state, OK)
        translation:
          type: HL7
          useBatchHeaders: true

  - name: or-phd
    description: Oregon Public Health Department
    jurisdiction: STATE
    stateCode: OR
    receivers:
      - name: elr
        organizationName: or-phd
        topic: covid-19
        jurisdictionalFilter:
          - orEquals(ordering_facility_state, OR, patient_state, OR)
        translation:
          type: HL7
          useBatchHeaders: true

  - name: pw-phd
    description: Palau Public Health Department
    jurisdiction: STATE
    stateCode: PW
    receivers:
      - name: elr
        organizationName: pw-phd
        topic: covid-19
        jurisdictionalFilter:
          - orEquals(ordering_facility_state, PW, patient_state, PW)
        translation:
          type: HL7
          useBatchHeaders: true

  - name: pr-phd
    description: Puerto Rico Public Health Department
    jurisdiction: STATE
    stateCode: PR
    receivers:
      - name: elr
        organizationName: pr-phd
        topic: covid-19
        jurisdictionalFilter:
          - orEquals(ordering_facility_state, PR, patient_state, PR)
        translation:
          type: HL7
          useBatchHeaders: true

  - name: ri-phd
    description: Rhode Island Public Health Department
    jurisdiction: STATE
    stateCode: RI
    receivers:
      - name: elr
        organizationName: ri-phd
        topic: covid-19
        jurisdictionalFilter:
          - orEquals(ordering_facility_state, RI, patient_state, RI)
        translation:
          type: HL7
          useBatchHeaders: true

  - name: sc-phd
    description: South Carolina Public Health Department
    jurisdiction: STATE
    stateCode: SC
    receivers:
      - name: elr
        organizationName: sc-phd
        topic: covid-19
        jurisdictionalFilter:
          - orEquals(ordering_facility_state, SC, patient_state, SC)
        translation:
          type: HL7
          useBatchHeaders: true

  - name: sd-phd
    description: South Dakota Public Health Department
    jurisdiction: STATE
    stateCode: SD
    receivers:
      - name: elr
        organizationName: sd-phd
        topic: covid-19
        jurisdictionalFilter:
          - orEquals(ordering_facility_state, SD, patient_state, SD)
        translation:
          type: HL7
          useBatchHeaders: true

  - name: ut-phd
    description: Utah Public Health Department
    jurisdiction: STATE
    stateCode: UT
    receivers:
      - name: elr
        organizationName: ut-phd
        topic: covid-19
        jurisdictionalFilter:
          - orEquals(ordering_facility_state, UT, patient_state, UT)
        translation:
          type: HL7
          useBatchHeaders: true

  - name: vi-phd
    description: Virgin Islands Public Health Department
    jurisdiction: STATE
    stateCode: VI
    receivers:
      - name: elr
        organizationName: vi-phd
        topic: covid-19
        jurisdictionalFilter:
          - orEquals(ordering_facility_state, VI, patient_state, VI)
        translation:
          type: HL7
          useBatchHeaders: true

  - name: va-phd
    description: Virginia Public Health Department
    jurisdiction: STATE
    stateCode: VA
    receivers:
      - name: elr
        organizationName: va-phd
        topic: covid-19
        jurisdictionalFilter:
          - orEquals(ordering_facility_state, VA, patient_state, VA)
        translation:
          type: HL7
          useBatchHeaders: true

  - name: wa-phd
    description: Washington Public Health Department
    jurisdiction: STATE
    stateCode: WA
    receivers:
      - name: elr
        organizationName: wa-phd
        topic: covid-19
        jurisdictionalFilter:
          - orEquals(ordering_facility_state, WA, patient_state, WA)
        translation:
          type: HL7
          useBatchHeaders: true

  - name: wv-phd
    description: West Virginia Public Health Department
    jurisdiction: STATE
    stateCode: WV
    receivers:
      - name: elr
        organizationName: wv-phd
        topic: covid-19
        jurisdictionalFilter:
          - orEquals(ordering_facility_state, WV, patient_state, WV)
        translation:
          type: HL7
          useBatchHeaders: true

  - name: wy-phd
    description: Wyoming Public Health Department
    jurisdiction: STATE
    stateCode: WY
    receivers:
      - name: elr
        organizationName: wy-phd
        topic: covid-19
        jurisdictionalFilter:
          - orEquals(ordering_facility_state, WY, patient_state, WY)
        translation:
          type: HL7
          useBatchHeaders: true

<|MERGE_RESOLUTION|>--- conflicted
+++ resolved
@@ -507,54 +507,10 @@
           initialTime: 00:00
           timeZone: EASTERN
 
-<<<<<<< HEAD
-  - name: wa-doh
-    description: Washington State Department of Health
-    jurisdiction: STATE
-    stateCode: WA
-    receivers:
-      - name: elr
-        organizationName: wa-doh
-        topic: covid-19
-        jurisdictionalFilter: [ "matches(ordering_facility_state, WA)" ]
-        deidentify: false
-        translation:
-          type: HL7
-          useBatchHeaders: false
-          receivingApplicationName: WADOHPHRED
-          receivingApplicationOID: 2.16.840.1.113883.3.237.4.2
-          receivingFacilityName: dn1fro00
-          receivingFacilityOID: 1.3.6.1.4.1.38630.2.1.1.19
-
-  # 'ignore' is a test organization, designed to be safely usable across all our environments.
-  # It has four receivers, each named _exactly_ the same as the format of data.
-  # Each also has a fake "county", also named _exactly_ the same as the format of the data.
-  # This is to aid in readability.
-  - name: ignore
-    description: FOR TESTING ONLY
-    jurisdiction: FEDERAL
-    senders:
-      - name: ignore-strac      # Use this to test sending strac data
-        organizationName: ignore
-        topic: covid-19
-        schemaName: strac/strac-covid-19
-        format: CSV
-      - name: ignore-simple-report      # Use this to test sending simple_report data
-        organizationName: ignore
-        topic: covid-19
-        schemaName: primedatainput/pdi-covid-19
-        format: CSV
-      - name: ignore-empty      # Use this to test sending data from the 'empty' schema
-        organizationName: ignore
-        topic: covid-19
-        schemaName: empty
-        format: CSV
-=======
   - name: nc-dph
     description: North Carolina Division of Public Health
     jurisdiction: STATE
     stateCode: NC
->>>>>>> 60be00ea
     receivers:
       - name: elr
         organizationName: nc-dph
@@ -1464,7 +1420,11 @@
           - orEquals(ordering_facility_state, WA, patient_state, WA)
         translation:
           type: HL7
-          useBatchHeaders: true
+          useBatchHeaders: false
+          receivingApplicationName: WADOHPHRED
+          receivingApplicationOID: 2.16.840.1.113883.3.237.4.2
+          receivingFacilityName: dn1fro00
+          receivingFacilityOID: 1.3.6.1.4.1.38630.2.1.1.19
 
   - name: wv-phd
     description: West Virginia Public Health Department
